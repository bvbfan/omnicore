#!/usr/bin/env python3
<<<<<<< HEAD
# Copyright (c) 2016-2019 The Bitcoin Core developers
=======
# Copyright (c) 2016-2021 The Bitcoin Core developers
>>>>>>> 9e05de1d
# Distributed under the MIT software license, see the accompanying
# file COPYING or http://www.opensource.org/licenses/mit-license.php.

import re
import fnmatch
import sys
import subprocess
import datetime
import os

################################################################################
# file filtering
################################################################################

EXCLUDE = [
    # auto generated:
    'src/qt/bitcoinstrings.cpp',
    'src/chainparamsseeds.h',
    # other external copyrights:
    'src/reverse_iterator.h',
    'src/test/fuzz/FuzzedDataProvider.h',
    'src/tinyformat.h',
    'src/bench/nanobench.h',
    'test/functional/test_framework/bignum.py',
    # python init:
    '*__init__.py',
]
EXCLUDE_COMPILED = re.compile('|'.join([fnmatch.translate(m) for m in EXCLUDE]))

EXCLUDE_DIRS = [
    # git subtrees
    "src/crypto/ctaes/",
    "src/leveldb/",
    "src/minisketch",
    "src/secp256k1/",
<<<<<<< HEAD
    "src/univalue/",
=======
>>>>>>> 9e05de1d
    "src/crc32c/",
]

INCLUDE = ['*.h', '*.cpp', '*.cc', '*.c', '*.mm', '*.py', '*.sh', '*.bash-completion']
INCLUDE_COMPILED = re.compile('|'.join([fnmatch.translate(m) for m in INCLUDE]))

def applies_to_file(filename):
    for excluded_dir in EXCLUDE_DIRS:
        if filename.startswith(excluded_dir):
            return False
    return ((EXCLUDE_COMPILED.match(filename) is None) and
            (INCLUDE_COMPILED.match(filename) is not None))

################################################################################
# obtain list of files in repo according to INCLUDE and EXCLUDE
################################################################################

GIT_LS_CMD = 'git ls-files --full-name'.split(' ')
GIT_TOPLEVEL_CMD = 'git rev-parse --show-toplevel'.split(' ')

def call_git_ls(base_directory):
    out = subprocess.check_output([*GIT_LS_CMD, base_directory])
    return [f for f in out.decode("utf-8").split('\n') if f != '']

def call_git_toplevel():
    "Returns the absolute path to the project root"
    return subprocess.check_output(GIT_TOPLEVEL_CMD).strip().decode("utf-8")

def get_filenames_to_examine(base_directory):
    "Returns an array of absolute paths to any project files in the base_directory that pass the include/exclude filters"
    root = call_git_toplevel()
    filenames = call_git_ls(base_directory)
    return sorted([os.path.join(root, filename) for filename in filenames if
                   applies_to_file(filename)])

################################################################################
# define and compile regexes for the patterns we are looking for
################################################################################


COPYRIGHT_WITH_C = r'Copyright \(c\)'
COPYRIGHT_WITHOUT_C = 'Copyright'
ANY_COPYRIGHT_STYLE = '(%s|%s)' % (COPYRIGHT_WITH_C, COPYRIGHT_WITHOUT_C)

YEAR = "20[0-9][0-9]"
YEAR_RANGE = '(%s)(-%s)?' % (YEAR, YEAR)
YEAR_LIST = '(%s)(, %s)+' % (YEAR, YEAR)
ANY_YEAR_STYLE = '(%s|%s)' % (YEAR_RANGE, YEAR_LIST)
ANY_COPYRIGHT_STYLE_OR_YEAR_STYLE = ("%s %s" % (ANY_COPYRIGHT_STYLE,
                                                ANY_YEAR_STYLE))

ANY_COPYRIGHT_COMPILED = re.compile(ANY_COPYRIGHT_STYLE_OR_YEAR_STYLE)

def compile_copyright_regex(copyright_style, year_style, name):
    return re.compile(r'%s %s,? %s( +\*)?\n' % (copyright_style, year_style, name))

EXPECTED_HOLDER_NAMES = [
    r"Satoshi Nakamoto",
    r"The Bitcoin Core developers",
    r"BitPay Inc\.",
    r"University of Illinois at Urbana-Champaign\.",
    r"Pieter Wuille",
    r"Wladimir J\. van der Laan",
    r"Jeff Garzik",
    r"Jan-Klaas Kollhof",
    r"ArtForz -- public domain half-a-node",
    r"Intel Corporation ?",
    r"The Zcash developers",
    r"Jeremy Rubin",
]

DOMINANT_STYLE_COMPILED = {}
YEAR_LIST_STYLE_COMPILED = {}
WITHOUT_C_STYLE_COMPILED = {}

for holder_name in EXPECTED_HOLDER_NAMES:
    DOMINANT_STYLE_COMPILED[holder_name] = (
        compile_copyright_regex(COPYRIGHT_WITH_C, YEAR_RANGE, holder_name))
    YEAR_LIST_STYLE_COMPILED[holder_name] = (
        compile_copyright_regex(COPYRIGHT_WITH_C, YEAR_LIST, holder_name))
    WITHOUT_C_STYLE_COMPILED[holder_name] = (
        compile_copyright_regex(COPYRIGHT_WITHOUT_C, ANY_YEAR_STYLE,
                                holder_name))

################################################################################
# search file contents for copyright message of particular category
################################################################################

def get_count_of_copyrights_of_any_style_any_holder(contents):
    return len(ANY_COPYRIGHT_COMPILED.findall(contents))

def file_has_dominant_style_copyright_for_holder(contents, holder_name):
    match = DOMINANT_STYLE_COMPILED[holder_name].search(contents)
    return match is not None

def file_has_year_list_style_copyright_for_holder(contents, holder_name):
    match = YEAR_LIST_STYLE_COMPILED[holder_name].search(contents)
    return match is not None

def file_has_without_c_style_copyright_for_holder(contents, holder_name):
    match = WITHOUT_C_STYLE_COMPILED[holder_name].search(contents)
    return match is not None

################################################################################
# get file info
################################################################################

def read_file(filename):
    return open(filename, 'r', encoding="utf8").read()

def gather_file_info(filename):
    info = {}
    info['filename'] = filename
    c = read_file(filename)
    info['contents'] = c

    info['all_copyrights'] = get_count_of_copyrights_of_any_style_any_holder(c)

    info['classified_copyrights'] = 0
    info['dominant_style'] = {}
    info['year_list_style'] = {}
    info['without_c_style'] = {}
    for holder_name in EXPECTED_HOLDER_NAMES:
        has_dominant_style = (
            file_has_dominant_style_copyright_for_holder(c, holder_name))
        has_year_list_style = (
            file_has_year_list_style_copyright_for_holder(c, holder_name))
        has_without_c_style = (
            file_has_without_c_style_copyright_for_holder(c, holder_name))
        info['dominant_style'][holder_name] = has_dominant_style
        info['year_list_style'][holder_name] = has_year_list_style
        info['without_c_style'][holder_name] = has_without_c_style
        if has_dominant_style or has_year_list_style or has_without_c_style:
            info['classified_copyrights'] = info['classified_copyrights'] + 1
    return info

################################################################################
# report execution
################################################################################

SEPARATOR = '-'.join(['' for _ in range(80)])

def print_filenames(filenames, verbose):
    if not verbose:
        return
    for filename in filenames:
        print("\t%s" % filename)

def print_report(file_infos, verbose):
    print(SEPARATOR)
    examined = [i['filename'] for i in file_infos]
    print("%d files examined according to INCLUDE and EXCLUDE fnmatch rules" %
          len(examined))
    print_filenames(examined, verbose)

    print(SEPARATOR)
    print('')
    zero_copyrights = [i['filename'] for i in file_infos if
                       i['all_copyrights'] == 0]
    print("%4d with zero copyrights" % len(zero_copyrights))
    print_filenames(zero_copyrights, verbose)
    one_copyright = [i['filename'] for i in file_infos if
                     i['all_copyrights'] == 1]
    print("%4d with one copyright" % len(one_copyright))
    print_filenames(one_copyright, verbose)
    two_copyrights = [i['filename'] for i in file_infos if
                      i['all_copyrights'] == 2]
    print("%4d with two copyrights" % len(two_copyrights))
    print_filenames(two_copyrights, verbose)
    three_copyrights = [i['filename'] for i in file_infos if
                        i['all_copyrights'] == 3]
    print("%4d with three copyrights" % len(three_copyrights))
    print_filenames(three_copyrights, verbose)
    four_or_more_copyrights = [i['filename'] for i in file_infos if
                               i['all_copyrights'] >= 4]
    print("%4d with four or more copyrights" % len(four_or_more_copyrights))
    print_filenames(four_or_more_copyrights, verbose)
    print('')
    print(SEPARATOR)
    print('Copyrights with dominant style:\ne.g. "Copyright (c)" and '
          '"<year>" or "<startYear>-<endYear>":\n')
    for holder_name in EXPECTED_HOLDER_NAMES:
        dominant_style = [i['filename'] for i in file_infos if
                          i['dominant_style'][holder_name]]
        if len(dominant_style) > 0:
            print("%4d with '%s'" % (len(dominant_style),
                                     holder_name.replace('\n', '\\n')))
            print_filenames(dominant_style, verbose)
    print('')
    print(SEPARATOR)
    print('Copyrights with year list style:\ne.g. "Copyright (c)" and '
          '"<year1>, <year2>, ...":\n')
    for holder_name in EXPECTED_HOLDER_NAMES:
        year_list_style = [i['filename'] for i in file_infos if
                           i['year_list_style'][holder_name]]
        if len(year_list_style) > 0:
            print("%4d with '%s'" % (len(year_list_style),
                                     holder_name.replace('\n', '\\n')))
            print_filenames(year_list_style, verbose)
    print('')
    print(SEPARATOR)
    print('Copyrights with no "(c)" style:\ne.g. "Copyright" and "<year>" or '
          '"<startYear>-<endYear>":\n')
    for holder_name in EXPECTED_HOLDER_NAMES:
        without_c_style = [i['filename'] for i in file_infos if
                           i['without_c_style'][holder_name]]
        if len(without_c_style) > 0:
            print("%4d with '%s'" % (len(without_c_style),
                                     holder_name.replace('\n', '\\n')))
            print_filenames(without_c_style, verbose)

    print('')
    print(SEPARATOR)

    unclassified_copyrights = [i['filename'] for i in file_infos if
                               i['classified_copyrights'] < i['all_copyrights']]
    print("%d with unexpected copyright holder names" %
          len(unclassified_copyrights))
    print_filenames(unclassified_copyrights, verbose)
    print(SEPARATOR)

def exec_report(base_directory, verbose):
    filenames = get_filenames_to_examine(base_directory)
    file_infos = [gather_file_info(f) for f in filenames]
    print_report(file_infos, verbose)

################################################################################
# report cmd
################################################################################

REPORT_USAGE = """
Produces a report of all copyright header notices found inside the source files
of a repository.

Usage:
    $ ./copyright_header.py report <base_directory> [verbose]

Arguments:
    <base_directory> - The base directory of a bitcoin source code repository.
    [verbose] - Includes a list of every file of each subcategory in the report.
"""

def report_cmd(argv):
    if len(argv) == 2:
        sys.exit(REPORT_USAGE)

    base_directory = argv[2]
    if not os.path.exists(base_directory):
        sys.exit("*** bad <base_directory>: %s" % base_directory)

    if len(argv) == 3:
        verbose = False
    elif argv[3] == 'verbose':
        verbose = True
    else:
        sys.exit("*** unknown argument: %s" % argv[2])

    exec_report(base_directory, verbose)

################################################################################
# query git for year of last change
################################################################################

GIT_LOG_CMD = "git log --pretty=format:%%ai %s"

def call_git_log(filename):
    out = subprocess.check_output((GIT_LOG_CMD % filename).split(' '))
    return out.decode("utf-8").split('\n')

def get_git_change_years(filename):
    git_log_lines = call_git_log(filename)
    if len(git_log_lines) == 0:
        return [datetime.date.today().year]
    # timestamp is in ISO 8601 format. e.g. "2016-09-05 14:25:32 -0600"
    return [line.split(' ')[0].split('-')[0] for line in git_log_lines]

def get_most_recent_git_change_year(filename):
    return max(get_git_change_years(filename))

################################################################################
# read and write to file
################################################################################

def read_file_lines(filename):
    with open(filename, 'r', encoding="utf8") as f:
        file_lines = f.readlines()
    return file_lines

def write_file_lines(filename, file_lines):
    with open(filename, 'w', encoding="utf8") as f:
        f.write(''.join(file_lines))

################################################################################
# update header years execution
################################################################################

COPYRIGHT = r'Copyright \(c\)'
YEAR = "20[0-9][0-9]"
YEAR_RANGE = '(%s)(-%s)?' % (YEAR, YEAR)
HOLDER = 'The Bitcoin Core developers'
UPDATEABLE_LINE_COMPILED = re.compile(' '.join([COPYRIGHT, YEAR_RANGE, HOLDER]))

def get_updatable_copyright_line(file_lines):
    index = 0
    for line in file_lines:
        if UPDATEABLE_LINE_COMPILED.search(line) is not None:
            return index, line
        index = index + 1
    return None, None

def parse_year_range(year_range):
    year_split = year_range.split('-')
    start_year = year_split[0]
    if len(year_split) == 1:
        return start_year, start_year
    return start_year, year_split[1]

def year_range_to_str(start_year, end_year):
    if start_year == end_year:
        return start_year
    return "%s-%s" % (start_year, end_year)

def create_updated_copyright_line(line, last_git_change_year):
    copyright_splitter = 'Copyright (c) '
    copyright_split = line.split(copyright_splitter)
    # Preserve characters on line that are ahead of the start of the copyright
    # notice - they are part of the comment block and vary from file-to-file.
    before_copyright = copyright_split[0]
    after_copyright = copyright_split[1]

    space_split = after_copyright.split(' ')
    year_range = space_split[0]
    start_year, end_year = parse_year_range(year_range)
    if end_year >= last_git_change_year:
        return line
    return (before_copyright + copyright_splitter +
            year_range_to_str(start_year, last_git_change_year) + ' ' +
            ' '.join(space_split[1:]))

def update_updatable_copyright(filename):
    file_lines = read_file_lines(filename)
    index, line = get_updatable_copyright_line(file_lines)
    if not line:
        print_file_action_message(filename, "No updatable copyright.")
        return
    last_git_change_year = get_most_recent_git_change_year(filename)
    new_line = create_updated_copyright_line(line, last_git_change_year)
    if line == new_line:
        print_file_action_message(filename, "Copyright up-to-date.")
        return
    file_lines[index] = new_line
    write_file_lines(filename, file_lines)
    print_file_action_message(filename,
                              "Copyright updated! -> %s" % last_git_change_year)

def exec_update_header_year(base_directory):
    for filename in get_filenames_to_examine(base_directory):
        update_updatable_copyright(filename)

################################################################################
# update cmd
################################################################################

UPDATE_USAGE = """
Updates all the copyright headers of "The Bitcoin Core developers" which were
changed in a year more recent than is listed. For example:

// Copyright (c) <firstYear>-<lastYear> The Bitcoin Core developers

will be updated to:

// Copyright (c) <firstYear>-<lastModifiedYear> The Bitcoin Core developers

where <lastModifiedYear> is obtained from the 'git log' history.

This subcommand also handles copyright headers that have only a single year. In those cases:

// Copyright (c) <year> The Bitcoin Core developers

will be updated to:

// Copyright (c) <year>-<lastModifiedYear> The Bitcoin Core developers

where the update is appropriate.

Usage:
    $ ./copyright_header.py update <base_directory>

Arguments:
    <base_directory> - The base directory of a bitcoin source code repository.
"""

def print_file_action_message(filename, action):
    print("%-52s %s" % (filename, action))

def update_cmd(argv):
    if len(argv) != 3:
        sys.exit(UPDATE_USAGE)

    base_directory = argv[2]
    if not os.path.exists(base_directory):
        sys.exit("*** bad base_directory: %s" % base_directory)
    exec_update_header_year(base_directory)

################################################################################
# inserted copyright header format
################################################################################

def get_header_lines(header, start_year, end_year):
    lines = header.split('\n')[1:-1]
    lines[0] = lines[0] % year_range_to_str(start_year, end_year)
    return [line + '\n' for line in lines]

CPP_HEADER = '''
// Copyright (c) %s The Bitcoin Core developers
// Distributed under the MIT software license, see the accompanying
// file COPYING or http://www.opensource.org/licenses/mit-license.php.
'''

def get_cpp_header_lines_to_insert(start_year, end_year):
    return reversed(get_header_lines(CPP_HEADER, start_year, end_year))

SCRIPT_HEADER = '''
# Copyright (c) %s The Bitcoin Core developers
# Distributed under the MIT software license, see the accompanying
# file COPYING or http://www.opensource.org/licenses/mit-license.php.
'''

def get_script_header_lines_to_insert(start_year, end_year):
    return reversed(get_header_lines(SCRIPT_HEADER, start_year, end_year))

################################################################################
# query git for year of last change
################################################################################

def get_git_change_year_range(filename):
    years = get_git_change_years(filename)
    return min(years), max(years)

################################################################################
# check for existing core copyright
################################################################################

def file_already_has_core_copyright(file_lines):
    index, _ = get_updatable_copyright_line(file_lines)
    return index is not None

################################################################################
# insert header execution
################################################################################

def file_has_hashbang(file_lines):
    if len(file_lines) < 1:
        return False
    if len(file_lines[0]) <= 2:
        return False
    return file_lines[0][:2] == '#!'

def insert_script_header(filename, file_lines, start_year, end_year):
    if file_has_hashbang(file_lines):
        insert_idx = 1
    else:
        insert_idx = 0
    header_lines = get_script_header_lines_to_insert(start_year, end_year)
    for line in header_lines:
        file_lines.insert(insert_idx, line)
    write_file_lines(filename, file_lines)

def insert_cpp_header(filename, file_lines, start_year, end_year):
    file_lines.insert(0, '\n')
    header_lines = get_cpp_header_lines_to_insert(start_year, end_year)
    for line in header_lines:
        file_lines.insert(0, line)
    write_file_lines(filename, file_lines)

def exec_insert_header(filename, style):
    file_lines = read_file_lines(filename)
    if file_already_has_core_copyright(file_lines):
        sys.exit('*** %s already has a copyright by The Bitcoin Core developers'
                 % (filename))
    start_year, end_year = get_git_change_year_range(filename)
    if style in ['python', 'shell']:
        insert_script_header(filename, file_lines, start_year, end_year)
    else:
        insert_cpp_header(filename, file_lines, start_year, end_year)

################################################################################
# insert cmd
################################################################################

INSERT_USAGE = """
Inserts a copyright header for "The Bitcoin Core developers" at the top of the
file in either Python or C++ style as determined by the file extension. If the
file is a Python file and it has a '#!' starting the first line, the header is
inserted in the line below it.

The copyright dates will be set to be:

"<year_introduced>-<current_year>"

where <year_introduced> is according to the 'git log' history. If
<year_introduced> is equal to <current_year>, the date will be set to be:

"<current_year>"

If the file already has a copyright for "The Bitcoin Core developers", the
script will exit.

Usage:
    $ ./copyright_header.py insert <file>

Arguments:
    <file> - A source file in the bitcoin repository.
"""

def insert_cmd(argv):
    if len(argv) != 3:
        sys.exit(INSERT_USAGE)

    filename = argv[2]
    if not os.path.isfile(filename):
        sys.exit("*** bad filename: %s" % filename)
    _, extension = os.path.splitext(filename)
    if extension not in ['.h', '.cpp', '.cc', '.c', '.py', '.sh']:
        sys.exit("*** cannot insert for file extension %s" % extension)

    if extension == '.py':
        style = 'python'
    elif extension == '.sh':
        style = 'shell'
    else:
        style = 'cpp'
    exec_insert_header(filename, style)

################################################################################
# UI
################################################################################

USAGE = """
copyright_header.py - utilities for managing copyright headers of 'The Bitcoin
Core developers' in repository source files.

Usage:
    $ ./copyright_header <subcommand>

Subcommands:
    report
    update
    insert

To see subcommand usage, run them without arguments.
"""

SUBCOMMANDS = ['report', 'update', 'insert']

if __name__ == "__main__":
    if len(sys.argv) == 1:
        sys.exit(USAGE)
    subcommand = sys.argv[1]
    if subcommand not in SUBCOMMANDS:
        sys.exit(USAGE)
    if subcommand == 'report':
        report_cmd(sys.argv)
    elif subcommand == 'update':
        update_cmd(sys.argv)
    elif subcommand == 'insert':
        insert_cmd(sys.argv)<|MERGE_RESOLUTION|>--- conflicted
+++ resolved
@@ -1,9 +1,5 @@
 #!/usr/bin/env python3
-<<<<<<< HEAD
-# Copyright (c) 2016-2019 The Bitcoin Core developers
-=======
 # Copyright (c) 2016-2021 The Bitcoin Core developers
->>>>>>> 9e05de1d
 # Distributed under the MIT software license, see the accompanying
 # file COPYING or http://www.opensource.org/licenses/mit-license.php.
 
@@ -39,10 +35,6 @@
     "src/leveldb/",
     "src/minisketch",
     "src/secp256k1/",
-<<<<<<< HEAD
-    "src/univalue/",
-=======
->>>>>>> 9e05de1d
     "src/crc32c/",
 ]
 
