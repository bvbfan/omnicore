// Copyright (c) 2009-2010 Satoshi Nakamoto
<<<<<<< HEAD
// Copyright (c) 2009-2019 The Bitcoin Core developers
=======
// Copyright (c) 2009-2021 The Bitcoin Core developers
>>>>>>> 9e05de1d
// Distributed under the MIT software license, see the accompanying
// file COPYING or http://www.opensource.org/licenses/mit-license.php.

#if defined(HAVE_CONFIG_H)
#include <config/bitcoin-config.h>
#endif

#include <compat/compat.h>
#include <tinyformat.h>
#include <util/time.h>
#include <util/check.h>

#include <boost/date_time/posix_time/posix_time.hpp>
<<<<<<< HEAD
#include <ctime>
#include <thread>

#include <tinyformat.h>

void UninterruptibleSleep(const std::chrono::microseconds& n) { std::this_thread::sleep_for(n); }

static std::atomic<int64_t> nMockTime(0); //!< For unit testing
=======

#include <atomic>
#include <chrono>
#include <ctime>
#include <locale>
#include <thread>
#include <sstream>
#include <string>

void UninterruptibleSleep(const std::chrono::microseconds& n) { std::this_thread::sleep_for(n); }

static std::atomic<int64_t> nMockTime(0); //!< For testing

bool ChronoSanityCheck()
{
    // std::chrono::system_clock.time_since_epoch and time_t(0) are not guaranteed
    // to use the Unix epoch timestamp, prior to C++20, but in practice they almost
    // certainly will. Any differing behavior will be assumed to be an error, unless
    // certain platforms prove to consistently deviate, at which point we'll cope
    // with it by adding offsets.

    // Create a new clock from time_t(0) and make sure that it represents 0
    // seconds from the system_clock's time_since_epoch. Then convert that back
    // to a time_t and verify that it's the same as before.
    const time_t time_t_epoch{};
    auto clock = std::chrono::system_clock::from_time_t(time_t_epoch);
    if (std::chrono::duration_cast<std::chrono::seconds>(clock.time_since_epoch()).count() != 0) {
        return false;
    }
>>>>>>> 9e05de1d

    time_t time_val = std::chrono::system_clock::to_time_t(clock);
    if (time_val != time_t_epoch) {
        return false;
    }

    // Check that the above zero time is actually equal to the known unix timestamp.
    struct tm epoch;
#ifdef HAVE_GMTIME_R
    if (gmtime_r(&time_val, &epoch) == nullptr) {
#else
    if (gmtime_s(&epoch, &time_val) != 0) {
#endif
        return false;
    }

    if ((epoch.tm_sec != 0)  ||
       (epoch.tm_min  != 0)  ||
       (epoch.tm_hour != 0)  ||
       (epoch.tm_mday != 1)  ||
       (epoch.tm_mon  != 0)  ||
       (epoch.tm_year != 70)) {
        return false;
    }
    return true;
}

NodeClock::time_point NodeClock::now() noexcept
{
    const std::chrono::seconds mocktime{nMockTime.load(std::memory_order_relaxed)};
    const auto ret{
        mocktime.count() ?
            mocktime :
            std::chrono::system_clock::now().time_since_epoch()};
    assert(ret > 0s);
    return time_point{ret};
};

template <typename T>
static T GetSystemTime()
{
    const auto now = std::chrono::duration_cast<T>(std::chrono::system_clock::now().time_since_epoch());
    assert(now.count() > 0);
    return now;
}

template <typename T>
T GetTime()
{
    const std::chrono::seconds mocktime{nMockTime.load(std::memory_order_relaxed)};

    return std::chrono::duration_cast<T>(
        mocktime.count() ?
            mocktime :
            std::chrono::microseconds{GetTimeMicros()});
}
template std::chrono::seconds GetTime();
template std::chrono::milliseconds GetTime();
template std::chrono::microseconds GetTime();

void SetMockTime(int64_t nMockTimeIn)
{
    Assert(nMockTimeIn >= 0);
    nMockTime.store(nMockTimeIn, std::memory_order_relaxed);
}

void SetMockTime(std::chrono::seconds mock_time_in)
{
    nMockTime.store(mock_time_in.count(), std::memory_order_relaxed);
}

std::chrono::seconds GetMockTime()
{
    return std::chrono::seconds(nMockTime.load(std::memory_order_relaxed));
}

int64_t GetTimeMillis()
{
    return int64_t{GetSystemTime<std::chrono::milliseconds>().count()};
}

int64_t GetTimeMicros()
{
    return int64_t{GetSystemTime<std::chrono::microseconds>().count()};
}

<<<<<<< HEAD
=======
int64_t GetTime() { return GetTime<std::chrono::seconds>().count(); }

>>>>>>> 9e05de1d
std::string FormatISO8601DateTime(int64_t nTime) {
    struct tm ts;
    time_t time_val = nTime;
#ifdef HAVE_GMTIME_R
    if (gmtime_r(&time_val, &ts) == nullptr) {
#else
    if (gmtime_s(&ts, &time_val) != 0) {
#endif
        return {};
    }
    return strprintf("%04i-%02i-%02iT%02i:%02i:%02iZ", ts.tm_year + 1900, ts.tm_mon + 1, ts.tm_mday, ts.tm_hour, ts.tm_min, ts.tm_sec);
}

std::string FormatISO8601Date(int64_t nTime) {
    struct tm ts;
    time_t time_val = nTime;
#ifdef HAVE_GMTIME_R
    if (gmtime_r(&time_val, &ts) == nullptr) {
#else
    if (gmtime_s(&ts, &time_val) != 0) {
#endif
        return {};
    }
    return strprintf("%04i-%02i-%02i", ts.tm_year + 1900, ts.tm_mon + 1, ts.tm_mday);
}

int64_t ParseISO8601DateTime(const std::string& str)
{
    static const boost::posix_time::ptime epoch = boost::posix_time::from_time_t(0);
    static const std::locale loc(std::locale::classic(),
        new boost::posix_time::time_input_facet("%Y-%m-%dT%H:%M:%SZ"));
    std::istringstream iss(str);
    iss.imbue(loc);
    boost::posix_time::ptime ptime(boost::date_time::not_a_date_time);
    iss >> ptime;
    if (ptime.is_not_a_date_time() || epoch > ptime)
        return 0;
    return (ptime - epoch).total_seconds();
<<<<<<< HEAD
=======
}

struct timeval MillisToTimeval(int64_t nTimeout)
{
    struct timeval timeout;
    timeout.tv_sec  = nTimeout / 1000;
    timeout.tv_usec = (nTimeout % 1000) * 1000;
    return timeout;
}

struct timeval MillisToTimeval(std::chrono::milliseconds ms)
{
    return MillisToTimeval(count_milliseconds(ms));
>>>>>>> 9e05de1d
}<|MERGE_RESOLUTION|>--- conflicted
+++ resolved
@@ -1,9 +1,5 @@
 // Copyright (c) 2009-2010 Satoshi Nakamoto
-<<<<<<< HEAD
-// Copyright (c) 2009-2019 The Bitcoin Core developers
-=======
 // Copyright (c) 2009-2021 The Bitcoin Core developers
->>>>>>> 9e05de1d
 // Distributed under the MIT software license, see the accompanying
 // file COPYING or http://www.opensource.org/licenses/mit-license.php.
 
@@ -17,16 +13,6 @@
 #include <util/check.h>
 
 #include <boost/date_time/posix_time/posix_time.hpp>
-<<<<<<< HEAD
-#include <ctime>
-#include <thread>
-
-#include <tinyformat.h>
-
-void UninterruptibleSleep(const std::chrono::microseconds& n) { std::this_thread::sleep_for(n); }
-
-static std::atomic<int64_t> nMockTime(0); //!< For unit testing
-=======
 
 #include <atomic>
 #include <chrono>
@@ -56,7 +42,6 @@
     if (std::chrono::duration_cast<std::chrono::seconds>(clock.time_since_epoch()).count() != 0) {
         return false;
     }
->>>>>>> 9e05de1d
 
     time_t time_val = std::chrono::system_clock::to_time_t(clock);
     if (time_val != time_t_epoch) {
@@ -103,20 +88,6 @@
     return now;
 }
 
-template <typename T>
-T GetTime()
-{
-    const std::chrono::seconds mocktime{nMockTime.load(std::memory_order_relaxed)};
-
-    return std::chrono::duration_cast<T>(
-        mocktime.count() ?
-            mocktime :
-            std::chrono::microseconds{GetTimeMicros()});
-}
-template std::chrono::seconds GetTime();
-template std::chrono::milliseconds GetTime();
-template std::chrono::microseconds GetTime();
-
 void SetMockTime(int64_t nMockTimeIn)
 {
     Assert(nMockTimeIn >= 0);
@@ -143,11 +114,8 @@
     return int64_t{GetSystemTime<std::chrono::microseconds>().count()};
 }
 
-<<<<<<< HEAD
-=======
 int64_t GetTime() { return GetTime<std::chrono::seconds>().count(); }
 
->>>>>>> 9e05de1d
 std::string FormatISO8601DateTime(int64_t nTime) {
     struct tm ts;
     time_t time_val = nTime;
@@ -186,8 +154,6 @@
     if (ptime.is_not_a_date_time() || epoch > ptime)
         return 0;
     return (ptime - epoch).total_seconds();
-<<<<<<< HEAD
-=======
 }
 
 struct timeval MillisToTimeval(int64_t nTimeout)
@@ -201,5 +167,4 @@
 struct timeval MillisToTimeval(std::chrono::milliseconds ms)
 {
     return MillisToTimeval(count_milliseconds(ms));
->>>>>>> 9e05de1d
 }