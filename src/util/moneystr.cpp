// Copyright (c) 2009-2010 Satoshi Nakamoto
<<<<<<< HEAD
// Copyright (c) 2009-2019 The Bitcoin Core developers
=======
// Copyright (c) 2009-2021 The Bitcoin Core developers
>>>>>>> 9e05de1d
// Distributed under the MIT software license, see the accompanying
// file COPYING or http://www.opensource.org/licenses/mit-license.php.

#include <util/moneystr.h>

<<<<<<< HEAD
=======
#include <consensus/amount.h>
>>>>>>> 9e05de1d
#include <tinyformat.h>
#include <util/strencodings.h>
#include <util/string.h>

#include <cstdint>
#include <optional>

std::string FormatMoney(const CAmount n)
{
    // Note: not using straight sprintf here because we do NOT want
    // localized number formatting.
    static_assert(COIN > 1);
    int64_t quotient = n / COIN;
    int64_t remainder = n % COIN;
    if (n < 0) {
        quotient = -quotient;
        remainder = -remainder;
    }
    std::string str = strprintf("%d.%08d", quotient, remainder);

    // Right-trim excess zeros before the decimal point:
    int nTrim = 0;
    for (int i = str.size()-1; (str[i] == '0' && IsDigit(str[i-2])); --i)
        ++nTrim;
    if (nTrim)
        str.erase(str.size()-nTrim, nTrim);

    if (n < 0)
        str.insert((unsigned int)0, 1, '-');
    return str;
}


<<<<<<< HEAD
bool ParseMoney(const std::string& money_string, CAmount& nRet)
{
    if (!ValidAsCString(money_string)) {
        return false;
    }
    const std::string str = TrimString(money_string);
    if (str.empty()) {
        return false;
=======
std::optional<CAmount> ParseMoney(const std::string& money_string)
{
    if (!ContainsNoNUL(money_string)) {
        return std::nullopt;
    }
    const std::string str = TrimString(money_string);
    if (str.empty()) {
        return std::nullopt;
>>>>>>> 9e05de1d
    }

    std::string strWhole;
    int64_t nUnits = 0;
    const char* p = str.c_str();
    for (; *p; p++)
    {
        if (*p == '.')
        {
            p++;
            int64_t nMult = COIN / 10;
            while (IsDigit(*p) && (nMult > 0))
            {
                nUnits += nMult * (*p++ - '0');
                nMult /= 10;
            }
            break;
        }
        if (IsSpace(*p))
<<<<<<< HEAD
            return false;
=======
            return std::nullopt;
>>>>>>> 9e05de1d
        if (!IsDigit(*p))
            return std::nullopt;
        strWhole.insert(strWhole.end(), *p);
    }
    if (*p) {
<<<<<<< HEAD
        return false;
=======
        return std::nullopt;
>>>>>>> 9e05de1d
    }
    if (strWhole.size() > 10) // guard against 63 bit overflow
        return std::nullopt;
    if (nUnits < 0 || nUnits > COIN)
        return std::nullopt;
    int64_t nWhole = LocaleIndependentAtoi<int64_t>(strWhole);
    CAmount value = nWhole * COIN + nUnits;

    if (!MoneyRange(value)) {
        return std::nullopt;
    }

    return value;
}<|MERGE_RESOLUTION|>--- conflicted
+++ resolved
@@ -1,18 +1,11 @@
 // Copyright (c) 2009-2010 Satoshi Nakamoto
-<<<<<<< HEAD
-// Copyright (c) 2009-2019 The Bitcoin Core developers
-=======
 // Copyright (c) 2009-2021 The Bitcoin Core developers
->>>>>>> 9e05de1d
 // Distributed under the MIT software license, see the accompanying
 // file COPYING or http://www.opensource.org/licenses/mit-license.php.
 
 #include <util/moneystr.h>
 
-<<<<<<< HEAD
-=======
 #include <consensus/amount.h>
->>>>>>> 9e05de1d
 #include <tinyformat.h>
 #include <util/strencodings.h>
 #include <util/string.h>
@@ -46,16 +39,6 @@
 }
 
 
-<<<<<<< HEAD
-bool ParseMoney(const std::string& money_string, CAmount& nRet)
-{
-    if (!ValidAsCString(money_string)) {
-        return false;
-    }
-    const std::string str = TrimString(money_string);
-    if (str.empty()) {
-        return false;
-=======
 std::optional<CAmount> ParseMoney(const std::string& money_string)
 {
     if (!ContainsNoNUL(money_string)) {
@@ -64,7 +47,6 @@
     const std::string str = TrimString(money_string);
     if (str.empty()) {
         return std::nullopt;
->>>>>>> 9e05de1d
     }
 
     std::string strWhole;
@@ -84,21 +66,13 @@
             break;
         }
         if (IsSpace(*p))
-<<<<<<< HEAD
-            return false;
-=======
             return std::nullopt;
->>>>>>> 9e05de1d
         if (!IsDigit(*p))
             return std::nullopt;
         strWhole.insert(strWhole.end(), *p);
     }
     if (*p) {
-<<<<<<< HEAD
-        return false;
-=======
         return std::nullopt;
->>>>>>> 9e05de1d
     }
     if (strWhole.size() > 10) // guard against 63 bit overflow
         return std::nullopt;
