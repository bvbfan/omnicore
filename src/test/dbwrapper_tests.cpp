--- conflicted
+++ resolved
@@ -1,19 +1,10 @@
-<<<<<<< HEAD
-// Copyright (c) 2012-2019 The Bitcoin Core developers
-=======
 // Copyright (c) 2012-2021 The Bitcoin Core developers
->>>>>>> 9e05de1d
 // Distributed under the MIT software license, see the accompanying
 // file COPYING or http://www.opensource.org/licenses/mit-license.php.
 
 #include <dbwrapper.h>
 #include <test/util/setup_common.h>
 #include <uint256.h>
-<<<<<<< HEAD
-#include <test/util/setup_common.h>
-#include <util/memory.h>
-=======
->>>>>>> 9e05de1d
 
 #include <memory>
 
@@ -35,11 +26,7 @@
 {
     // Perform tests both obfuscated and non-obfuscated.
     for (const bool obfuscate : {false, true}) {
-<<<<<<< HEAD
-        fs::path ph = GetDataDir() / (obfuscate ? "dbwrapper_obfuscate_true" : "dbwrapper_obfuscate_false");
-=======
         fs::path ph = m_args.GetDataDirBase() / (obfuscate ? "dbwrapper_obfuscate_true" : "dbwrapper_obfuscate_false");
->>>>>>> 9e05de1d
         CDBWrapper dbw(ph, (1 << 20), true, false, obfuscate);
         uint8_t key{'k'};
         uint256 in = InsecureRand256();
@@ -58,11 +45,7 @@
 {
     // Perform tests both obfuscated and non-obfuscated.
     for (bool obfuscate : {false, true}) {
-<<<<<<< HEAD
-        fs::path ph = GetDataDir() / (obfuscate ? "dbwrapper_1_obfuscate_true" : "dbwrapper_1_obfuscate_false");
-=======
         fs::path ph = m_args.GetDataDirBase() / (obfuscate ? "dbwrapper_1_obfuscate_true" : "dbwrapper_1_obfuscate_false");
->>>>>>> 9e05de1d
         CDBWrapper dbw(ph, (1 << 20), false, true, obfuscate);
 
         uint256 res;
@@ -105,33 +88,21 @@
         BOOST_CHECK_EQUAL(res.ToString(), in_utxo.ToString());
 
         //Simulate last block file number - "l"
-<<<<<<< HEAD
-        char key_last_blockfile_number = 'l';
-=======
         uint8_t key_last_blockfile_number{'l'};
->>>>>>> 9e05de1d
         uint32_t lastblockfilenumber = InsecureRand32();
         BOOST_CHECK(dbw.Write(key_last_blockfile_number, lastblockfilenumber));
         BOOST_CHECK(dbw.Read(key_last_blockfile_number, res_uint_32));
         BOOST_CHECK_EQUAL(lastblockfilenumber, res_uint_32);
 
         //Simulate Is Reindexing - "R"
-<<<<<<< HEAD
-        char key_IsReindexing = 'R';
-=======
         uint8_t key_IsReindexing{'R'};
->>>>>>> 9e05de1d
         bool isInReindexing = InsecureRandBool();
         BOOST_CHECK(dbw.Write(key_IsReindexing, isInReindexing));
         BOOST_CHECK(dbw.Read(key_IsReindexing, res_bool));
         BOOST_CHECK_EQUAL(isInReindexing, res_bool);
 
         //Simulate last block hash up to which UXTO covers - 'B'
-<<<<<<< HEAD
-        char key_lastblockhash_uxto = 'B';
-=======
         uint8_t key_lastblockhash_uxto{'B'};
->>>>>>> 9e05de1d
         uint256 lastblock_hash = InsecureRand256();
         BOOST_CHECK(dbw.Write(key_lastblockhash_uxto, lastblock_hash));
         BOOST_CHECK(dbw.Read(key_lastblockhash_uxto, res));
@@ -155,11 +126,7 @@
 {
     // Perform tests both obfuscated and non-obfuscated.
     for (const bool obfuscate : {false, true}) {
-<<<<<<< HEAD
-        fs::path ph = GetDataDir() / (obfuscate ? "dbwrapper_batch_obfuscate_true" : "dbwrapper_batch_obfuscate_false");
-=======
         fs::path ph = m_args.GetDataDirBase() / (obfuscate ? "dbwrapper_batch_obfuscate_true" : "dbwrapper_batch_obfuscate_false");
->>>>>>> 9e05de1d
         CDBWrapper dbw(ph, (1 << 20), true, false, obfuscate);
 
         uint8_t key{'i'};
@@ -195,11 +162,7 @@
 {
     // Perform tests both obfuscated and non-obfuscated.
     for (const bool obfuscate : {false, true}) {
-<<<<<<< HEAD
-        fs::path ph = GetDataDir() / (obfuscate ? "dbwrapper_iterator_obfuscate_true" : "dbwrapper_iterator_obfuscate_false");
-=======
         fs::path ph = m_args.GetDataDirBase() / (obfuscate ? "dbwrapper_iterator_obfuscate_true" : "dbwrapper_iterator_obfuscate_false");
->>>>>>> 9e05de1d
         CDBWrapper dbw(ph, (1 << 20), true, false, obfuscate);
 
         // The two keys are intentionally chosen for ordering
@@ -239,13 +202,8 @@
 BOOST_AUTO_TEST_CASE(existing_data_no_obfuscate)
 {
     // We're going to share this fs::path between two wrappers
-<<<<<<< HEAD
-    fs::path ph = GetDataDir() / "existing_data_no_obfuscate";
-    create_directories(ph);
-=======
     fs::path ph = m_args.GetDataDirBase() / "existing_data_no_obfuscate";
     fs::create_directories(ph);
->>>>>>> 9e05de1d
 
     // Set up a non-obfuscated wrapper to write some initial data.
     std::unique_ptr<CDBWrapper> dbw = std::make_unique<CDBWrapper>(ph, (1 << 10), false, false, false);
@@ -285,13 +243,8 @@
 BOOST_AUTO_TEST_CASE(existing_data_reindex)
 {
     // We're going to share this fs::path between two wrappers
-<<<<<<< HEAD
-    fs::path ph = GetDataDir() / "existing_data_reindex";
-    create_directories(ph);
-=======
     fs::path ph = m_args.GetDataDirBase() / "existing_data_reindex";
     fs::create_directories(ph);
->>>>>>> 9e05de1d
 
     // Set up a non-obfuscated wrapper to write some initial data.
     std::unique_ptr<CDBWrapper> dbw = std::make_unique<CDBWrapper>(ph, (1 << 10), false, false, false);
@@ -325,11 +278,7 @@
 
 BOOST_AUTO_TEST_CASE(iterator_ordering)
 {
-<<<<<<< HEAD
-    fs::path ph = GetDataDir() / "iterator_ordering";
-=======
     fs::path ph = m_args.GetDataDirBase() / "iterator_ordering";
->>>>>>> 9e05de1d
     CDBWrapper dbw(ph, (1 << 20), true, false, false);
     for (int x=0x00; x<256; ++x) {
         uint8_t key = x;
@@ -409,11 +358,7 @@
 {
     char buf[10];
 
-<<<<<<< HEAD
-    fs::path ph = GetDataDir() / "iterator_string_ordering";
-=======
     fs::path ph = m_args.GetDataDirBase() / "iterator_string_ordering";
->>>>>>> 9e05de1d
     CDBWrapper dbw(ph, (1 << 20), true, false, false);
     for (int x=0x00; x<10; ++x) {
         for (int y = 0; y < 10; y++) {
@@ -459,11 +404,7 @@
     // On Windows this test will fail if the directory is created using
     // the ANSI CreateDirectoryA call and the code page isn't UTF8.
     // It will succeed if created with CreateDirectoryW.
-<<<<<<< HEAD
-    fs::path ph = GetDataDir() / "test_runner_₿_🏃_20191128_104644";
-=======
     fs::path ph = m_args.GetDataDirBase() / "test_runner_₿_🏃_20191128_104644";
->>>>>>> 9e05de1d
     CDBWrapper dbw(ph, (1 << 20));
 
     fs::path lockPath = ph / "LOCK";
