<<<<<<< HEAD
// Copyright (c) 2012-2019 The Bitcoin Core developers
=======
// Copyright (c) 2012-2021 The Bitcoin Core developers
>>>>>>> 9e05de1d
// Distributed under the MIT software license, see the accompanying
// file COPYING or http://www.opensource.org/licenses/mit-license.php.

#include <compressor.h>
<<<<<<< HEAD
#include <test/util/setup_common.h>
#include <script/standard.h>
=======
#include <script/standard.h>
#include <test/util/setup_common.h>
>>>>>>> 9e05de1d

#include <stdint.h>

#include <boost/test/unit_test.hpp>

// amounts 0.00000001 .. 0.00100000
#define NUM_MULTIPLES_UNIT 100000

// amounts 0.01 .. 100.00
#define NUM_MULTIPLES_CENT 10000

// amounts 1 .. 10000
#define NUM_MULTIPLES_1BTC 10000

// amounts 50 .. 21000000
#define NUM_MULTIPLES_50BTC 420000

BOOST_FIXTURE_TEST_SUITE(compress_tests, BasicTestingSetup)

bool static TestEncode(uint64_t in) {
    return in == DecompressAmount(CompressAmount(in));
}

bool static TestDecode(uint64_t in) {
    return in == CompressAmount(DecompressAmount(in));
}

bool static TestPair(uint64_t dec, uint64_t enc) {
    return CompressAmount(dec) == enc &&
           DecompressAmount(enc) == dec;
}

BOOST_AUTO_TEST_CASE(compress_amounts)
{
    BOOST_CHECK(TestPair(            0,       0x0));
    BOOST_CHECK(TestPair(            1,       0x1));
    BOOST_CHECK(TestPair(         CENT,       0x7));
    BOOST_CHECK(TestPair(         COIN,       0x9));
    BOOST_CHECK(TestPair(      50*COIN,      0x32));
    BOOST_CHECK(TestPair(21000000*COIN, 0x1406f40));

    for (uint64_t i = 1; i <= NUM_MULTIPLES_UNIT; i++)
        BOOST_CHECK(TestEncode(i));

    for (uint64_t i = 1; i <= NUM_MULTIPLES_CENT; i++)
        BOOST_CHECK(TestEncode(i * CENT));

    for (uint64_t i = 1; i <= NUM_MULTIPLES_1BTC; i++)
        BOOST_CHECK(TestEncode(i * COIN));

    for (uint64_t i = 1; i <= NUM_MULTIPLES_50BTC; i++)
        BOOST_CHECK(TestEncode(i * 50 * COIN));

    for (uint64_t i = 0; i < 100000; i++)
        BOOST_CHECK(TestDecode(i));
}

BOOST_AUTO_TEST_CASE(compress_script_to_ckey_id)
{
    // case CKeyID
    CKey key;
    key.MakeNewKey(true);
    CPubKey pubkey = key.GetPubKey();

    CScript script = CScript() << OP_DUP << OP_HASH160 << ToByteVector(pubkey.GetID()) << OP_EQUALVERIFY << OP_CHECKSIG;
<<<<<<< HEAD
    BOOST_CHECK_EQUAL(script.size(), 25);

    std::vector<unsigned char> out;
=======
    BOOST_CHECK_EQUAL(script.size(), 25U);

    CompressedScript out;
>>>>>>> 9e05de1d
    bool done = CompressScript(script, out);
    BOOST_CHECK_EQUAL(done, true);

    // Check compressed script
<<<<<<< HEAD
    BOOST_CHECK_EQUAL(out.size(), 21);
    BOOST_CHECK_EQUAL(out[0], 0x00);
    BOOST_CHECK_EQUAL(memcmp(&out[1], &script[3], 20), 0); // compare the 20 relevant chars of the CKeyId in the script
=======
    BOOST_CHECK_EQUAL(out.size(), 21U);
    BOOST_CHECK_EQUAL(out[0], 0x00);
    BOOST_CHECK_EQUAL(memcmp(out.data() + 1, script.data() + 3, 20), 0); // compare the 20 relevant chars of the CKeyId in the script
>>>>>>> 9e05de1d
}

BOOST_AUTO_TEST_CASE(compress_script_to_cscript_id)
{
    // case CScriptID
    CScript script, redeemScript;
    script << OP_HASH160 << ToByteVector(CScriptID(redeemScript)) << OP_EQUAL;
<<<<<<< HEAD
    BOOST_CHECK_EQUAL(script.size(), 23);

    std::vector<unsigned char> out;
=======
    BOOST_CHECK_EQUAL(script.size(), 23U);

    CompressedScript out;
>>>>>>> 9e05de1d
    bool done = CompressScript(script, out);
    BOOST_CHECK_EQUAL(done, true);

    // Check compressed script
<<<<<<< HEAD
    BOOST_CHECK_EQUAL(out.size(), 21);
    BOOST_CHECK_EQUAL(out[0], 0x01);
    BOOST_CHECK_EQUAL(memcmp(&out[1], &script[2], 20), 0); // compare the 20 relevant chars of the CScriptId in the script
=======
    BOOST_CHECK_EQUAL(out.size(), 21U);
    BOOST_CHECK_EQUAL(out[0], 0x01);
    BOOST_CHECK_EQUAL(memcmp(out.data() + 1, script.data() + 2, 20), 0); // compare the 20 relevant chars of the CScriptId in the script
>>>>>>> 9e05de1d
}

BOOST_AUTO_TEST_CASE(compress_script_to_compressed_pubkey_id)
{
    CKey key;
    key.MakeNewKey(true); // case compressed PubKeyID

    CScript script = CScript() << ToByteVector(key.GetPubKey()) << OP_CHECKSIG; // COMPRESSED_PUBLIC_KEY_SIZE (33)
<<<<<<< HEAD
    BOOST_CHECK_EQUAL(script.size(), 35);

    std::vector<unsigned char> out;
=======
    BOOST_CHECK_EQUAL(script.size(), 35U);

    CompressedScript out;
>>>>>>> 9e05de1d
    bool done = CompressScript(script, out);
    BOOST_CHECK_EQUAL(done, true);

    // Check compressed script
<<<<<<< HEAD
    BOOST_CHECK_EQUAL(out.size(), 33);
    BOOST_CHECK_EQUAL(memcmp(&out[0], &script[1], 1), 0);
    BOOST_CHECK_EQUAL(memcmp(&out[1], &script[2], 32), 0); // compare the 32 chars of the compressed CPubKey
=======
    BOOST_CHECK_EQUAL(out.size(), 33U);
    BOOST_CHECK_EQUAL(memcmp(out.data(), script.data() + 1, 1), 0);
    BOOST_CHECK_EQUAL(memcmp(out.data() + 1, script.data() + 2, 32), 0); // compare the 32 chars of the compressed CPubKey
>>>>>>> 9e05de1d
}

BOOST_AUTO_TEST_CASE(compress_script_to_uncompressed_pubkey_id)
{
    CKey key;
    key.MakeNewKey(false); // case uncompressed PubKeyID
    CScript script =  CScript() << ToByteVector(key.GetPubKey()) << OP_CHECKSIG; // PUBLIC_KEY_SIZE (65)
<<<<<<< HEAD
    BOOST_CHECK_EQUAL(script.size(), 67);                   // 1 char code + 65 char pubkey + OP_CHECKSIG

    std::vector<unsigned char> out;
=======
    BOOST_CHECK_EQUAL(script.size(), 67U);                   // 1 char code + 65 char pubkey + OP_CHECKSIG

    CompressedScript out;
>>>>>>> 9e05de1d
    bool done = CompressScript(script, out);
    BOOST_CHECK_EQUAL(done, true);

    // Check compressed script
<<<<<<< HEAD
    BOOST_CHECK_EQUAL(out.size(), 33);
    BOOST_CHECK_EQUAL(memcmp(&out[1], &script[2], 32), 0); // first 32 chars of CPubKey are copied into out[1:]
=======
    BOOST_CHECK_EQUAL(out.size(), 33U);
    BOOST_CHECK_EQUAL(memcmp(out.data() + 1, script.data() + 2, 32), 0); // first 32 chars of CPubKey are copied into out[1:]
>>>>>>> 9e05de1d
    BOOST_CHECK_EQUAL(out[0], 0x04 | (script[65] & 0x01)); // least significant bit (lsb) of last char of pubkey is mapped into out[0]
}

BOOST_AUTO_TEST_SUITE_END()<|MERGE_RESOLUTION|>--- conflicted
+++ resolved
@@ -1,19 +1,10 @@
-<<<<<<< HEAD
-// Copyright (c) 2012-2019 The Bitcoin Core developers
-=======
 // Copyright (c) 2012-2021 The Bitcoin Core developers
->>>>>>> 9e05de1d
 // Distributed under the MIT software license, see the accompanying
 // file COPYING or http://www.opensource.org/licenses/mit-license.php.
 
 #include <compressor.h>
-<<<<<<< HEAD
-#include <test/util/setup_common.h>
-#include <script/standard.h>
-=======
 #include <script/standard.h>
 #include <test/util/setup_common.h>
->>>>>>> 9e05de1d
 
 #include <stdint.h>
 
@@ -79,28 +70,16 @@
     CPubKey pubkey = key.GetPubKey();
 
     CScript script = CScript() << OP_DUP << OP_HASH160 << ToByteVector(pubkey.GetID()) << OP_EQUALVERIFY << OP_CHECKSIG;
-<<<<<<< HEAD
-    BOOST_CHECK_EQUAL(script.size(), 25);
-
-    std::vector<unsigned char> out;
-=======
     BOOST_CHECK_EQUAL(script.size(), 25U);
 
     CompressedScript out;
->>>>>>> 9e05de1d
     bool done = CompressScript(script, out);
     BOOST_CHECK_EQUAL(done, true);
 
     // Check compressed script
-<<<<<<< HEAD
-    BOOST_CHECK_EQUAL(out.size(), 21);
-    BOOST_CHECK_EQUAL(out[0], 0x00);
-    BOOST_CHECK_EQUAL(memcmp(&out[1], &script[3], 20), 0); // compare the 20 relevant chars of the CKeyId in the script
-=======
     BOOST_CHECK_EQUAL(out.size(), 21U);
     BOOST_CHECK_EQUAL(out[0], 0x00);
     BOOST_CHECK_EQUAL(memcmp(out.data() + 1, script.data() + 3, 20), 0); // compare the 20 relevant chars of the CKeyId in the script
->>>>>>> 9e05de1d
 }
 
 BOOST_AUTO_TEST_CASE(compress_script_to_cscript_id)
@@ -108,28 +87,16 @@
     // case CScriptID
     CScript script, redeemScript;
     script << OP_HASH160 << ToByteVector(CScriptID(redeemScript)) << OP_EQUAL;
-<<<<<<< HEAD
-    BOOST_CHECK_EQUAL(script.size(), 23);
-
-    std::vector<unsigned char> out;
-=======
     BOOST_CHECK_EQUAL(script.size(), 23U);
 
     CompressedScript out;
->>>>>>> 9e05de1d
     bool done = CompressScript(script, out);
     BOOST_CHECK_EQUAL(done, true);
 
     // Check compressed script
-<<<<<<< HEAD
-    BOOST_CHECK_EQUAL(out.size(), 21);
-    BOOST_CHECK_EQUAL(out[0], 0x01);
-    BOOST_CHECK_EQUAL(memcmp(&out[1], &script[2], 20), 0); // compare the 20 relevant chars of the CScriptId in the script
-=======
     BOOST_CHECK_EQUAL(out.size(), 21U);
     BOOST_CHECK_EQUAL(out[0], 0x01);
     BOOST_CHECK_EQUAL(memcmp(out.data() + 1, script.data() + 2, 20), 0); // compare the 20 relevant chars of the CScriptId in the script
->>>>>>> 9e05de1d
 }
 
 BOOST_AUTO_TEST_CASE(compress_script_to_compressed_pubkey_id)
@@ -138,28 +105,16 @@
     key.MakeNewKey(true); // case compressed PubKeyID
 
     CScript script = CScript() << ToByteVector(key.GetPubKey()) << OP_CHECKSIG; // COMPRESSED_PUBLIC_KEY_SIZE (33)
-<<<<<<< HEAD
-    BOOST_CHECK_EQUAL(script.size(), 35);
-
-    std::vector<unsigned char> out;
-=======
     BOOST_CHECK_EQUAL(script.size(), 35U);
 
     CompressedScript out;
->>>>>>> 9e05de1d
     bool done = CompressScript(script, out);
     BOOST_CHECK_EQUAL(done, true);
 
     // Check compressed script
-<<<<<<< HEAD
-    BOOST_CHECK_EQUAL(out.size(), 33);
-    BOOST_CHECK_EQUAL(memcmp(&out[0], &script[1], 1), 0);
-    BOOST_CHECK_EQUAL(memcmp(&out[1], &script[2], 32), 0); // compare the 32 chars of the compressed CPubKey
-=======
     BOOST_CHECK_EQUAL(out.size(), 33U);
     BOOST_CHECK_EQUAL(memcmp(out.data(), script.data() + 1, 1), 0);
     BOOST_CHECK_EQUAL(memcmp(out.data() + 1, script.data() + 2, 32), 0); // compare the 32 chars of the compressed CPubKey
->>>>>>> 9e05de1d
 }
 
 BOOST_AUTO_TEST_CASE(compress_script_to_uncompressed_pubkey_id)
@@ -167,26 +122,15 @@
     CKey key;
     key.MakeNewKey(false); // case uncompressed PubKeyID
     CScript script =  CScript() << ToByteVector(key.GetPubKey()) << OP_CHECKSIG; // PUBLIC_KEY_SIZE (65)
-<<<<<<< HEAD
-    BOOST_CHECK_EQUAL(script.size(), 67);                   // 1 char code + 65 char pubkey + OP_CHECKSIG
-
-    std::vector<unsigned char> out;
-=======
     BOOST_CHECK_EQUAL(script.size(), 67U);                   // 1 char code + 65 char pubkey + OP_CHECKSIG
 
     CompressedScript out;
->>>>>>> 9e05de1d
     bool done = CompressScript(script, out);
     BOOST_CHECK_EQUAL(done, true);
 
     // Check compressed script
-<<<<<<< HEAD
-    BOOST_CHECK_EQUAL(out.size(), 33);
-    BOOST_CHECK_EQUAL(memcmp(&out[1], &script[2], 32), 0); // first 32 chars of CPubKey are copied into out[1:]
-=======
     BOOST_CHECK_EQUAL(out.size(), 33U);
     BOOST_CHECK_EQUAL(memcmp(out.data() + 1, script.data() + 2, 32), 0); // first 32 chars of CPubKey are copied into out[1:]
->>>>>>> 9e05de1d
     BOOST_CHECK_EQUAL(out[0], 0x04 | (script[65] & 0x01)); // least significant bit (lsb) of last char of pubkey is mapped into out[0]
 }
 
