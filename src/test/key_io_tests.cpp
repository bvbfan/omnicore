<<<<<<< HEAD
// Copyright (c) 2011-2019 The Bitcoin Core developers
=======
// Copyright (c) 2011-2021 The Bitcoin Core developers
>>>>>>> 9e05de1d
// Distributed under the MIT software license, see the accompanying
// file COPYING or http://www.opensource.org/licenses/mit-license.php.

#include <test/data/key_io_invalid.json.h>
#include <test/data/key_io_valid.json.h>

#include <key.h>
#include <key_io.h>
#include <script/script.h>
#include <test/util/setup_common.h>
#include <util/strencodings.h>
<<<<<<< HEAD
#include <test/util/setup_common.h>
=======
>>>>>>> 9e05de1d

#include <boost/test/unit_test.hpp>

#include <univalue.h>

UniValue read_json(const std::string& jsondata);

BOOST_FIXTURE_TEST_SUITE(key_io_tests, BasicTestingSetup)

// Goal: check that parsed keys match test payload
BOOST_AUTO_TEST_CASE(key_io_valid_parse)
{
    UniValue tests = read_json(std::string(json_tests::key_io_valid, json_tests::key_io_valid + sizeof(json_tests::key_io_valid)));
    CKey privkey;
    CTxDestination destination;
    SelectParams(CBaseChainParams::MAIN);

    for (unsigned int idx = 0; idx < tests.size(); idx++) {
        const UniValue& test = tests[idx];
        std::string strTest = test.write();
        if (test.size() < 3) { // Allow for extra stuff (useful for comments)
            BOOST_ERROR("Bad test: " << strTest);
            continue;
        }
        std::string exp_base58string = test[0].get_str();
        const std::vector<std::byte> exp_payload{ParseHex<std::byte>(test[1].get_str())};
        const UniValue &metadata = test[2].get_obj();
        bool isPrivkey = find_value(metadata, "isPrivkey").get_bool();
        SelectParams(find_value(metadata, "chain").get_str());
        bool try_case_flip = find_value(metadata, "tryCaseFlip").isNull() ? false : find_value(metadata, "tryCaseFlip").get_bool();
        if (isPrivkey) {
            bool isCompressed = find_value(metadata, "isCompressed").get_bool();
            // Must be valid private key
            privkey = DecodeSecret(exp_base58string);
            BOOST_CHECK_MESSAGE(privkey.IsValid(), "!IsValid:" + strTest);
            BOOST_CHECK_MESSAGE(privkey.IsCompressed() == isCompressed, "compressed mismatch:" + strTest);
            BOOST_CHECK_MESSAGE(Span{privkey} == Span{exp_payload}, "key mismatch:" + strTest);

            // Private key must be invalid public key
            destination = DecodeDestination(exp_base58string);
            BOOST_CHECK_MESSAGE(!IsValidDestination(destination), "IsValid privkey as pubkey:" + strTest);
        } else {
            // Must be valid public key
            destination = DecodeDestination(exp_base58string);
            CScript script = GetScriptForDestination(destination);
            BOOST_CHECK_MESSAGE(IsValidDestination(destination), "!IsValid:" + strTest);
            BOOST_CHECK_EQUAL(HexStr(script), HexStr(exp_payload));

            // Try flipped case version
            for (char& c : exp_base58string) {
                if (c >= 'a' && c <= 'z') {
                    c = (c - 'a') + 'A';
                } else if (c >= 'A' && c <= 'Z') {
                    c = (c - 'A') + 'a';
                }
            }
            destination = DecodeDestination(exp_base58string);
            BOOST_CHECK_MESSAGE(IsValidDestination(destination) == try_case_flip, "!IsValid case flipped:" + strTest);
            if (IsValidDestination(destination)) {
                script = GetScriptForDestination(destination);
                BOOST_CHECK_EQUAL(HexStr(script), HexStr(exp_payload));
            }

            // Public key must be invalid private key
            privkey = DecodeSecret(exp_base58string);
            BOOST_CHECK_MESSAGE(!privkey.IsValid(), "IsValid pubkey as privkey:" + strTest);
        }
    }
}

// Goal: check that generated keys match test vectors
BOOST_AUTO_TEST_CASE(key_io_valid_gen)
{
    UniValue tests = read_json(std::string(json_tests::key_io_valid, json_tests::key_io_valid + sizeof(json_tests::key_io_valid)));

    for (unsigned int idx = 0; idx < tests.size(); idx++) {
        const UniValue& test = tests[idx];
        std::string strTest = test.write();
        if (test.size() < 3) // Allow for extra stuff (useful for comments)
        {
            BOOST_ERROR("Bad test: " << strTest);
            continue;
        }
        std::string exp_base58string = test[0].get_str();
        std::vector<unsigned char> exp_payload = ParseHex(test[1].get_str());
        const UniValue &metadata = test[2].get_obj();
        bool isPrivkey = find_value(metadata, "isPrivkey").get_bool();
        SelectParams(find_value(metadata, "chain").get_str());
        if (isPrivkey) {
            bool isCompressed = find_value(metadata, "isCompressed").get_bool();
            CKey key;
            key.Set(exp_payload.begin(), exp_payload.end(), isCompressed);
            assert(key.IsValid());
            BOOST_CHECK_MESSAGE(EncodeSecret(key) == exp_base58string, "result mismatch: " + strTest);
        } else {
            CTxDestination dest;
            CScript exp_script(exp_payload.begin(), exp_payload.end());
            BOOST_CHECK(ExtractDestination(exp_script, dest));
            std::string address = EncodeDestination(dest);

            BOOST_CHECK_EQUAL(address, exp_base58string);
        }
    }

    SelectParams(CBaseChainParams::MAIN);
}


// Goal: check that base58 parsing code is robust against a variety of corrupted data
BOOST_AUTO_TEST_CASE(key_io_invalid)
{
    UniValue tests = read_json(std::string(json_tests::key_io_invalid, json_tests::key_io_invalid + sizeof(json_tests::key_io_invalid))); // Negative testcases
    CKey privkey;
    CTxDestination destination;

    for (unsigned int idx = 0; idx < tests.size(); idx++) {
        const UniValue& test = tests[idx];
        std::string strTest = test.write();
        if (test.size() < 1) // Allow for extra stuff (useful for comments)
        {
            BOOST_ERROR("Bad test: " << strTest);
            continue;
        }
        std::string exp_base58string = test[0].get_str();

        // must be invalid as public and as private key
        for (const auto& chain : { CBaseChainParams::MAIN, CBaseChainParams::TESTNET, CBaseChainParams::SIGNET, CBaseChainParams::REGTEST }) {
            SelectParams(chain);
            destination = DecodeDestination(exp_base58string);
            BOOST_CHECK_MESSAGE(!IsValidDestination(destination), "IsValid pubkey in mainnet:" + strTest);
            privkey = DecodeSecret(exp_base58string);
            BOOST_CHECK_MESSAGE(!privkey.IsValid(), "IsValid privkey in mainnet:" + strTest);
        }
    }
}

BOOST_AUTO_TEST_SUITE_END()<|MERGE_RESOLUTION|>--- conflicted
+++ resolved
@@ -1,8 +1,4 @@
-<<<<<<< HEAD
-// Copyright (c) 2011-2019 The Bitcoin Core developers
-=======
 // Copyright (c) 2011-2021 The Bitcoin Core developers
->>>>>>> 9e05de1d
 // Distributed under the MIT software license, see the accompanying
 // file COPYING or http://www.opensource.org/licenses/mit-license.php.
 
@@ -14,10 +10,6 @@
 #include <script/script.h>
 #include <test/util/setup_common.h>
 #include <util/strencodings.h>
-<<<<<<< HEAD
-#include <test/util/setup_common.h>
-=======
->>>>>>> 9e05de1d
 
 #include <boost/test/unit_test.hpp>
 
