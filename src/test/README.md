--- conflicted
+++ resolved
@@ -33,16 +33,6 @@
 
 ### Running individual tests
 
-<<<<<<< HEAD
-`test_bitcoin` has some built-in command-line arguments; for
-example, to run just the `getarg_tests` verbosely:
-
-    test_bitcoin --log_level=all --run_test=getarg_tests -- DEBUG_LOG_OUT
-
-`log_level` controls the verbosity of the test framework, which logs when a
-test case is entered, for example. The `DEBUG_LOG_OUT` after the two dashes
-redirects the debug log, which would normally go to a file in the test datadir
-=======
 `test_bitcoin` accepts the command line arguments from the boost framework.
 For example, to run just the `getarg_tests` suite of tests:
 
@@ -61,7 +51,6 @@
 
 The `-printtoconsole=1` after the two dashes redirects the debug log, which
 would normally go to a file in the test datadir
->>>>>>> 9e05de1d
 (`BasicTestingSetup::m_path_root`), to the standard terminal output.
 
 ... or to run just the doubledash test:
@@ -91,13 +80,6 @@
 To write to logs from unit tests you need to use specific message methods
 provided by Boost. The simplest is `BOOST_TEST_MESSAGE`.
 
-<<<<<<< HEAD
-For debugging you can launch the `test_bitcoin` executable with `gdb`or `lldb` and
-start debugging, just like you would with any other program:
-
-```bash
-gdb src/test/test_bitcoin
-=======
 For debugging you can launch the `test_bitcoin` executable with `gdb` or `lldb` and
 start debugging, just like you would with any other program:
 
@@ -129,5 +111,4 @@
 gdb src/test/test_bitcoin core
 
 (gbd) bt  # produce a backtrace for where a segfault occurred
->>>>>>> 9e05de1d
 ```