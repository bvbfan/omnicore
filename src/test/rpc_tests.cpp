<<<<<<< HEAD
// Copyright (c) 2012-2019 The Bitcoin Core developers
=======
// Copyright (c) 2012-2021 The Bitcoin Core developers
>>>>>>> 9e05de1d
// Distributed under the MIT software license, see the accompanying
// file COPYING or http://www.opensource.org/licenses/mit-license.php.

#include <core_io.h>
#include <interfaces/chain.h>
#include <node/context.h>
<<<<<<< HEAD
#include <test/util/setup_common.h>
#include <util/time.h>
=======
#include <rpc/blockchain.h>
#include <rpc/client.h>
#include <rpc/server.h>
#include <rpc/util.h>
#include <test/util/setup_common.h>
#include <univalue.h>
#include <util/time.h>

#include <any>
>>>>>>> 9e05de1d

#include <boost/test/unit_test.hpp>

class RPCTestingSetup : public TestingSetup
{
public:
    UniValue CallRPC(std::string args);
};

UniValue RPCTestingSetup::CallRPC(std::string args)
{
    std::vector<std::string> vArgs{SplitString(args, ' ')};
    std::string strMethod = vArgs[0];
    vArgs.erase(vArgs.begin());
    JSONRPCRequest request;
    request.context = &m_node;
    request.strMethod = strMethod;
    request.params = RPCConvertValues(strMethod, vArgs);
<<<<<<< HEAD
    request.fHelp = false;
=======
>>>>>>> 9e05de1d
    if (RPCIsInWarmup(nullptr)) SetRPCWarmupFinished();
    try {
        UniValue result = tableRPC.execute(request);
        return result;
    }
    catch (const UniValue& objError) {
        throw std::runtime_error(find_value(objError, "message").get_str());
    }
}


BOOST_FIXTURE_TEST_SUITE(rpc_tests, RPCTestingSetup)

BOOST_AUTO_TEST_CASE(rpc_rawparams)
{
    // Test raw transaction API argument handling
    UniValue r;

    BOOST_CHECK_THROW(CallRPC("getrawtransaction"), std::runtime_error);
    BOOST_CHECK_THROW(CallRPC("getrawtransaction not_hex"), std::runtime_error);
    BOOST_CHECK_THROW(CallRPC("getrawtransaction a3b807410df0b60fcb9736768df5823938b2f838694939ba45f3c0a1bff150ed not_int"), std::runtime_error);

    BOOST_CHECK_THROW(CallRPC("createrawtransaction"), std::runtime_error);
    BOOST_CHECK_THROW(CallRPC("createrawtransaction null null"), std::runtime_error);
    BOOST_CHECK_THROW(CallRPC("createrawtransaction not_array"), std::runtime_error);
    BOOST_CHECK_THROW(CallRPC("createrawtransaction {} {}"), std::runtime_error);
    BOOST_CHECK_NO_THROW(CallRPC("createrawtransaction [] {}"));
    BOOST_CHECK_THROW(CallRPC("createrawtransaction [] {} extra"), std::runtime_error);

    BOOST_CHECK_THROW(CallRPC("decoderawtransaction"), std::runtime_error);
    BOOST_CHECK_THROW(CallRPC("decoderawtransaction null"), std::runtime_error);
    BOOST_CHECK_THROW(CallRPC("decoderawtransaction DEADBEEF"), std::runtime_error);
    std::string rawtx = "0100000001a15d57094aa7a21a28cb20b59aab8fc7d1149a3bdbcddba9c622e4f5f6a99ece010000006c493046022100f93bb0e7d8db7bd46e40132d1f8242026e045f03a0efe71bbb8e3f475e970d790221009337cd7f1f929f00cc6ff01f03729b069a7c21b59b1736ddfee5db5946c5da8c0121033b9b137ee87d5a812d6f506efdd37f0affa7ffc310711c06c7f3e097c9447c52ffffffff0100e1f505000000001976a9140389035a9225b3839e2bbf32d826a1e222031fd888ac00000000";
    BOOST_CHECK_NO_THROW(r = CallRPC(std::string("decoderawtransaction ")+rawtx));
    BOOST_CHECK_EQUAL(find_value(r.get_obj(), "size").getInt<int>(), 193);
    BOOST_CHECK_EQUAL(find_value(r.get_obj(), "version").getInt<int>(), 1);
    BOOST_CHECK_EQUAL(find_value(r.get_obj(), "locktime").getInt<int>(), 0);
    BOOST_CHECK_THROW(CallRPC(std::string("decoderawtransaction ")+rawtx+" extra"), std::runtime_error);
    BOOST_CHECK_NO_THROW(r = CallRPC(std::string("decoderawtransaction ")+rawtx+" false"));
    BOOST_CHECK_THROW(r = CallRPC(std::string("decoderawtransaction ")+rawtx+" false extra"), std::runtime_error);

    // Only check failure cases for sendrawtransaction, there's no network to send to...
    BOOST_CHECK_THROW(CallRPC("sendrawtransaction"), std::runtime_error);
    BOOST_CHECK_THROW(CallRPC("sendrawtransaction null"), std::runtime_error);
    BOOST_CHECK_THROW(CallRPC("sendrawtransaction DEADBEEF"), std::runtime_error);
    BOOST_CHECK_THROW(CallRPC(std::string("sendrawtransaction ")+rawtx+" extra"), std::runtime_error);
}

BOOST_AUTO_TEST_CASE(rpc_togglenetwork)
{
    UniValue r;

    r = CallRPC("getnetworkinfo");
    bool netState = find_value(r.get_obj(), "networkactive").get_bool();
    BOOST_CHECK_EQUAL(netState, true);

    BOOST_CHECK_NO_THROW(CallRPC("setnetworkactive false"));
    r = CallRPC("getnetworkinfo");
    int numConnection = find_value(r.get_obj(), "connections").getInt<int>();
    BOOST_CHECK_EQUAL(numConnection, 0);

    netState = find_value(r.get_obj(), "networkactive").get_bool();
    BOOST_CHECK_EQUAL(netState, false);

    BOOST_CHECK_NO_THROW(CallRPC("setnetworkactive true"));
    r = CallRPC("getnetworkinfo");
    netState = find_value(r.get_obj(), "networkactive").get_bool();
    BOOST_CHECK_EQUAL(netState, true);
}

BOOST_AUTO_TEST_CASE(rpc_rawsign)
{
    UniValue r;
    // input is a 1-of-2 multisig (so is output):
    std::string prevout =
      "[{\"txid\":\"b4cc287e58f87cdae59417329f710f3ecd75a4ee1d2872b7248f50977c8493f3\","
      "\"vout\":1,\"scriptPubKey\":\"a914b10c9df5f7edf436c697f02f1efdba4cf399615187\","
      "\"redeemScript\":\"512103debedc17b3df2badbcdd86d5feb4562b86fe182e5998abd8bcd4f122c6155b1b21027e940bb73ab8732bfdf7f9216ecefca5b94d6df834e77e108f68e66f126044c052ae\"}]";
    r = CallRPC(std::string("createrawtransaction ")+prevout+" "+
      "{\"3HqAe9LtNBjnsfM4CyYaWTnvCaUYT7v4oZ\":11}");
    std::string notsigned = r.get_str();
    std::string privkey1 = "\"KzsXybp9jX64P5ekX1KUxRQ79Jht9uzW7LorgwE65i5rWACL6LQe\"";
    std::string privkey2 = "\"Kyhdf5LuKTRx4ge69ybABsiUAWjVRK4XGxAKk2FQLp2HjGMy87Z4\"";
    r = CallRPC(std::string("signrawtransactionwithkey ")+notsigned+" [] "+prevout);
    BOOST_CHECK(find_value(r.get_obj(), "complete").get_bool() == false);
    r = CallRPC(std::string("signrawtransactionwithkey ")+notsigned+" ["+privkey1+","+privkey2+"] "+prevout);
    BOOST_CHECK(find_value(r.get_obj(), "complete").get_bool() == true);
}

BOOST_AUTO_TEST_CASE(rpc_createraw_op_return)
{
    BOOST_CHECK_NO_THROW(CallRPC("createrawtransaction [{\"txid\":\"a3b807410df0b60fcb9736768df5823938b2f838694939ba45f3c0a1bff150ed\",\"vout\":0}] {\"data\":\"68656c6c6f776f726c64\"}"));

    // Key not "data" (bad address)
    BOOST_CHECK_THROW(CallRPC("createrawtransaction [{\"txid\":\"a3b807410df0b60fcb9736768df5823938b2f838694939ba45f3c0a1bff150ed\",\"vout\":0}] {\"somedata\":\"68656c6c6f776f726c64\"}"), std::runtime_error);

    // Bad hex encoding of data output
    BOOST_CHECK_THROW(CallRPC("createrawtransaction [{\"txid\":\"a3b807410df0b60fcb9736768df5823938b2f838694939ba45f3c0a1bff150ed\",\"vout\":0}] {\"data\":\"12345\"}"), std::runtime_error);
    BOOST_CHECK_THROW(CallRPC("createrawtransaction [{\"txid\":\"a3b807410df0b60fcb9736768df5823938b2f838694939ba45f3c0a1bff150ed\",\"vout\":0}] {\"data\":\"12345g\"}"), std::runtime_error);

    // Data 81 bytes long
    BOOST_CHECK_NO_THROW(CallRPC("createrawtransaction [{\"txid\":\"a3b807410df0b60fcb9736768df5823938b2f838694939ba45f3c0a1bff150ed\",\"vout\":0}] {\"data\":\"010203040506070809101112131415161718192021222324252627282930313233343536373839404142434445464748495051525354555657585960616263646566676869707172737475767778798081\"}"));
}

BOOST_AUTO_TEST_CASE(rpc_format_monetary_values)
{
    BOOST_CHECK(ValueFromAmount(0LL).write() == "0.00000000");
    BOOST_CHECK(ValueFromAmount(1LL).write() == "0.00000001");
    BOOST_CHECK(ValueFromAmount(17622195LL).write() == "0.17622195");
    BOOST_CHECK(ValueFromAmount(50000000LL).write() == "0.50000000");
    BOOST_CHECK(ValueFromAmount(89898989LL).write() == "0.89898989");
    BOOST_CHECK(ValueFromAmount(100000000LL).write() == "1.00000000");
    BOOST_CHECK(ValueFromAmount(2099999999999990LL).write() == "20999999.99999990");
    BOOST_CHECK(ValueFromAmount(2099999999999999LL).write() == "20999999.99999999");

    BOOST_CHECK_EQUAL(ValueFromAmount(0).write(), "0.00000000");
    BOOST_CHECK_EQUAL(ValueFromAmount((COIN/10000)*123456789).write(), "12345.67890000");
    BOOST_CHECK_EQUAL(ValueFromAmount(-COIN).write(), "-1.00000000");
    BOOST_CHECK_EQUAL(ValueFromAmount(-COIN/10).write(), "-0.10000000");

    BOOST_CHECK_EQUAL(ValueFromAmount(COIN*100000000).write(), "100000000.00000000");
    BOOST_CHECK_EQUAL(ValueFromAmount(COIN*10000000).write(), "10000000.00000000");
    BOOST_CHECK_EQUAL(ValueFromAmount(COIN*1000000).write(), "1000000.00000000");
    BOOST_CHECK_EQUAL(ValueFromAmount(COIN*100000).write(), "100000.00000000");
    BOOST_CHECK_EQUAL(ValueFromAmount(COIN*10000).write(), "10000.00000000");
    BOOST_CHECK_EQUAL(ValueFromAmount(COIN*1000).write(), "1000.00000000");
    BOOST_CHECK_EQUAL(ValueFromAmount(COIN*100).write(), "100.00000000");
    BOOST_CHECK_EQUAL(ValueFromAmount(COIN*10).write(), "10.00000000");
    BOOST_CHECK_EQUAL(ValueFromAmount(COIN).write(), "1.00000000");
    BOOST_CHECK_EQUAL(ValueFromAmount(COIN/10).write(), "0.10000000");
    BOOST_CHECK_EQUAL(ValueFromAmount(COIN/100).write(), "0.01000000");
    BOOST_CHECK_EQUAL(ValueFromAmount(COIN/1000).write(), "0.00100000");
    BOOST_CHECK_EQUAL(ValueFromAmount(COIN/10000).write(), "0.00010000");
    BOOST_CHECK_EQUAL(ValueFromAmount(COIN/100000).write(), "0.00001000");
    BOOST_CHECK_EQUAL(ValueFromAmount(COIN/1000000).write(), "0.00000100");
    BOOST_CHECK_EQUAL(ValueFromAmount(COIN/10000000).write(), "0.00000010");
    BOOST_CHECK_EQUAL(ValueFromAmount(COIN/100000000).write(), "0.00000001");

    BOOST_CHECK_EQUAL(ValueFromAmount(std::numeric_limits<CAmount>::max()).write(), "92233720368.54775807");
    BOOST_CHECK_EQUAL(ValueFromAmount(std::numeric_limits<CAmount>::max() - 1).write(), "92233720368.54775806");
    BOOST_CHECK_EQUAL(ValueFromAmount(std::numeric_limits<CAmount>::max() - 2).write(), "92233720368.54775805");
    BOOST_CHECK_EQUAL(ValueFromAmount(std::numeric_limits<CAmount>::max() - 3).write(), "92233720368.54775804");
    // ...
    BOOST_CHECK_EQUAL(ValueFromAmount(std::numeric_limits<CAmount>::min() + 3).write(), "-92233720368.54775805");
    BOOST_CHECK_EQUAL(ValueFromAmount(std::numeric_limits<CAmount>::min() + 2).write(), "-92233720368.54775806");
    BOOST_CHECK_EQUAL(ValueFromAmount(std::numeric_limits<CAmount>::min() + 1).write(), "-92233720368.54775807");
    BOOST_CHECK_EQUAL(ValueFromAmount(std::numeric_limits<CAmount>::min()).write(), "-92233720368.54775808");
}

static UniValue ValueFromString(const std::string& str) noexcept
{
    UniValue value;
    value.setNumStr(str);
    return value;
}

BOOST_AUTO_TEST_CASE(rpc_parse_monetary_values)
{
    BOOST_CHECK_THROW(AmountFromValue(ValueFromString("-0.00000001")), UniValue);
    BOOST_CHECK_EQUAL(AmountFromValue(ValueFromString("0")), 0LL);
    BOOST_CHECK_EQUAL(AmountFromValue(ValueFromString("0.00000000")), 0LL);
    BOOST_CHECK_EQUAL(AmountFromValue(ValueFromString("0.00000001")), 1LL);
    BOOST_CHECK_EQUAL(AmountFromValue(ValueFromString("0.17622195")), 17622195LL);
    BOOST_CHECK_EQUAL(AmountFromValue(ValueFromString("0.5")), 50000000LL);
    BOOST_CHECK_EQUAL(AmountFromValue(ValueFromString("0.50000000")), 50000000LL);
    BOOST_CHECK_EQUAL(AmountFromValue(ValueFromString("0.89898989")), 89898989LL);
    BOOST_CHECK_EQUAL(AmountFromValue(ValueFromString("1.00000000")), 100000000LL);
    BOOST_CHECK_EQUAL(AmountFromValue(ValueFromString("20999999.9999999")), 2099999999999990LL);
    BOOST_CHECK_EQUAL(AmountFromValue(ValueFromString("20999999.99999999")), 2099999999999999LL);

    BOOST_CHECK_EQUAL(AmountFromValue(ValueFromString("1e-8")), COIN/100000000);
    BOOST_CHECK_EQUAL(AmountFromValue(ValueFromString("0.1e-7")), COIN/100000000);
    BOOST_CHECK_EQUAL(AmountFromValue(ValueFromString("0.01e-6")), COIN/100000000);
    BOOST_CHECK_EQUAL(AmountFromValue(ValueFromString("0.0000000000000000000000000000000000000000000000000000000000000000000000000001e+68")), COIN/100000000);
    BOOST_CHECK_EQUAL(AmountFromValue(ValueFromString("10000000000000000000000000000000000000000000000000000000000000000e-64")), COIN);
    BOOST_CHECK_EQUAL(AmountFromValue(ValueFromString("0.000000000000000000000000000000000000000000000000000000000000000100000000000000000000000000000000000000000000000000000e64")), COIN);

    BOOST_CHECK_THROW(AmountFromValue(ValueFromString("1e-9")), UniValue); //should fail
    BOOST_CHECK_THROW(AmountFromValue(ValueFromString("0.000000019")), UniValue); //should fail
    BOOST_CHECK_EQUAL(AmountFromValue(ValueFromString("0.00000001000000")), 1LL); //should pass, cut trailing 0
    BOOST_CHECK_THROW(AmountFromValue(ValueFromString("19e-9")), UniValue); //should fail
    BOOST_CHECK_EQUAL(AmountFromValue(ValueFromString("0.19e-6")), 19); //should pass, leading 0 is present

    BOOST_CHECK_THROW(AmountFromValue(ValueFromString("92233720368.54775808")), UniValue); //overflow error
    BOOST_CHECK_THROW(AmountFromValue(ValueFromString("1e+11")), UniValue); //overflow error
    BOOST_CHECK_THROW(AmountFromValue(ValueFromString("1e11")), UniValue); //overflow error signless
    BOOST_CHECK_THROW(AmountFromValue(ValueFromString("93e+9")), UniValue); //overflow error
}

BOOST_AUTO_TEST_CASE(json_parse_errors)
{
    // Valid
    BOOST_CHECK_EQUAL(ParseNonRFCJSONValue("1.0").get_real(), 1.0);
    // Valid, with leading or trailing whitespace
    BOOST_CHECK_EQUAL(ParseNonRFCJSONValue(" 1.0").get_real(), 1.0);
    BOOST_CHECK_EQUAL(ParseNonRFCJSONValue("1.0 ").get_real(), 1.0);

    BOOST_CHECK_THROW(AmountFromValue(ParseNonRFCJSONValue(".19e-6")), std::runtime_error); //should fail, missing leading 0, therefore invalid JSON
    BOOST_CHECK_EQUAL(AmountFromValue(ParseNonRFCJSONValue("0.00000000000000000000000000000000000001e+30 ")), 1);
    // Invalid, initial garbage
    BOOST_CHECK_THROW(ParseNonRFCJSONValue("[1.0"), std::runtime_error);
    BOOST_CHECK_THROW(ParseNonRFCJSONValue("a1.0"), std::runtime_error);
    // Invalid, trailing garbage
    BOOST_CHECK_THROW(ParseNonRFCJSONValue("1.0sds"), std::runtime_error);
    BOOST_CHECK_THROW(ParseNonRFCJSONValue("1.0]"), std::runtime_error);
    // BTC addresses should fail parsing
    BOOST_CHECK_THROW(ParseNonRFCJSONValue("175tWpb8K1S7NmH4Zx6rewF9WQrcZv245W"), std::runtime_error);
    BOOST_CHECK_THROW(ParseNonRFCJSONValue("3J98t1WpEZ73CNmQviecrnyiWrnqRhWNL"), std::runtime_error);
}

BOOST_AUTO_TEST_CASE(rpc_ban)
{
    BOOST_CHECK_NO_THROW(CallRPC(std::string("clearbanned")));

    UniValue r;
    BOOST_CHECK_NO_THROW(r = CallRPC(std::string("setban 127.0.0.0 add")));
    BOOST_CHECK_THROW(r = CallRPC(std::string("setban 127.0.0.0:8334")), std::runtime_error); //portnumber for setban not allowed
    BOOST_CHECK_NO_THROW(r = CallRPC(std::string("listbanned")));
    UniValue ar = r.get_array();
    UniValue o1 = ar[0].get_obj();
    UniValue adr = find_value(o1, "address");
    BOOST_CHECK_EQUAL(adr.get_str(), "127.0.0.0/32");
    BOOST_CHECK_NO_THROW(CallRPC(std::string("setban 127.0.0.0 remove")));
    BOOST_CHECK_NO_THROW(r = CallRPC(std::string("listbanned")));
    ar = r.get_array();
    BOOST_CHECK_EQUAL(ar.size(), 0U);

    BOOST_CHECK_NO_THROW(r = CallRPC(std::string("setban 127.0.0.0/24 add 9907731200 true")));
    BOOST_CHECK_NO_THROW(r = CallRPC(std::string("listbanned")));
    ar = r.get_array();
    o1 = ar[0].get_obj();
    adr = find_value(o1, "address");
    int64_t banned_until{find_value(o1, "banned_until").getInt<int64_t>()};
    BOOST_CHECK_EQUAL(adr.get_str(), "127.0.0.0/24");
    BOOST_CHECK_EQUAL(banned_until, 9907731200); // absolute time check

    BOOST_CHECK_NO_THROW(CallRPC(std::string("clearbanned")));

    auto now = 10'000s;
    SetMockTime(now);
    BOOST_CHECK_NO_THROW(r = CallRPC(std::string("setban 127.0.0.0/24 add 200")));
    SetMockTime(now += 2s);
    const int64_t time_remaining_expected{198};
    BOOST_CHECK_NO_THROW(r = CallRPC(std::string("listbanned")));
    ar = r.get_array();
    o1 = ar[0].get_obj();
    adr = find_value(o1, "address");
    banned_until = find_value(o1, "banned_until").getInt<int64_t>();
    const int64_t ban_created{find_value(o1, "ban_created").getInt<int64_t>()};
    const int64_t ban_duration{find_value(o1, "ban_duration").getInt<int64_t>()};
    const int64_t time_remaining{find_value(o1, "time_remaining").getInt<int64_t>()};
    BOOST_CHECK_EQUAL(adr.get_str(), "127.0.0.0/24");
    BOOST_CHECK_EQUAL(banned_until, time_remaining_expected + now.count());
    BOOST_CHECK_EQUAL(ban_duration, banned_until - ban_created);
    BOOST_CHECK_EQUAL(time_remaining, time_remaining_expected);

    // must throw an exception because 127.0.0.1 is in already banned subnet range
    BOOST_CHECK_THROW(r = CallRPC(std::string("setban 127.0.0.1 add")), std::runtime_error);

    BOOST_CHECK_NO_THROW(CallRPC(std::string("setban 127.0.0.0/24 remove")));
    BOOST_CHECK_NO_THROW(r = CallRPC(std::string("listbanned")));
    ar = r.get_array();
    BOOST_CHECK_EQUAL(ar.size(), 0U);

    BOOST_CHECK_NO_THROW(r = CallRPC(std::string("setban 127.0.0.0/255.255.0.0 add")));
    BOOST_CHECK_THROW(r = CallRPC(std::string("setban 127.0.1.1 add")), std::runtime_error);

    BOOST_CHECK_NO_THROW(CallRPC(std::string("clearbanned")));
    BOOST_CHECK_NO_THROW(r = CallRPC(std::string("listbanned")));
    ar = r.get_array();
    BOOST_CHECK_EQUAL(ar.size(), 0U);


    BOOST_CHECK_THROW(r = CallRPC(std::string("setban test add")), std::runtime_error); //invalid IP

    //IPv6 tests
    BOOST_CHECK_NO_THROW(r = CallRPC(std::string("setban FE80:0000:0000:0000:0202:B3FF:FE1E:8329 add")));
    BOOST_CHECK_NO_THROW(r = CallRPC(std::string("listbanned")));
    ar = r.get_array();
    o1 = ar[0].get_obj();
    adr = find_value(o1, "address");
    BOOST_CHECK_EQUAL(adr.get_str(), "fe80::202:b3ff:fe1e:8329/128");

    BOOST_CHECK_NO_THROW(CallRPC(std::string("clearbanned")));
    BOOST_CHECK_NO_THROW(r = CallRPC(std::string("setban 2001:db8::/ffff:fffc:0:0:0:0:0:0 add")));
    BOOST_CHECK_NO_THROW(r = CallRPC(std::string("listbanned")));
    ar = r.get_array();
    o1 = ar[0].get_obj();
    adr = find_value(o1, "address");
    BOOST_CHECK_EQUAL(adr.get_str(), "2001:db8::/30");

    BOOST_CHECK_NO_THROW(CallRPC(std::string("clearbanned")));
    BOOST_CHECK_NO_THROW(r = CallRPC(std::string("setban 2001:4d48:ac57:400:cacf:e9ff:fe1d:9c63/128 add")));
    BOOST_CHECK_NO_THROW(r = CallRPC(std::string("listbanned")));
    ar = r.get_array();
    o1 = ar[0].get_obj();
    adr = find_value(o1, "address");
    BOOST_CHECK_EQUAL(adr.get_str(), "2001:4d48:ac57:400:cacf:e9ff:fe1d:9c63/128");
}

BOOST_AUTO_TEST_CASE(rpc_convert_values_generatetoaddress)
{
    UniValue result;

    BOOST_CHECK_NO_THROW(result = RPCConvertValues("generatetoaddress", {"101", "mkESjLZW66TmHhiFX8MCaBjrhZ543PPh9a"}));
    BOOST_CHECK_EQUAL(result[0].getInt<int>(), 101);
    BOOST_CHECK_EQUAL(result[1].get_str(), "mkESjLZW66TmHhiFX8MCaBjrhZ543PPh9a");

    BOOST_CHECK_NO_THROW(result = RPCConvertValues("generatetoaddress", {"101", "mhMbmE2tE9xzJYCV9aNC8jKWN31vtGrguU"}));
    BOOST_CHECK_EQUAL(result[0].getInt<int>(), 101);
    BOOST_CHECK_EQUAL(result[1].get_str(), "mhMbmE2tE9xzJYCV9aNC8jKWN31vtGrguU");

    BOOST_CHECK_NO_THROW(result = RPCConvertValues("generatetoaddress", {"1", "mkESjLZW66TmHhiFX8MCaBjrhZ543PPh9a", "9"}));
    BOOST_CHECK_EQUAL(result[0].getInt<int>(), 1);
    BOOST_CHECK_EQUAL(result[1].get_str(), "mkESjLZW66TmHhiFX8MCaBjrhZ543PPh9a");
    BOOST_CHECK_EQUAL(result[2].getInt<int>(), 9);

    BOOST_CHECK_NO_THROW(result = RPCConvertValues("generatetoaddress", {"1", "mhMbmE2tE9xzJYCV9aNC8jKWN31vtGrguU", "9"}));
    BOOST_CHECK_EQUAL(result[0].getInt<int>(), 1);
    BOOST_CHECK_EQUAL(result[1].get_str(), "mhMbmE2tE9xzJYCV9aNC8jKWN31vtGrguU");
    BOOST_CHECK_EQUAL(result[2].getInt<int>(), 9);
}

BOOST_AUTO_TEST_CASE(rpc_getblockstats_calculate_percentiles_by_weight)
{
    int64_t total_weight = 200;
    std::vector<std::pair<CAmount, int64_t>> feerates;
    CAmount result[NUM_GETBLOCKSTATS_PERCENTILES] = { 0 };

    for (int64_t i = 0; i < 100; i++) {
        feerates.emplace_back(std::make_pair(1 ,1));
    }

    for (int64_t i = 0; i < 100; i++) {
        feerates.emplace_back(std::make_pair(2 ,1));
    }

    CalculatePercentilesByWeight(result, feerates, total_weight);
    BOOST_CHECK_EQUAL(result[0], 1);
    BOOST_CHECK_EQUAL(result[1], 1);
    BOOST_CHECK_EQUAL(result[2], 1);
    BOOST_CHECK_EQUAL(result[3], 2);
    BOOST_CHECK_EQUAL(result[4], 2);

    // Test with more pairs, and two pairs overlapping 2 percentiles.
    total_weight = 100;
    CAmount result2[NUM_GETBLOCKSTATS_PERCENTILES] = { 0 };
    feerates.clear();

    feerates.emplace_back(std::make_pair(1, 9));
    feerates.emplace_back(std::make_pair(2 , 16)); //10th + 25th percentile
    feerates.emplace_back(std::make_pair(4 ,50)); //50th + 75th percentile
    feerates.emplace_back(std::make_pair(5 ,10));
    feerates.emplace_back(std::make_pair(9 ,15));  // 90th percentile

    CalculatePercentilesByWeight(result2, feerates, total_weight);

    BOOST_CHECK_EQUAL(result2[0], 2);
    BOOST_CHECK_EQUAL(result2[1], 2);
    BOOST_CHECK_EQUAL(result2[2], 4);
    BOOST_CHECK_EQUAL(result2[3], 4);
    BOOST_CHECK_EQUAL(result2[4], 9);

    // Same test as above, but one of the percentile-overlapping pairs is split in 2.
    total_weight = 100;
    CAmount result3[NUM_GETBLOCKSTATS_PERCENTILES] = { 0 };
    feerates.clear();

    feerates.emplace_back(std::make_pair(1, 9));
    feerates.emplace_back(std::make_pair(2 , 11)); // 10th percentile
    feerates.emplace_back(std::make_pair(2 , 5)); // 25th percentile
    feerates.emplace_back(std::make_pair(4 ,50)); //50th + 75th percentile
    feerates.emplace_back(std::make_pair(5 ,10));
    feerates.emplace_back(std::make_pair(9 ,15)); // 90th percentile

    CalculatePercentilesByWeight(result3, feerates, total_weight);

    BOOST_CHECK_EQUAL(result3[0], 2);
    BOOST_CHECK_EQUAL(result3[1], 2);
    BOOST_CHECK_EQUAL(result3[2], 4);
    BOOST_CHECK_EQUAL(result3[3], 4);
    BOOST_CHECK_EQUAL(result3[4], 9);

    // Test with one transaction spanning all percentiles.
    total_weight = 104;
    CAmount result4[NUM_GETBLOCKSTATS_PERCENTILES] = { 0 };
    feerates.clear();

    feerates.emplace_back(std::make_pair(1, 100));
    feerates.emplace_back(std::make_pair(2, 1));
    feerates.emplace_back(std::make_pair(3, 1));
    feerates.emplace_back(std::make_pair(3, 1));
    feerates.emplace_back(std::make_pair(999999, 1));

    CalculatePercentilesByWeight(result4, feerates, total_weight);

    for (int64_t i = 0; i < NUM_GETBLOCKSTATS_PERCENTILES; i++) {
        BOOST_CHECK_EQUAL(result4[i], 1);
    }
}

BOOST_AUTO_TEST_CASE(help_example)
{
    // test different argument types
    const RPCArgList& args = {{"foo", "bar"}, {"b", true}, {"n", 1}};
    BOOST_CHECK_EQUAL(HelpExampleCliNamed("test", args), "> bitcoin-cli -named test foo=bar b=true n=1\n");
    BOOST_CHECK_EQUAL(HelpExampleRpcNamed("test", args), "> curl --user myusername --data-binary '{\"jsonrpc\": \"1.0\", \"id\": \"curltest\", \"method\": \"test\", \"params\": {\"foo\":\"bar\",\"b\":true,\"n\":1}}' -H 'content-type: text/plain;' http://127.0.0.1:8332/\n");

    // test shell escape
    BOOST_CHECK_EQUAL(HelpExampleCliNamed("test", {{"foo", "b'ar"}}), "> bitcoin-cli -named test foo='b'''ar'\n");
    BOOST_CHECK_EQUAL(HelpExampleCliNamed("test", {{"foo", "b\"ar"}}), "> bitcoin-cli -named test foo='b\"ar'\n");
    BOOST_CHECK_EQUAL(HelpExampleCliNamed("test", {{"foo", "b ar"}}), "> bitcoin-cli -named test foo='b ar'\n");

    // test object params
    UniValue obj_value(UniValue::VOBJ);
    obj_value.pushKV("foo", "bar");
    obj_value.pushKV("b", false);
    obj_value.pushKV("n", 1);
    BOOST_CHECK_EQUAL(HelpExampleCliNamed("test", {{"name", obj_value}}), "> bitcoin-cli -named test name='{\"foo\":\"bar\",\"b\":false,\"n\":1}'\n");
    BOOST_CHECK_EQUAL(HelpExampleRpcNamed("test", {{"name", obj_value}}), "> curl --user myusername --data-binary '{\"jsonrpc\": \"1.0\", \"id\": \"curltest\", \"method\": \"test\", \"params\": {\"name\":{\"foo\":\"bar\",\"b\":false,\"n\":1}}}' -H 'content-type: text/plain;' http://127.0.0.1:8332/\n");

    // test array params
    UniValue arr_value(UniValue::VARR);
    arr_value.push_back("bar");
    arr_value.push_back(false);
    arr_value.push_back(1);
    BOOST_CHECK_EQUAL(HelpExampleCliNamed("test", {{"name", arr_value}}), "> bitcoin-cli -named test name='[\"bar\",false,1]'\n");
    BOOST_CHECK_EQUAL(HelpExampleRpcNamed("test", {{"name", arr_value}}), "> curl --user myusername --data-binary '{\"jsonrpc\": \"1.0\", \"id\": \"curltest\", \"method\": \"test\", \"params\": {\"name\":[\"bar\",false,1]}}' -H 'content-type: text/plain;' http://127.0.0.1:8332/\n");

    // test types don't matter for shell
    BOOST_CHECK_EQUAL(HelpExampleCliNamed("foo", {{"arg", true}}), HelpExampleCliNamed("foo", {{"arg", "true"}}));

    // test types matter for Rpc
    BOOST_CHECK_NE(HelpExampleRpcNamed("foo", {{"arg", true}}), HelpExampleRpcNamed("foo", {{"arg", "true"}}));
}

BOOST_AUTO_TEST_SUITE_END()<|MERGE_RESOLUTION|>--- conflicted
+++ resolved
@@ -1,18 +1,10 @@
-<<<<<<< HEAD
-// Copyright (c) 2012-2019 The Bitcoin Core developers
-=======
 // Copyright (c) 2012-2021 The Bitcoin Core developers
->>>>>>> 9e05de1d
 // Distributed under the MIT software license, see the accompanying
 // file COPYING or http://www.opensource.org/licenses/mit-license.php.
 
 #include <core_io.h>
 #include <interfaces/chain.h>
 #include <node/context.h>
-<<<<<<< HEAD
-#include <test/util/setup_common.h>
-#include <util/time.h>
-=======
 #include <rpc/blockchain.h>
 #include <rpc/client.h>
 #include <rpc/server.h>
@@ -22,7 +14,6 @@
 #include <util/time.h>
 
 #include <any>
->>>>>>> 9e05de1d
 
 #include <boost/test/unit_test.hpp>
 
@@ -41,10 +32,6 @@
     request.context = &m_node;
     request.strMethod = strMethod;
     request.params = RPCConvertValues(strMethod, vArgs);
-<<<<<<< HEAD
-    request.fHelp = false;
-=======
->>>>>>> 9e05de1d
     if (RPCIsInWarmup(nullptr)) SetRPCWarmupFinished();
     try {
         UniValue result = tableRPC.execute(request);
