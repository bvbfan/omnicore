// Copyright (c) 2009-2021 The Bitcoin Core developers
// Distributed under the MIT software license, see the accompanying
// file COPYING or http://www.opensource.org/licenses/mit-license.php.

#include <test/fuzz/fuzz.h>

<<<<<<< HEAD
#include <test/util/setup_common.h>

#include <cstdint>
#include <unistd.h>
#include <vector>

const std::function<void(const std::string&)> G_TEST_LOG_FUN{};

#if defined(__AFL_COMPILER)
=======
#include <fs.h>
#include <netaddress.h>
#include <netbase.h>
#include <test/util/setup_common.h>
#include <util/check.h>
#include <util/sock.h>
#include <util/time.h>

#include <csignal>
#include <cstdint>
#include <exception>
#include <fstream>
#include <functional>
#include <map>
#include <memory>
#include <string>
#include <tuple>
#include <unistd.h>
#include <vector>

const std::function<void(const std::string&)> G_TEST_LOG_FUN{};

/**
 * A copy of the command line arguments that start with `--`.
 * First `LLVMFuzzerInitialize()` is called, which saves the arguments to `g_args`.
 * Later, depending on the fuzz test, `G_TEST_COMMAND_LINE_ARGUMENTS()` may be
 * called by `BasicTestingSetup` constructor to fetch those arguments and store
 * them in `BasicTestingSetup::m_node::args`.
 */
static std::vector<const char*> g_args;

static void SetArgs(int argc, char** argv) {
    for (int i = 1; i < argc; ++i) {
        // Only take into account arguments that start with `--`. The others are for the fuzz engine:
        // `fuzz -runs=1 fuzz_seed_corpus/address_deserialize_v2 --checkaddrman=5`
        if (strlen(argv[i]) > 2 && argv[i][0] == '-' && argv[i][1] == '-') {
            g_args.push_back(argv[i]);
        }
    }
}

const std::function<std::vector<const char*>()> G_TEST_COMMAND_LINE_ARGUMENTS = []() {
    return g_args;
};

std::map<std::string_view, std::tuple<TypeTestOneInput, TypeInitialize, TypeHidden>>& FuzzTargets()
{
    static std::map<std::string_view, std::tuple<TypeTestOneInput, TypeInitialize, TypeHidden>> g_fuzz_targets;
    return g_fuzz_targets;
}

void FuzzFrameworkRegisterTarget(std::string_view name, TypeTestOneInput target, TypeInitialize init, TypeHidden hidden)
{
    const auto it_ins = FuzzTargets().try_emplace(name, std::move(target), std::move(init), hidden);
    Assert(it_ins.second);
}

static std::string_view g_fuzz_target;
static TypeTestOneInput* g_test_one_input{nullptr};

void initialize()
{
    // Terminate immediately if a fuzzing harness ever tries to create a TCP socket.
    CreateSock = [](const CService&) -> std::unique_ptr<Sock> { std::terminate(); };

    // Terminate immediately if a fuzzing harness ever tries to perform a DNS lookup.
    g_dns_lookup = [](const std::string& name, bool allow_lookup) {
        if (allow_lookup) {
            std::terminate();
        }
        return WrappedGetAddrInfo(name, false);
    };

    bool should_abort{false};
    if (std::getenv("PRINT_ALL_FUZZ_TARGETS_AND_ABORT")) {
        for (const auto& t : FuzzTargets()) {
            if (std::get<2>(t.second)) continue;
            std::cout << t.first << std::endl;
        }
        should_abort = true;
    }
    if (const char* out_path = std::getenv("WRITE_ALL_FUZZ_TARGETS_AND_ABORT")) {
        std::cout << "Writing all fuzz target names to '" << out_path << "'." << std::endl;
        std::ofstream out_stream{out_path, std::ios::binary};
        for (const auto& t : FuzzTargets()) {
            if (std::get<2>(t.second)) continue;
            out_stream << t.first << std::endl;
        }
        should_abort = true;
    }
    Assert(!should_abort);
    g_fuzz_target = Assert(std::getenv("FUZZ"));
    const auto it = FuzzTargets().find(g_fuzz_target);
    if (it == FuzzTargets().end()) {
        std::cerr << "No fuzzer for " << g_fuzz_target << "." << std::endl;
        std::exit(EXIT_FAILURE);
    }
    Assert(!g_test_one_input);
    g_test_one_input = &std::get<0>(it->second);
    std::get<1>(it->second)();
}

#if defined(PROVIDE_FUZZ_MAIN_FUNCTION)
>>>>>>> 9e05de1d
static bool read_stdin(std::vector<uint8_t>& data)
{
    uint8_t buffer[1024];
    ssize_t length = 0;
    while ((length = read(STDIN_FILENO, buffer, 1024)) > 0) {
        data.insert(data.end(), buffer, buffer + length);
    }
    return length == 0;
}
#endif
<<<<<<< HEAD

// Default initialization: Override using a non-weak initialize().
__attribute__((weak)) void initialize()
{
=======

#if defined(PROVIDE_FUZZ_MAIN_FUNCTION) && !defined(__AFL_LOOP)
static bool read_file(fs::path p, std::vector<uint8_t>& data)
{
    uint8_t buffer[1024];
    FILE* f = fsbridge::fopen(p, "rb");
    if (f == nullptr) return false;
    do {
        const size_t length = fread(buffer, sizeof(uint8_t), sizeof(buffer), f);
        if (ferror(f)) return false;
        data.insert(data.end(), buffer, buffer + length);
    } while (!feof(f));
    fclose(f);
    return true;
}
#endif

#if defined(PROVIDE_FUZZ_MAIN_FUNCTION) && !defined(__AFL_LOOP)
static fs::path g_input_path;
void signal_handler(int signal)
{
    if (signal == SIGABRT) {
        std::cerr << "Error processing input " << g_input_path << std::endl;
    } else {
        std::cerr << "Unexpected signal " << signal << " received\n";
    }
    std::_Exit(EXIT_FAILURE);
>>>>>>> 9e05de1d
}
#endif

// This function is used by libFuzzer
extern "C" int LLVMFuzzerTestOneInput(const uint8_t* data, size_t size)
{
<<<<<<< HEAD
    const std::vector<uint8_t> input(data, data + size);
    test_one_input(input);
=======
    static const auto& test_one_input = *Assert(g_test_one_input);
    test_one_input({data, size});
>>>>>>> 9e05de1d
    return 0;
}

// This function is used by libFuzzer
extern "C" int LLVMFuzzerInitialize(int* argc, char*** argv)
{
    SetArgs(*argc, *argv);
    initialize();
    return 0;
}

<<<<<<< HEAD
// Generally, the fuzzer will provide main(), except for AFL
#if defined(__AFL_COMPILER)
=======
#if defined(PROVIDE_FUZZ_MAIN_FUNCTION)
>>>>>>> 9e05de1d
int main(int argc, char** argv)
{
    initialize();
    static const auto& test_one_input = *Assert(g_test_one_input);
#ifdef __AFL_INIT
    // Enable AFL deferred forkserver mode. Requires compilation using
    // afl-clang-fast++. See fuzzing.md for details.
    __AFL_INIT();
#endif

#ifdef __AFL_LOOP
    // Enable AFL persistent mode. Requires compilation using afl-clang-fast++.
    // See fuzzing.md for details.
    while (__AFL_LOOP(1000)) {
        std::vector<uint8_t> buffer;
        if (!read_stdin(buffer)) {
            continue;
        }
        test_one_input(buffer);
    }
#else
    std::vector<uint8_t> buffer;
    if (argc <= 1) {
        if (!read_stdin(buffer)) {
            return 0;
        }
        test_one_input(buffer);
        return 0;
    }
    std::signal(SIGABRT, signal_handler);
    const auto start_time{Now<SteadySeconds>()};
    int tested = 0;
    for (int i = 1; i < argc; ++i) {
        fs::path input_path(*(argv + i));
        if (fs::is_directory(input_path)) {
            for (fs::directory_iterator it(input_path); it != fs::directory_iterator(); ++it) {
                if (!fs::is_regular_file(it->path())) continue;
                g_input_path = it->path();
                Assert(read_file(it->path(), buffer));
                test_one_input(buffer);
                ++tested;
                buffer.clear();
            }
        } else {
            g_input_path = input_path;
            Assert(read_file(input_path, buffer));
            test_one_input(buffer);
            ++tested;
            buffer.clear();
        }
    }
    const auto end_time{Now<SteadySeconds>()};
    std::cout << g_fuzz_target << ": succeeded against " << tested << " files in " << count_seconds(end_time - start_time) << "s." << std::endl;
#endif
    return 0;
}
#endif<|MERGE_RESOLUTION|>--- conflicted
+++ resolved
@@ -4,17 +4,6 @@
 
 #include <test/fuzz/fuzz.h>
 
-<<<<<<< HEAD
-#include <test/util/setup_common.h>
-
-#include <cstdint>
-#include <unistd.h>
-#include <vector>
-
-const std::function<void(const std::string&)> G_TEST_LOG_FUN{};
-
-#if defined(__AFL_COMPILER)
-=======
 #include <fs.h>
 #include <netaddress.h>
 #include <netbase.h>
@@ -118,7 +107,6 @@
 }
 
 #if defined(PROVIDE_FUZZ_MAIN_FUNCTION)
->>>>>>> 9e05de1d
 static bool read_stdin(std::vector<uint8_t>& data)
 {
     uint8_t buffer[1024];
@@ -129,12 +117,6 @@
     return length == 0;
 }
 #endif
-<<<<<<< HEAD
-
-// Default initialization: Override using a non-weak initialize().
-__attribute__((weak)) void initialize()
-{
-=======
 
 #if defined(PROVIDE_FUZZ_MAIN_FUNCTION) && !defined(__AFL_LOOP)
 static bool read_file(fs::path p, std::vector<uint8_t>& data)
@@ -162,20 +144,14 @@
         std::cerr << "Unexpected signal " << signal << " received\n";
     }
     std::_Exit(EXIT_FAILURE);
->>>>>>> 9e05de1d
 }
 #endif
 
 // This function is used by libFuzzer
 extern "C" int LLVMFuzzerTestOneInput(const uint8_t* data, size_t size)
 {
-<<<<<<< HEAD
-    const std::vector<uint8_t> input(data, data + size);
-    test_one_input(input);
-=======
     static const auto& test_one_input = *Assert(g_test_one_input);
     test_one_input({data, size});
->>>>>>> 9e05de1d
     return 0;
 }
 
@@ -187,12 +163,7 @@
     return 0;
 }
 
-<<<<<<< HEAD
-// Generally, the fuzzer will provide main(), except for AFL
-#if defined(__AFL_COMPILER)
-=======
 #if defined(PROVIDE_FUZZ_MAIN_FUNCTION)
->>>>>>> 9e05de1d
 int main(int argc, char** argv)
 {
     initialize();
