// Copyright (c) 2009-2021 The Bitcoin Core developers
// Distributed under the MIT software license, see the accompanying
// file COPYING or http://www.opensource.org/licenses/mit-license.php.

<<<<<<< HEAD
#include <pubkey.h>
#include <script/interpreter.h>
#include <streams.h>
#include <util/memory.h>
=======
#include <consensus/amount.h>
#include <pubkey.h>
#include <script/interpreter.h>
#include <streams.h>
#include <test/util/script.h>
>>>>>>> 9e05de1d
#include <version.h>

#include <test/fuzz/fuzz.h>

void initialize_script_flags()
{
    static const ECCVerifyHandle verify_handle;
}

<<<<<<< HEAD
void initialize()
{
    static const ECCVerifyHandle verify_handle;
}

void test_one_input(const std::vector<uint8_t>& buffer)
=======
FUZZ_TARGET_INIT(script_flags, initialize_script_flags)
>>>>>>> 9e05de1d
{
    CDataStream ds(buffer, SER_NETWORK, INIT_PROTO_VERSION);
    try {
        int nVersion;
        ds >> nVersion;
        ds.SetVersion(nVersion);
    } catch (const std::ios_base::failure&) {
        return;
    }

    try {
        const CTransaction tx(deserialize, ds);

        unsigned int verify_flags;
        ds >> verify_flags;

        if (!IsValidFlagCombination(verify_flags)) return;

        unsigned int fuzzed_flags;
        ds >> fuzzed_flags;

        std::vector<CTxOut> spent_outputs;
        for (unsigned i = 0; i < tx.vin.size(); ++i) {
            CTxOut prevout;
            ds >> prevout;
            if (!MoneyRange(prevout.nValue)) {
                // prevouts should be consensus-valid
                prevout.nValue = 1;
            }
            spent_outputs.push_back(prevout);
        }
        PrecomputedTransactionData txdata;
        txdata.Init(tx, std::move(spent_outputs));

        for (unsigned i = 0; i < tx.vin.size(); ++i) {
            const CTxOut& prevout = txdata.m_spent_outputs.at(i);
            const TransactionSignatureChecker checker{&tx, i, prevout.nValue, txdata, MissingDataBehavior::ASSERT_FAIL};

            ScriptError serror;
            const bool ret = VerifyScript(tx.vin.at(i).scriptSig, prevout.scriptPubKey, &tx.vin.at(i).scriptWitness, verify_flags, checker, &serror);
            assert(ret == (serror == SCRIPT_ERR_OK));

            // Verify that removing flags from a passing test or adding flags to a failing test does not change the result
            if (ret) {
                verify_flags &= ~fuzzed_flags;
            } else {
                verify_flags |= fuzzed_flags;
            }
            if (!IsValidFlagCombination(verify_flags)) return;

            ScriptError serror_fuzzed;
            const bool ret_fuzzed = VerifyScript(tx.vin.at(i).scriptSig, prevout.scriptPubKey, &tx.vin.at(i).scriptWitness, verify_flags, checker, &serror_fuzzed);
            assert(ret_fuzzed == (serror_fuzzed == SCRIPT_ERR_OK));

            assert(ret_fuzzed == ret);
        }
    } catch (const std::ios_base::failure&) {
        return;
    }
}<|MERGE_RESOLUTION|>--- conflicted
+++ resolved
@@ -2,18 +2,11 @@
 // Distributed under the MIT software license, see the accompanying
 // file COPYING or http://www.opensource.org/licenses/mit-license.php.
 
-<<<<<<< HEAD
-#include <pubkey.h>
-#include <script/interpreter.h>
-#include <streams.h>
-#include <util/memory.h>
-=======
 #include <consensus/amount.h>
 #include <pubkey.h>
 #include <script/interpreter.h>
 #include <streams.h>
 #include <test/util/script.h>
->>>>>>> 9e05de1d
 #include <version.h>
 
 #include <test/fuzz/fuzz.h>
@@ -23,16 +16,7 @@
     static const ECCVerifyHandle verify_handle;
 }
 
-<<<<<<< HEAD
-void initialize()
-{
-    static const ECCVerifyHandle verify_handle;
-}
-
-void test_one_input(const std::vector<uint8_t>& buffer)
-=======
 FUZZ_TARGET_INIT(script_flags, initialize_script_flags)
->>>>>>> 9e05de1d
 {
     CDataStream ds(buffer, SER_NETWORK, INIT_PROTO_VERSION);
     try {
