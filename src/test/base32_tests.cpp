<<<<<<< HEAD
// Copyright (c) 2012-2019 The Bitcoin Core developers
=======
// Copyright (c) 2012-2021 The Bitcoin Core developers
>>>>>>> 9e05de1d
// Distributed under the MIT software license, see the accompanying
// file COPYING or http://www.opensource.org/licenses/mit-license.php.

#include <util/strencodings.h>
<<<<<<< HEAD
#include <test/util/setup_common.h>
=======
>>>>>>> 9e05de1d

#include <boost/test/unit_test.hpp>
#include <string>

using namespace std::literals;

BOOST_AUTO_TEST_SUITE(base32_tests)

BOOST_AUTO_TEST_CASE(base32_testvectors)
{
    static const std::string vstrIn[]  = {"","f","fo","foo","foob","fooba","foobar"};
    static const std::string vstrOut[] = {"","my======","mzxq====","mzxw6===","mzxw6yq=","mzxw6ytb","mzxw6ytboi======"};
    static const std::string vstrOutNoPadding[] = {"","my","mzxq","mzxw6","mzxw6yq","mzxw6ytb","mzxw6ytboi"};
    for (unsigned int i=0; i<std::size(vstrIn); i++)
    {
        std::string strEnc = EncodeBase32(vstrIn[i]);
        BOOST_CHECK_EQUAL(strEnc, vstrOut[i]);
        strEnc = EncodeBase32(vstrIn[i], false);
        BOOST_CHECK_EQUAL(strEnc, vstrOutNoPadding[i]);
        auto dec = DecodeBase32(vstrOut[i]);
        BOOST_REQUIRE(dec);
        BOOST_CHECK_MESSAGE(MakeByteSpan(*dec) == MakeByteSpan(vstrIn[i]), vstrOut[i]);
    }

    // Decoding strings with embedded NUL characters should fail
<<<<<<< HEAD
    bool failure;
    (void)DecodeBase32(std::string("invalid", 7), &failure);
    BOOST_CHECK_EQUAL(failure, true);
    (void)DecodeBase32(std::string("AWSX3VPP", 8), &failure);
    BOOST_CHECK_EQUAL(failure, false);
    (void)DecodeBase32(std::string("AWSX3VPP\0invalid", 16), &failure);
    BOOST_CHECK_EQUAL(failure, true);
    (void)DecodeBase32(std::string("AWSX3VPPinvalid", 15), &failure);
    BOOST_CHECK_EQUAL(failure, true);
=======
    BOOST_CHECK(!DecodeBase32("invalid\0"s)); // correct size, invalid due to \0
    BOOST_CHECK(DecodeBase32("AWSX3VPP"s)); // valid
    BOOST_CHECK(!DecodeBase32("AWSX3VPP\0invalid"s)); // correct size, invalid due to \0
    BOOST_CHECK(!DecodeBase32("AWSX3VPPinvalid"s)); // invalid size
>>>>>>> 9e05de1d
}

BOOST_AUTO_TEST_SUITE_END()<|MERGE_RESOLUTION|>--- conflicted
+++ resolved
@@ -1,16 +1,8 @@
-<<<<<<< HEAD
-// Copyright (c) 2012-2019 The Bitcoin Core developers
-=======
 // Copyright (c) 2012-2021 The Bitcoin Core developers
->>>>>>> 9e05de1d
 // Distributed under the MIT software license, see the accompanying
 // file COPYING or http://www.opensource.org/licenses/mit-license.php.
 
 #include <util/strencodings.h>
-<<<<<<< HEAD
-#include <test/util/setup_common.h>
-=======
->>>>>>> 9e05de1d
 
 #include <boost/test/unit_test.hpp>
 #include <string>
@@ -36,22 +28,10 @@
     }
 
     // Decoding strings with embedded NUL characters should fail
-<<<<<<< HEAD
-    bool failure;
-    (void)DecodeBase32(std::string("invalid", 7), &failure);
-    BOOST_CHECK_EQUAL(failure, true);
-    (void)DecodeBase32(std::string("AWSX3VPP", 8), &failure);
-    BOOST_CHECK_EQUAL(failure, false);
-    (void)DecodeBase32(std::string("AWSX3VPP\0invalid", 16), &failure);
-    BOOST_CHECK_EQUAL(failure, true);
-    (void)DecodeBase32(std::string("AWSX3VPPinvalid", 15), &failure);
-    BOOST_CHECK_EQUAL(failure, true);
-=======
     BOOST_CHECK(!DecodeBase32("invalid\0"s)); // correct size, invalid due to \0
     BOOST_CHECK(DecodeBase32("AWSX3VPP"s)); // valid
     BOOST_CHECK(!DecodeBase32("AWSX3VPP\0invalid"s)); // correct size, invalid due to \0
     BOOST_CHECK(!DecodeBase32("AWSX3VPPinvalid"s)); // invalid size
->>>>>>> 9e05de1d
 }
 
 BOOST_AUTO_TEST_SUITE_END()