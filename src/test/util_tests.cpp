<<<<<<< HEAD
// Copyright (c) 2011-2020 The Bitcoin Core developers
=======
// Copyright (c) 2011-2021 The Bitcoin Core developers
>>>>>>> 9e05de1d
// Distributed under the MIT software license, see the accompanying
// file COPYING or http://www.opensource.org/licenses/mit-license.php.

#include <util/system.h>

#include <clientversion.h>
<<<<<<< HEAD
#include <hash.h> // For Hash()
#include <key.h> // For CKey
#include <optional.h>
#include <sync.h>
#include <test/util/setup_common.h>
#include <test/util/str.h>
#include <uint256.h>
#include <util/message.h> // For MessageSign(), MessageVerify(), MESSAGE_MAGIC
#include <util/moneystr.h>
#include <util/strencodings.h>
#include <util/string.h>
#include <util/time.h>
#include <util/spanparsing.h>
#include <util/vector.h>

#include <array>
#include <stdint.h>
=======
#include <fs.h>
#include <hash.h> // For Hash()
#include <key.h>  // For CKey
#include <sync.h>
#include <test/util/logging.h>
#include <test/util/setup_common.h>
#include <test/util/str.h>
#include <uint256.h>
#include <util/getuniquepath.h>
#include <util/message.h> // For MessageSign(), MessageVerify(), MESSAGE_MAGIC
#include <util/moneystr.h>
#include <util/overflow.h>
#include <util/readwritefile.h>
#include <util/spanparsing.h>
#include <util/strencodings.h>
#include <util/string.h>
#include <util/time.h>
#include <util/vector.h>
#include <util/bitdeque.h>

#include <array>
#include <fstream>
#include <limits>
#include <map>
#include <optional>
#include <stdint.h>
#include <string.h>
>>>>>>> 9e05de1d
#include <thread>
#include <univalue.h>
#include <utility>
#include <vector>
#ifndef WIN32
#include <signal.h>
#include <sys/types.h>
#include <sys/wait.h>
#endif

#include <boost/test/unit_test.hpp>

<<<<<<< HEAD
=======
using namespace std::literals;
static const std::string STRING_WITH_EMBEDDED_NULL_CHAR{"1"s "\0" "1"s};

>>>>>>> 9e05de1d
/* defined in logging.cpp */
namespace BCLog {
    std::string LogEscapeMessage(const std::string& str);
}

BOOST_FIXTURE_TEST_SUITE(util_tests, BasicTestingSetup)

BOOST_AUTO_TEST_CASE(util_datadir)
{
    // Use local args variable instead of m_args to avoid making assumptions about test setup
    ArgsManager args;
    args.ForceSetArg("-datadir", fs::PathToString(m_path_root));

    const fs::path dd_norm = args.GetDataDirBase();

    args.ForceSetArg("-datadir", fs::PathToString(dd_norm) + "/");
    args.ClearPathCache();
    BOOST_CHECK_EQUAL(dd_norm, args.GetDataDirBase());

    args.ForceSetArg("-datadir", fs::PathToString(dd_norm) + "/.");
    args.ClearPathCache();
    BOOST_CHECK_EQUAL(dd_norm, args.GetDataDirBase());

    args.ForceSetArg("-datadir", fs::PathToString(dd_norm) + "/./");
    args.ClearPathCache();
    BOOST_CHECK_EQUAL(dd_norm, args.GetDataDirBase());

    args.ForceSetArg("-datadir", fs::PathToString(dd_norm) + "/.//");
    args.ClearPathCache();
    BOOST_CHECK_EQUAL(dd_norm, args.GetDataDirBase());
}

namespace {
class NoCopyOrMove
{
public:
    int i;
    explicit NoCopyOrMove(int i) : i{i} { }

    NoCopyOrMove() = delete;
    NoCopyOrMove(const NoCopyOrMove&) = delete;
    NoCopyOrMove(NoCopyOrMove&&) = delete;
    NoCopyOrMove& operator=(const NoCopyOrMove&) = delete;
    NoCopyOrMove& operator=(NoCopyOrMove&&) = delete;

    operator bool() const { return i != 0; }

    int get_ip1() { return i + 1; }
    bool test()
    {
        // Check that Assume can be used within a lambda and still call methods
        [&]() { Assume(get_ip1()); }();
        return Assume(get_ip1() != 5);
    }
};
} // namespace

BOOST_AUTO_TEST_CASE(util_check)
{
    // Check that Assert can forward
    const std::unique_ptr<int> p_two = Assert(std::make_unique<int>(2));
    // Check that Assert works on lvalues and rvalues
    const int two = *Assert(p_two);
    Assert(two == 2);
    Assert(true);
    // Check that Assume can be used as unary expression
    const bool result{Assume(two == 2)};
    Assert(result);

    // Check that Assert doesn't require copy/move
    NoCopyOrMove x{9};
    Assert(x).i += 3;
    Assert(x).test();

    // Check nested Asserts
    BOOST_CHECK_EQUAL(Assert((Assert(x).test() ? 3 : 0)), 3);
}

BOOST_AUTO_TEST_CASE(util_criticalsection)
{
    RecursiveMutex cs;

    do {
        LOCK(cs);
        break;

        BOOST_ERROR("break was swallowed!");
    } while(0);

    do {
        TRY_LOCK(cs, lockTest);
        if (lockTest) {
            BOOST_CHECK(true); // Needed to suppress "Test case [...] did not check any assertions"
            break;
        }

        BOOST_ERROR("break was swallowed!");
    } while(0);
}

static const unsigned char ParseHex_expected[65] = {
    0x04, 0x67, 0x8a, 0xfd, 0xb0, 0xfe, 0x55, 0x48, 0x27, 0x19, 0x67, 0xf1, 0xa6, 0x71, 0x30, 0xb7,
    0x10, 0x5c, 0xd6, 0xa8, 0x28, 0xe0, 0x39, 0x09, 0xa6, 0x79, 0x62, 0xe0, 0xea, 0x1f, 0x61, 0xde,
    0xb6, 0x49, 0xf6, 0xbc, 0x3f, 0x4c, 0xef, 0x38, 0xc4, 0xf3, 0x55, 0x04, 0xe5, 0x1e, 0xc1, 0x12,
    0xde, 0x5c, 0x38, 0x4d, 0xf7, 0xba, 0x0b, 0x8d, 0x57, 0x8a, 0x4c, 0x70, 0x2b, 0x6b, 0xf1, 0x1d,
    0x5f
};
BOOST_AUTO_TEST_CASE(parse_hex)
{
    std::vector<unsigned char> result;
    std::vector<unsigned char> expected(ParseHex_expected, ParseHex_expected + sizeof(ParseHex_expected));
    // Basic test vector
    result = ParseHex("04678afdb0fe5548271967f1a67130b7105cd6a828e03909a67962e0ea1f61deb649f6bc3f4cef38c4f35504e51ec112de5c384df7ba0b8d578a4c702b6bf11d5f");
    BOOST_CHECK_EQUAL_COLLECTIONS(result.begin(), result.end(), expected.begin(), expected.end());

    // Spaces between bytes must be supported
    result = ParseHex("12 34 56 78");
    BOOST_CHECK(result.size() == 4 && result[0] == 0x12 && result[1] == 0x34 && result[2] == 0x56 && result[3] == 0x78);

    // Leading space must be supported (used in BerkeleyEnvironment::Salvage)
    result = ParseHex(" 89 34 56 78");
    BOOST_CHECK(result.size() == 4 && result[0] == 0x89 && result[1] == 0x34 && result[2] == 0x56 && result[3] == 0x78);

    // Embedded null is treated as end
    const std::string with_embedded_null{" 11 "s
                                         " \0 "
                                         " 22 "s};
    BOOST_CHECK_EQUAL(with_embedded_null.size(), 11);
    result = ParseHex(with_embedded_null);
    BOOST_CHECK(result.size() == 1 && result[0] == 0x11);

    // Stop parsing at invalid value
    result = ParseHex("1234 invalid 1234");
    BOOST_CHECK(result.size() == 2 && result[0] == 0x12 && result[1] == 0x34);
}

BOOST_AUTO_TEST_CASE(util_HexStr)
{
    BOOST_CHECK_EQUAL(
        HexStr(ParseHex_expected),
        "04678afdb0fe5548271967f1a67130b7105cd6a828e03909a67962e0ea1f61deb649f6bc3f4cef38c4f35504e51ec112de5c384df7ba0b8d578a4c702b6bf11d5f");

    BOOST_CHECK_EQUAL(
<<<<<<< HEAD
        HexStr(ParseHex_expected + sizeof(ParseHex_expected),
               ParseHex_expected + sizeof(ParseHex_expected)),
        "");

    BOOST_CHECK_EQUAL(
        HexStr(ParseHex_expected, ParseHex_expected),
        "");

    std::vector<unsigned char> ParseHex_vec(ParseHex_expected, ParseHex_expected + 5);

    BOOST_CHECK_EQUAL(
        HexStr(ParseHex_vec.rbegin(), ParseHex_vec.rend()),
        "b0fd8a6704"
    );

    BOOST_CHECK_EQUAL(
        HexStr(std::reverse_iterator<const uint8_t *>(ParseHex_expected),
               std::reverse_iterator<const uint8_t *>(ParseHex_expected)),
        ""
    );

    BOOST_CHECK_EQUAL(
        HexStr(std::reverse_iterator<const uint8_t *>(ParseHex_expected + 1),
               std::reverse_iterator<const uint8_t *>(ParseHex_expected)),
        "04"
    );

    BOOST_CHECK_EQUAL(
        HexStr(std::reverse_iterator<const uint8_t *>(ParseHex_expected + 5),
               std::reverse_iterator<const uint8_t *>(ParseHex_expected)),
        "b0fd8a6704"
    );

    BOOST_CHECK_EQUAL(
        HexStr(std::reverse_iterator<const uint8_t *>(ParseHex_expected + 65),
               std::reverse_iterator<const uint8_t *>(ParseHex_expected)),
        "5f1df16b2b704c8a578d0bbaf74d385cde12c11ee50455f3c438ef4c3fbcf649b6de611feae06279a60939e028a8d65c10b73071a6f16719274855feb0fd8a6704"
    );
}

BOOST_AUTO_TEST_CASE(util_Join)
{
    // Normal version
    BOOST_CHECK_EQUAL(Join({}, ", "), "");
    BOOST_CHECK_EQUAL(Join({"foo"}, ", "), "foo");
    BOOST_CHECK_EQUAL(Join({"foo", "bar"}, ", "), "foo, bar");

    // Version with unary operator
    const auto op_upper = [](const std::string& s) { return ToUpper(s); };
    BOOST_CHECK_EQUAL(Join<std::string>({}, ", ", op_upper), "");
    BOOST_CHECK_EQUAL(Join<std::string>({"foo"}, ", ", op_upper), "FOO");
    BOOST_CHECK_EQUAL(Join<std::string>({"foo", "bar"}, ", ", op_upper), "FOO, BAR");
=======
        HexStr(Span{ParseHex_expected}.last(0)),
        "");

    BOOST_CHECK_EQUAL(
        HexStr(Span{ParseHex_expected}.first(0)),
        "");

    {
        const std::vector<char> in_s{ParseHex_expected, ParseHex_expected + 5};
        const Span<const uint8_t> in_u{MakeUCharSpan(in_s)};
        const Span<const std::byte> in_b{MakeByteSpan(in_s)};
        const std::string out_exp{"04678afdb0"};

        BOOST_CHECK_EQUAL(HexStr(in_u), out_exp);
        BOOST_CHECK_EQUAL(HexStr(in_s), out_exp);
        BOOST_CHECK_EQUAL(HexStr(in_b), out_exp);
    }

    {
        auto input = std::string();
        for (size_t i=0; i<256; ++i) {
            input.push_back(static_cast<char>(i));
        }

        auto hex = HexStr(input);
        BOOST_TEST_REQUIRE(hex.size() == 512);
        static constexpr auto hexmap = std::string_view("0123456789abcdef");
        for (size_t i = 0; i < 256; ++i) {
            auto upper = hexmap.find(hex[i * 2]);
            auto lower = hexmap.find(hex[i * 2 + 1]);
            BOOST_TEST_REQUIRE(upper != std::string_view::npos);
            BOOST_TEST_REQUIRE(lower != std::string_view::npos);
            BOOST_TEST_REQUIRE(i == upper*16 + lower);
        }
    }
}

BOOST_AUTO_TEST_CASE(span_write_bytes)
{
    std::array mut_arr{uint8_t{0xaa}, uint8_t{0xbb}};
    const auto mut_bytes{MakeWritableByteSpan(mut_arr)};
    mut_bytes[1] = std::byte{0x11};
    BOOST_CHECK_EQUAL(mut_arr.at(0), 0xaa);
    BOOST_CHECK_EQUAL(mut_arr.at(1), 0x11);
}

BOOST_AUTO_TEST_CASE(util_Join)
{
    // Normal version
    BOOST_CHECK_EQUAL(Join(std::vector<std::string>{}, ", "), "");
    BOOST_CHECK_EQUAL(Join(std::vector<std::string>{"foo"}, ", "), "foo");
    BOOST_CHECK_EQUAL(Join(std::vector<std::string>{"foo", "bar"}, ", "), "foo, bar");

    // Version with unary operator
    const auto op_upper = [](const std::string& s) { return ToUpper(s); };
    BOOST_CHECK_EQUAL(Join(std::list<std::string>{}, ", ", op_upper), "");
    BOOST_CHECK_EQUAL(Join(std::list<std::string>{"foo"}, ", ", op_upper), "FOO");
    BOOST_CHECK_EQUAL(Join(std::list<std::string>{"foo", "bar"}, ", ", op_upper), "FOO, BAR");
}

BOOST_AUTO_TEST_CASE(util_ReplaceAll)
{
    const std::string original("A test \"%s\" string '%s'.");
    auto test_replaceall = [&original](const std::string& search, const std::string& substitute, const std::string& expected) {
        auto test = original;
        ReplaceAll(test, search, substitute);
        BOOST_CHECK_EQUAL(test, expected);
    };

    test_replaceall("", "foo", original);
    test_replaceall(original, "foo", "foo");
    test_replaceall("%s", "foo", "A test \"foo\" string 'foo'.");
    test_replaceall("\"", "foo", "A test foo%sfoo string '%s'.");
    test_replaceall("'", "foo", "A test \"%s\" string foo%sfoo.");
}

BOOST_AUTO_TEST_CASE(util_TrimString)
{
    BOOST_CHECK_EQUAL(TrimString(" foo bar "), "foo bar");
    BOOST_CHECK_EQUAL(TrimStringView("\t \n  \n \f\n\r\t\v\tfoo \n \f\n\r\t\v\tbar\t  \n \f\n\r\t\v\t\n "), "foo \n \f\n\r\t\v\tbar");
    BOOST_CHECK_EQUAL(TrimString("\t \n foo \n\tbar\t \n "), "foo \n\tbar");
    BOOST_CHECK_EQUAL(TrimStringView("\t \n foo \n\tbar\t \n ", "fobar"), "\t \n foo \n\tbar\t \n ");
    BOOST_CHECK_EQUAL(TrimString("foo bar"), "foo bar");
    BOOST_CHECK_EQUAL(TrimStringView("foo bar", "fobar"), " ");
    BOOST_CHECK_EQUAL(TrimString(std::string("\0 foo \0 ", 8)), std::string("\0 foo \0", 7));
    BOOST_CHECK_EQUAL(TrimStringView(std::string(" foo ", 5)), std::string("foo", 3));
    BOOST_CHECK_EQUAL(TrimString(std::string("\t\t\0\0\n\n", 6)), std::string("\0\0", 2));
    BOOST_CHECK_EQUAL(TrimStringView(std::string("\x05\x04\x03\x02\x01\x00", 6)), std::string("\x05\x04\x03\x02\x01\x00", 6));
    BOOST_CHECK_EQUAL(TrimString(std::string("\x05\x04\x03\x02\x01\x00", 6), std::string("\x05\x04\x03\x02\x01", 5)), std::string("\0", 1));
    BOOST_CHECK_EQUAL(TrimStringView(std::string("\x05\x04\x03\x02\x01\x00", 6), std::string("\x05\x04\x03\x02\x01\x00", 6)), "");
>>>>>>> 9e05de1d
}

BOOST_AUTO_TEST_CASE(util_FormatParseISO8601DateTime)
{
    BOOST_CHECK_EQUAL(FormatISO8601DateTime(1317425777), "2011-09-30T23:36:17Z");
    BOOST_CHECK_EQUAL(FormatISO8601DateTime(0), "1970-01-01T00:00:00Z");

    BOOST_CHECK_EQUAL(ParseISO8601DateTime("1970-01-01T00:00:00Z"), 0);
    BOOST_CHECK_EQUAL(ParseISO8601DateTime("1960-01-01T00:00:00Z"), 0);
    BOOST_CHECK_EQUAL(ParseISO8601DateTime("2011-09-30T23:36:17Z"), 1317425777);
<<<<<<< HEAD

    auto time = GetSystemTimeInSeconds();
    BOOST_CHECK_EQUAL(ParseISO8601DateTime(FormatISO8601DateTime(time)), time);
=======
>>>>>>> 9e05de1d
}

BOOST_AUTO_TEST_CASE(util_FormatISO8601Date)
{
    BOOST_CHECK_EQUAL(FormatISO8601Date(1317425777), "2011-09-30");
}

struct TestArgsManager : public ArgsManager
{
    TestArgsManager() { m_network_only_args.clear(); }
    void ReadConfigString(const std::string str_config)
    {
        std::istringstream streamConfig(str_config);
        {
            LOCK(cs_args);
            m_settings.ro_config.clear();
            m_config_sections.clear();
        }
        std::string error;
        BOOST_REQUIRE(ReadConfigStream(streamConfig, "", error));
    }
    void SetNetworkOnlyArg(const std::string arg)
    {
        LOCK(cs_args);
        m_network_only_args.insert(arg);
    }
    void SetupArgs(const std::vector<std::pair<std::string, unsigned int>>& args)
    {
        for (const auto& arg : args) {
            AddArg(arg.first, "", arg.second, OptionsCategory::OPTIONS);
        }
    }
    using ArgsManager::GetSetting;
    using ArgsManager::GetSettingsList;
    using ArgsManager::ReadConfigStream;
    using ArgsManager::cs_args;
    using ArgsManager::m_network;
    using ArgsManager::m_settings;
};

//! Test GetSetting and GetArg type coercion, negation, and default value handling.
class CheckValueTest : public TestChain100Setup
{
public:
    struct Expect {
        util::SettingsValue setting;
        bool default_string = false;
        bool default_int = false;
        bool default_bool = false;
        const char* string_value = nullptr;
<<<<<<< HEAD
        Optional<int64_t> int_value;
        Optional<bool> bool_value;
        Optional<std::vector<std::string>> list_value;
        const char* error = nullptr;

        Expect(util::SettingsValue s) : setting(std::move(s)) {}
=======
        std::optional<int64_t> int_value;
        std::optional<bool> bool_value;
        std::optional<std::vector<std::string>> list_value;
        const char* error = nullptr;

        explicit Expect(util::SettingsValue s) : setting(std::move(s)) {}
>>>>>>> 9e05de1d
        Expect& DefaultString() { default_string = true; return *this; }
        Expect& DefaultInt() { default_int = true; return *this; }
        Expect& DefaultBool() { default_bool = true; return *this; }
        Expect& String(const char* s) { string_value = s; return *this; }
        Expect& Int(int64_t i) { int_value = i; return *this; }
        Expect& Bool(bool b) { bool_value = b; return *this; }
        Expect& List(std::vector<std::string> m) { list_value = std::move(m); return *this; }
        Expect& Error(const char* e) { error = e; return *this; }
    };

    void CheckValue(unsigned int flags, const char* arg, const Expect& expect)
    {
        TestArgsManager test;
        test.SetupArgs({{"-value", flags}});
        const char* argv[] = {"ignored", arg};
        std::string error;
        bool success = test.ParseParameters(arg ? 2 : 1, (char**)argv, error);

        BOOST_CHECK_EQUAL(test.GetSetting("-value").write(), expect.setting.write());
        auto settings_list = test.GetSettingsList("-value");
        if (expect.setting.isNull() || expect.setting.isFalse()) {
<<<<<<< HEAD
            BOOST_CHECK_EQUAL(settings_list.size(), 0);
        } else {
            BOOST_CHECK_EQUAL(settings_list.size(), 1);
=======
            BOOST_CHECK_EQUAL(settings_list.size(), 0U);
        } else {
            BOOST_CHECK_EQUAL(settings_list.size(), 1U);
>>>>>>> 9e05de1d
            BOOST_CHECK_EQUAL(settings_list[0].write(), expect.setting.write());
        }

        if (expect.error) {
            BOOST_CHECK(!success);
            BOOST_CHECK_NE(error.find(expect.error), std::string::npos);
        } else {
            BOOST_CHECK(success);
            BOOST_CHECK_EQUAL(error, "");
        }

        if (expect.default_string) {
            BOOST_CHECK_EQUAL(test.GetArg("-value", "zzzzz"), "zzzzz");
        } else if (expect.string_value) {
            BOOST_CHECK_EQUAL(test.GetArg("-value", "zzzzz"), expect.string_value);
        } else {
            BOOST_CHECK(!success);
        }

        if (expect.default_int) {
<<<<<<< HEAD
            BOOST_CHECK_EQUAL(test.GetArg("-value", 99999), 99999);
        } else if (expect.int_value) {
            BOOST_CHECK_EQUAL(test.GetArg("-value", 99999), *expect.int_value);
=======
            BOOST_CHECK_EQUAL(test.GetIntArg("-value", 99999), 99999);
        } else if (expect.int_value) {
            BOOST_CHECK_EQUAL(test.GetIntArg("-value", 99999), *expect.int_value);
>>>>>>> 9e05de1d
        } else {
            BOOST_CHECK(!success);
        }

        if (expect.default_bool) {
            BOOST_CHECK_EQUAL(test.GetBoolArg("-value", false), false);
            BOOST_CHECK_EQUAL(test.GetBoolArg("-value", true), true);
        } else if (expect.bool_value) {
            BOOST_CHECK_EQUAL(test.GetBoolArg("-value", false), *expect.bool_value);
            BOOST_CHECK_EQUAL(test.GetBoolArg("-value", true), *expect.bool_value);
        } else {
            BOOST_CHECK(!success);
        }

        if (expect.list_value) {
            auto l = test.GetArgs("-value");
            BOOST_CHECK_EQUAL_COLLECTIONS(l.begin(), l.end(), expect.list_value->begin(), expect.list_value->end());
        } else {
            BOOST_CHECK(!success);
        }
    }
};

BOOST_FIXTURE_TEST_CASE(util_CheckValue, CheckValueTest)
{
    using M = ArgsManager;

    CheckValue(M::ALLOW_ANY, nullptr, Expect{{}}.DefaultString().DefaultInt().DefaultBool().List({}));
    CheckValue(M::ALLOW_ANY, "-novalue", Expect{false}.String("0").Int(0).Bool(false).List({}));
    CheckValue(M::ALLOW_ANY, "-novalue=", Expect{false}.String("0").Int(0).Bool(false).List({}));
    CheckValue(M::ALLOW_ANY, "-novalue=0", Expect{true}.String("1").Int(1).Bool(true).List({"1"}));
    CheckValue(M::ALLOW_ANY, "-novalue=1", Expect{false}.String("0").Int(0).Bool(false).List({}));
    CheckValue(M::ALLOW_ANY, "-novalue=2", Expect{false}.String("0").Int(0).Bool(false).List({}));
    CheckValue(M::ALLOW_ANY, "-novalue=abc", Expect{true}.String("1").Int(1).Bool(true).List({"1"}));
    CheckValue(M::ALLOW_ANY, "-value", Expect{""}.String("").Int(0).Bool(true).List({""}));
    CheckValue(M::ALLOW_ANY, "-value=", Expect{""}.String("").Int(0).Bool(true).List({""}));
    CheckValue(M::ALLOW_ANY, "-value=0", Expect{"0"}.String("0").Int(0).Bool(false).List({"0"}));
    CheckValue(M::ALLOW_ANY, "-value=1", Expect{"1"}.String("1").Int(1).Bool(true).List({"1"}));
    CheckValue(M::ALLOW_ANY, "-value=2", Expect{"2"}.String("2").Int(2).Bool(true).List({"2"}));
    CheckValue(M::ALLOW_ANY, "-value=abc", Expect{"abc"}.String("abc").Int(0).Bool(false).List({"abc"}));
}

<<<<<<< HEAD
=======
struct NoIncludeConfTest {
    std::string Parse(const char* arg)
    {
        TestArgsManager test;
        test.SetupArgs({{"-includeconf", ArgsManager::ALLOW_ANY}});
        std::array argv{"ignored", arg};
        std::string error;
        (void)test.ParseParameters(argv.size(), argv.data(), error);
        return error;
    }
};

BOOST_FIXTURE_TEST_CASE(util_NoIncludeConf, NoIncludeConfTest)
{
    BOOST_CHECK_EQUAL(Parse("-noincludeconf"), "");
    BOOST_CHECK_EQUAL(Parse("-includeconf"), "-includeconf cannot be used from commandline; -includeconf=\"\"");
    BOOST_CHECK_EQUAL(Parse("-includeconf=file"), "-includeconf cannot be used from commandline; -includeconf=\"file\"");
}

>>>>>>> 9e05de1d
BOOST_AUTO_TEST_CASE(util_ParseParameters)
{
    TestArgsManager testArgs;
    const auto a = std::make_pair("-a", ArgsManager::ALLOW_ANY);
    const auto b = std::make_pair("-b", ArgsManager::ALLOW_ANY);
    const auto ccc = std::make_pair("-ccc", ArgsManager::ALLOW_ANY);
    const auto d = std::make_pair("-d", ArgsManager::ALLOW_ANY);

    const char *argv_test[] = {"-ignored", "-a", "-b", "-ccc=argument", "-ccc=multiple", "f", "-d=e"};

    std::string error;
    LOCK(testArgs.cs_args);
    testArgs.SetupArgs({a, b, ccc, d});
    BOOST_CHECK(testArgs.ParseParameters(0, (char**)argv_test, error));
    BOOST_CHECK(testArgs.m_settings.command_line_options.empty() && testArgs.m_settings.ro_config.empty());

    BOOST_CHECK(testArgs.ParseParameters(1, (char**)argv_test, error));
    BOOST_CHECK(testArgs.m_settings.command_line_options.empty() && testArgs.m_settings.ro_config.empty());

    BOOST_CHECK(testArgs.ParseParameters(7, (char**)argv_test, error));
    // expectation: -ignored is ignored (program name argument),
    // -a, -b and -ccc end up in map, -d ignored because it is after
    // a non-option argument (non-GNU option parsing)
    BOOST_CHECK(testArgs.m_settings.command_line_options.size() == 3 && testArgs.m_settings.ro_config.empty());
    BOOST_CHECK(testArgs.IsArgSet("-a") && testArgs.IsArgSet("-b") && testArgs.IsArgSet("-ccc")
                && !testArgs.IsArgSet("f") && !testArgs.IsArgSet("-d"));
    BOOST_CHECK(testArgs.m_settings.command_line_options.count("a") && testArgs.m_settings.command_line_options.count("b") && testArgs.m_settings.command_line_options.count("ccc")
                && !testArgs.m_settings.command_line_options.count("f") && !testArgs.m_settings.command_line_options.count("d"));

    BOOST_CHECK(testArgs.m_settings.command_line_options["a"].size() == 1);
    BOOST_CHECK(testArgs.m_settings.command_line_options["a"].front().get_str() == "");
    BOOST_CHECK(testArgs.m_settings.command_line_options["ccc"].size() == 2);
    BOOST_CHECK(testArgs.m_settings.command_line_options["ccc"].front().get_str() == "argument");
    BOOST_CHECK(testArgs.m_settings.command_line_options["ccc"].back().get_str() == "multiple");
    BOOST_CHECK(testArgs.GetArgs("-ccc").size() == 2);
}

BOOST_AUTO_TEST_CASE(util_ParseInvalidParameters)
{
    TestArgsManager test;
    test.SetupArgs({{"-registered", ArgsManager::ALLOW_ANY}});

    const char* argv[] = {"ignored", "-registered"};
    std::string error;
    BOOST_CHECK(test.ParseParameters(2, (char**)argv, error));
    BOOST_CHECK_EQUAL(error, "");

    argv[1] = "-unregistered";
    BOOST_CHECK(!test.ParseParameters(2, (char**)argv, error));
    BOOST_CHECK_EQUAL(error, "Invalid parameter -unregistered");

    // Make sure registered parameters prefixed with a chain name trigger errors.
    // (Previously, they were accepted and ignored.)
    argv[1] = "-test.registered";
    BOOST_CHECK(!test.ParseParameters(2, (char**)argv, error));
    BOOST_CHECK_EQUAL(error, "Invalid parameter -test.registered");
}

static void TestParse(const std::string& str, bool expected_bool, int64_t expected_int)
{
    TestArgsManager test;
    test.SetupArgs({{"-value", ArgsManager::ALLOW_ANY}});
    std::string arg = "-value=" + str;
    const char* argv[] = {"ignored", arg.c_str()};
    std::string error;
    BOOST_CHECK(test.ParseParameters(2, (char**)argv, error));
    BOOST_CHECK_EQUAL(test.GetBoolArg("-value", false), expected_bool);
    BOOST_CHECK_EQUAL(test.GetBoolArg("-value", true), expected_bool);
<<<<<<< HEAD
    BOOST_CHECK_EQUAL(test.GetArg("-value", 99998), expected_int);
    BOOST_CHECK_EQUAL(test.GetArg("-value", 99999), expected_int);
=======
    BOOST_CHECK_EQUAL(test.GetIntArg("-value", 99998), expected_int);
    BOOST_CHECK_EQUAL(test.GetIntArg("-value", 99999), expected_int);
>>>>>>> 9e05de1d
}

// Test bool and int parsing.
BOOST_AUTO_TEST_CASE(util_ArgParsing)
{
    // Some of these cases could be ambiguous or surprising to users, and might
    // be worth triggering errors or warnings in the future. But for now basic
    // test coverage is useful to avoid breaking backwards compatibility
    // unintentionally.
    TestParse("", true, 0);
    TestParse(" ", false, 0);
    TestParse("0", false, 0);
    TestParse("0 ", false, 0);
    TestParse(" 0", false, 0);
    TestParse("+0", false, 0);
    TestParse("-0", false, 0);
    TestParse("5", true, 5);
    TestParse("5 ", true, 5);
    TestParse(" 5", true, 5);
    TestParse("+5", true, 5);
    TestParse("-5", true, -5);
    TestParse("0 5", false, 0);
    TestParse("5 0", true, 5);
    TestParse("050", true, 50);
    TestParse("0.", false, 0);
    TestParse("5.", true, 5);
    TestParse("0.0", false, 0);
    TestParse("0.5", false, 0);
    TestParse("5.0", true, 5);
    TestParse("5.5", true, 5);
    TestParse("x", false, 0);
    TestParse("x0", false, 0);
    TestParse("x5", false, 0);
    TestParse("0x", false, 0);
    TestParse("5x", true, 5);
    TestParse("0x5", false, 0);
    TestParse("false", false, 0);
    TestParse("true", false, 0);
    TestParse("yes", false, 0);
    TestParse("no", false, 0);
}

BOOST_AUTO_TEST_CASE(util_GetBoolArg)
{
    TestArgsManager testArgs;
    const auto a = std::make_pair("-a", ArgsManager::ALLOW_ANY);
    const auto b = std::make_pair("-b", ArgsManager::ALLOW_ANY);
    const auto c = std::make_pair("-c", ArgsManager::ALLOW_ANY);
    const auto d = std::make_pair("-d", ArgsManager::ALLOW_ANY);
    const auto e = std::make_pair("-e", ArgsManager::ALLOW_ANY);
    const auto f = std::make_pair("-f", ArgsManager::ALLOW_ANY);

    const char *argv_test[] = {
        "ignored", "-a", "-nob", "-c=0", "-d=1", "-e=false", "-f=true"};
    std::string error;
    LOCK(testArgs.cs_args);
    testArgs.SetupArgs({a, b, c, d, e, f});
    BOOST_CHECK(testArgs.ParseParameters(7, (char**)argv_test, error));

    // Each letter should be set.
    for (const char opt : "abcdef")
        BOOST_CHECK(testArgs.IsArgSet({'-', opt}) || !opt);

    // Nothing else should be in the map
    BOOST_CHECK(testArgs.m_settings.command_line_options.size() == 6 &&
                testArgs.m_settings.ro_config.empty());

    // The -no prefix should get stripped on the way in.
    BOOST_CHECK(!testArgs.IsArgSet("-nob"));

    // The -b option is flagged as negated, and nothing else is
    BOOST_CHECK(testArgs.IsArgNegated("-b"));
    BOOST_CHECK(!testArgs.IsArgNegated("-a"));

    // Check expected values.
    BOOST_CHECK(testArgs.GetBoolArg("-a", false) == true);
    BOOST_CHECK(testArgs.GetBoolArg("-b", true) == false);
    BOOST_CHECK(testArgs.GetBoolArg("-c", true) == false);
    BOOST_CHECK(testArgs.GetBoolArg("-d", false) == true);
    BOOST_CHECK(testArgs.GetBoolArg("-e", true) == false);
    BOOST_CHECK(testArgs.GetBoolArg("-f", true) == false);
}

BOOST_AUTO_TEST_CASE(util_GetBoolArgEdgeCases)
{
    // Test some awful edge cases that hopefully no user will ever exercise.
    TestArgsManager testArgs;

    // Params test
    const auto foo = std::make_pair("-foo", ArgsManager::ALLOW_ANY);
    const auto bar = std::make_pair("-bar", ArgsManager::ALLOW_ANY);
    const char *argv_test[] = {"ignored", "-nofoo", "-foo", "-nobar=0"};
    testArgs.SetupArgs({foo, bar});
    std::string error;
    BOOST_CHECK(testArgs.ParseParameters(4, (char**)argv_test, error));

    // This was passed twice, second one overrides the negative setting.
    BOOST_CHECK(!testArgs.IsArgNegated("-foo"));
    BOOST_CHECK(testArgs.GetArg("-foo", "xxx") == "");

    // A double negative is a positive, and not marked as negated.
    BOOST_CHECK(!testArgs.IsArgNegated("-bar"));
    BOOST_CHECK(testArgs.GetArg("-bar", "xxx") == "1");

    // Config test
    const char *conf_test = "nofoo=1\nfoo=1\nnobar=0\n";
    BOOST_CHECK(testArgs.ParseParameters(1, (char**)argv_test, error));
    testArgs.ReadConfigString(conf_test);

    // This was passed twice, second one overrides the negative setting,
    // and the value.
    BOOST_CHECK(!testArgs.IsArgNegated("-foo"));
    BOOST_CHECK(testArgs.GetArg("-foo", "xxx") == "1");

    // A double negative is a positive, and does not count as negated.
    BOOST_CHECK(!testArgs.IsArgNegated("-bar"));
    BOOST_CHECK(testArgs.GetArg("-bar", "xxx") == "1");

    // Combined test
    const char *combo_test_args[] = {"ignored", "-nofoo", "-bar"};
    const char *combo_test_conf = "foo=1\nnobar=1\n";
    BOOST_CHECK(testArgs.ParseParameters(3, (char**)combo_test_args, error));
    testArgs.ReadConfigString(combo_test_conf);

    // Command line overrides, but doesn't erase old setting
    BOOST_CHECK(testArgs.IsArgNegated("-foo"));
    BOOST_CHECK(testArgs.GetArg("-foo", "xxx") == "0");
    BOOST_CHECK(testArgs.GetArgs("-foo").size() == 0);

    // Command line overrides, but doesn't erase old setting
    BOOST_CHECK(!testArgs.IsArgNegated("-bar"));
    BOOST_CHECK(testArgs.GetArg("-bar", "xxx") == "");
    BOOST_CHECK(testArgs.GetArgs("-bar").size() == 1
                && testArgs.GetArgs("-bar").front() == "");
}

BOOST_AUTO_TEST_CASE(util_ReadConfigStream)
{
    const char *str_config =
       "a=\n"
       "b=1\n"
       "ccc=argument\n"
       "ccc=multiple\n"
       "d=e\n"
       "nofff=1\n"
       "noggg=0\n"
       "h=1\n"
       "noh=1\n"
       "noi=1\n"
       "i=1\n"
       "sec1.ccc=extend1\n"
       "\n"
       "[sec1]\n"
       "ccc=extend2\n"
       "d=eee\n"
       "h=1\n"
       "[sec2]\n"
       "ccc=extend3\n"
       "iii=2\n";

    TestArgsManager test_args;
    LOCK(test_args.cs_args);
    const auto a = std::make_pair("-a", ArgsManager::ALLOW_ANY);
    const auto b = std::make_pair("-b", ArgsManager::ALLOW_ANY);
    const auto ccc = std::make_pair("-ccc", ArgsManager::ALLOW_ANY);
    const auto d = std::make_pair("-d", ArgsManager::ALLOW_ANY);
    const auto e = std::make_pair("-e", ArgsManager::ALLOW_ANY);
    const auto fff = std::make_pair("-fff", ArgsManager::ALLOW_ANY);
    const auto ggg = std::make_pair("-ggg", ArgsManager::ALLOW_ANY);
    const auto h = std::make_pair("-h", ArgsManager::ALLOW_ANY);
    const auto i = std::make_pair("-i", ArgsManager::ALLOW_ANY);
    const auto iii = std::make_pair("-iii", ArgsManager::ALLOW_ANY);
    test_args.SetupArgs({a, b, ccc, d, e, fff, ggg, h, i, iii});

    test_args.ReadConfigString(str_config);
    // expectation: a, b, ccc, d, fff, ggg, h, i end up in map
    // so do sec1.ccc, sec1.d, sec1.h, sec2.ccc, sec2.iii

    BOOST_CHECK(test_args.m_settings.command_line_options.empty());
    BOOST_CHECK(test_args.m_settings.ro_config.size() == 3);
    BOOST_CHECK(test_args.m_settings.ro_config[""].size() == 8);
    BOOST_CHECK(test_args.m_settings.ro_config["sec1"].size() == 3);
    BOOST_CHECK(test_args.m_settings.ro_config["sec2"].size() == 2);

<<<<<<< HEAD
    BOOST_CHECK(test_args.m_settings.ro_config[""].count("a")
                && test_args.m_settings.ro_config[""].count("b")
                && test_args.m_settings.ro_config[""].count("ccc")
                && test_args.m_settings.ro_config[""].count("d")
                && test_args.m_settings.ro_config[""].count("fff")
                && test_args.m_settings.ro_config[""].count("ggg")
                && test_args.m_settings.ro_config[""].count("h")
                && test_args.m_settings.ro_config[""].count("i")
               );
    BOOST_CHECK(test_args.m_settings.ro_config["sec1"].count("ccc")
                && test_args.m_settings.ro_config["sec1"].count("h")
                && test_args.m_settings.ro_config["sec2"].count("ccc")
                && test_args.m_settings.ro_config["sec2"].count("iii")
               );

    BOOST_CHECK(test_args.IsArgSet("-a")
                && test_args.IsArgSet("-b")
                && test_args.IsArgSet("-ccc")
                && test_args.IsArgSet("-d")
                && test_args.IsArgSet("-fff")
                && test_args.IsArgSet("-ggg")
                && test_args.IsArgSet("-h")
                && test_args.IsArgSet("-i")
                && !test_args.IsArgSet("-zzz")
                && !test_args.IsArgSet("-iii")
               );

    BOOST_CHECK(test_args.GetArg("-a", "xxx") == ""
                && test_args.GetArg("-b", "xxx") == "1"
                && test_args.GetArg("-ccc", "xxx") == "argument"
                && test_args.GetArg("-d", "xxx") == "e"
                && test_args.GetArg("-fff", "xxx") == "0"
                && test_args.GetArg("-ggg", "xxx") == "1"
                && test_args.GetArg("-h", "xxx") == "0"
                && test_args.GetArg("-i", "xxx") == "1"
                && test_args.GetArg("-zzz", "xxx") == "xxx"
                && test_args.GetArg("-iii", "xxx") == "xxx"
               );
=======
    BOOST_CHECK(test_args.m_settings.ro_config[""].count("a"));
    BOOST_CHECK(test_args.m_settings.ro_config[""].count("b"));
    BOOST_CHECK(test_args.m_settings.ro_config[""].count("ccc"));
    BOOST_CHECK(test_args.m_settings.ro_config[""].count("d"));
    BOOST_CHECK(test_args.m_settings.ro_config[""].count("fff"));
    BOOST_CHECK(test_args.m_settings.ro_config[""].count("ggg"));
    BOOST_CHECK(test_args.m_settings.ro_config[""].count("h"));
    BOOST_CHECK(test_args.m_settings.ro_config[""].count("i"));
    BOOST_CHECK(test_args.m_settings.ro_config["sec1"].count("ccc"));
    BOOST_CHECK(test_args.m_settings.ro_config["sec1"].count("h"));
    BOOST_CHECK(test_args.m_settings.ro_config["sec2"].count("ccc"));
    BOOST_CHECK(test_args.m_settings.ro_config["sec2"].count("iii"));

    BOOST_CHECK(test_args.IsArgSet("-a"));
    BOOST_CHECK(test_args.IsArgSet("-b"));
    BOOST_CHECK(test_args.IsArgSet("-ccc"));
    BOOST_CHECK(test_args.IsArgSet("-d"));
    BOOST_CHECK(test_args.IsArgSet("-fff"));
    BOOST_CHECK(test_args.IsArgSet("-ggg"));
    BOOST_CHECK(test_args.IsArgSet("-h"));
    BOOST_CHECK(test_args.IsArgSet("-i"));
    BOOST_CHECK(!test_args.IsArgSet("-zzz"));
    BOOST_CHECK(!test_args.IsArgSet("-iii"));

    BOOST_CHECK_EQUAL(test_args.GetArg("-a", "xxx"), "");
    BOOST_CHECK_EQUAL(test_args.GetArg("-b", "xxx"), "1");
    BOOST_CHECK_EQUAL(test_args.GetArg("-ccc", "xxx"), "argument");
    BOOST_CHECK_EQUAL(test_args.GetArg("-d", "xxx"), "e");
    BOOST_CHECK_EQUAL(test_args.GetArg("-fff", "xxx"), "0");
    BOOST_CHECK_EQUAL(test_args.GetArg("-ggg", "xxx"), "1");
    BOOST_CHECK_EQUAL(test_args.GetArg("-h", "xxx"), "0");
    BOOST_CHECK_EQUAL(test_args.GetArg("-i", "xxx"), "1");
    BOOST_CHECK_EQUAL(test_args.GetArg("-zzz", "xxx"), "xxx");
    BOOST_CHECK_EQUAL(test_args.GetArg("-iii", "xxx"), "xxx");
>>>>>>> 9e05de1d

    for (const bool def : {false, true}) {
        BOOST_CHECK(test_args.GetBoolArg("-a", def));
        BOOST_CHECK(test_args.GetBoolArg("-b", def));
        BOOST_CHECK(!test_args.GetBoolArg("-ccc", def));
        BOOST_CHECK(!test_args.GetBoolArg("-d", def));
        BOOST_CHECK(!test_args.GetBoolArg("-fff", def));
        BOOST_CHECK(test_args.GetBoolArg("-ggg", def));
        BOOST_CHECK(!test_args.GetBoolArg("-h", def));
        BOOST_CHECK(test_args.GetBoolArg("-i", def));
        BOOST_CHECK(test_args.GetBoolArg("-zzz", def) == def);
        BOOST_CHECK(test_args.GetBoolArg("-iii", def) == def);
    }

    BOOST_CHECK(test_args.GetArgs("-a").size() == 1
                && test_args.GetArgs("-a").front() == "");
    BOOST_CHECK(test_args.GetArgs("-b").size() == 1
                && test_args.GetArgs("-b").front() == "1");
    BOOST_CHECK(test_args.GetArgs("-ccc").size() == 2
                && test_args.GetArgs("-ccc").front() == "argument"
                && test_args.GetArgs("-ccc").back() == "multiple");
    BOOST_CHECK(test_args.GetArgs("-fff").size() == 0);
    BOOST_CHECK(test_args.GetArgs("-nofff").size() == 0);
    BOOST_CHECK(test_args.GetArgs("-ggg").size() == 1
                && test_args.GetArgs("-ggg").front() == "1");
    BOOST_CHECK(test_args.GetArgs("-noggg").size() == 0);
    BOOST_CHECK(test_args.GetArgs("-h").size() == 0);
    BOOST_CHECK(test_args.GetArgs("-noh").size() == 0);
    BOOST_CHECK(test_args.GetArgs("-i").size() == 1
                && test_args.GetArgs("-i").front() == "1");
    BOOST_CHECK(test_args.GetArgs("-noi").size() == 0);
    BOOST_CHECK(test_args.GetArgs("-zzz").size() == 0);

    BOOST_CHECK(!test_args.IsArgNegated("-a"));
    BOOST_CHECK(!test_args.IsArgNegated("-b"));
    BOOST_CHECK(!test_args.IsArgNegated("-ccc"));
    BOOST_CHECK(!test_args.IsArgNegated("-d"));
    BOOST_CHECK(test_args.IsArgNegated("-fff"));
    BOOST_CHECK(!test_args.IsArgNegated("-ggg"));
    BOOST_CHECK(test_args.IsArgNegated("-h")); // last setting takes precedence
    BOOST_CHECK(!test_args.IsArgNegated("-i")); // last setting takes precedence
    BOOST_CHECK(!test_args.IsArgNegated("-zzz"));

    // Test sections work
    test_args.SelectConfigNetwork("sec1");

    // same as original
    BOOST_CHECK_EQUAL(test_args.GetArg("-a", "xxx"), "");
    BOOST_CHECK_EQUAL(test_args.GetArg("-b", "xxx"), "1");
    BOOST_CHECK_EQUAL(test_args.GetArg("-fff", "xxx"), "0");
    BOOST_CHECK_EQUAL(test_args.GetArg("-ggg", "xxx"), "1");
    BOOST_CHECK_EQUAL(test_args.GetArg("-zzz", "xxx"), "xxx");
    BOOST_CHECK_EQUAL(test_args.GetArg("-iii", "xxx"), "xxx");
    // d is overridden
    BOOST_CHECK(test_args.GetArg("-d", "xxx") == "eee");
    // section-specific setting
    BOOST_CHECK(test_args.GetArg("-h", "xxx") == "1");
    // section takes priority for multiple values
    BOOST_CHECK(test_args.GetArg("-ccc", "xxx") == "extend1");
    // check multiple values works
    const std::vector<std::string> sec1_ccc_expected = {"extend1","extend2","argument","multiple"};
    const auto& sec1_ccc_res = test_args.GetArgs("-ccc");
    BOOST_CHECK_EQUAL_COLLECTIONS(sec1_ccc_res.begin(), sec1_ccc_res.end(), sec1_ccc_expected.begin(), sec1_ccc_expected.end());

    test_args.SelectConfigNetwork("sec2");

    // same as original
    BOOST_CHECK(test_args.GetArg("-a", "xxx") == "");
    BOOST_CHECK(test_args.GetArg("-b", "xxx") == "1");
    BOOST_CHECK(test_args.GetArg("-d", "xxx") == "e");
    BOOST_CHECK(test_args.GetArg("-fff", "xxx") == "0");
    BOOST_CHECK(test_args.GetArg("-ggg", "xxx") == "1");
    BOOST_CHECK(test_args.GetArg("-zzz", "xxx") == "xxx");
    BOOST_CHECK(test_args.GetArg("-h", "xxx") == "0");
    // section-specific setting
    BOOST_CHECK(test_args.GetArg("-iii", "xxx") == "2");
    // section takes priority for multiple values
    BOOST_CHECK(test_args.GetArg("-ccc", "xxx") == "extend3");
    // check multiple values works
    const std::vector<std::string> sec2_ccc_expected = {"extend3","argument","multiple"};
    const auto& sec2_ccc_res = test_args.GetArgs("-ccc");
    BOOST_CHECK_EQUAL_COLLECTIONS(sec2_ccc_res.begin(), sec2_ccc_res.end(), sec2_ccc_expected.begin(), sec2_ccc_expected.end());

    // Test section only options

    test_args.SetNetworkOnlyArg("-d");
    test_args.SetNetworkOnlyArg("-ccc");
    test_args.SetNetworkOnlyArg("-h");

    test_args.SelectConfigNetwork(CBaseChainParams::MAIN);
    BOOST_CHECK(test_args.GetArg("-d", "xxx") == "e");
    BOOST_CHECK(test_args.GetArgs("-ccc").size() == 2);
    BOOST_CHECK(test_args.GetArg("-h", "xxx") == "0");

    test_args.SelectConfigNetwork("sec1");
    BOOST_CHECK(test_args.GetArg("-d", "xxx") == "eee");
    BOOST_CHECK(test_args.GetArgs("-d").size() == 1);
    BOOST_CHECK(test_args.GetArgs("-ccc").size() == 2);
    BOOST_CHECK(test_args.GetArg("-h", "xxx") == "1");

    test_args.SelectConfigNetwork("sec2");
    BOOST_CHECK(test_args.GetArg("-d", "xxx") == "xxx");
    BOOST_CHECK(test_args.GetArgs("-d").size() == 0);
    BOOST_CHECK(test_args.GetArgs("-ccc").size() == 1);
    BOOST_CHECK(test_args.GetArg("-h", "xxx") == "0");
}

BOOST_AUTO_TEST_CASE(util_GetArg)
{
    TestArgsManager testArgs;
    LOCK(testArgs.cs_args);
    testArgs.m_settings.command_line_options.clear();
    testArgs.m_settings.command_line_options["strtest1"] = {"string..."};
    // strtest2 undefined on purpose
    testArgs.m_settings.command_line_options["inttest1"] = {"12345"};
    testArgs.m_settings.command_line_options["inttest2"] = {"81985529216486895"};
    // inttest3 undefined on purpose
    testArgs.m_settings.command_line_options["booltest1"] = {""};
    // booltest2 undefined on purpose
    testArgs.m_settings.command_line_options["booltest3"] = {"0"};
    testArgs.m_settings.command_line_options["booltest4"] = {"1"};

    // priorities
    testArgs.m_settings.command_line_options["pritest1"] = {"a", "b"};
    testArgs.m_settings.ro_config[""]["pritest2"] = {"a", "b"};
    testArgs.m_settings.command_line_options["pritest3"] = {"a"};
    testArgs.m_settings.ro_config[""]["pritest3"] = {"b"};
    testArgs.m_settings.command_line_options["pritest4"] = {"a","b"};
    testArgs.m_settings.ro_config[""]["pritest4"] = {"c","d"};

    BOOST_CHECK_EQUAL(testArgs.GetArg("strtest1", "default"), "string...");
    BOOST_CHECK_EQUAL(testArgs.GetArg("strtest2", "default"), "default");
    BOOST_CHECK_EQUAL(testArgs.GetIntArg("inttest1", -1), 12345);
    BOOST_CHECK_EQUAL(testArgs.GetIntArg("inttest2", -1), 81985529216486895LL);
    BOOST_CHECK_EQUAL(testArgs.GetIntArg("inttest3", -1), -1);
    BOOST_CHECK_EQUAL(testArgs.GetBoolArg("booltest1", false), true);
    BOOST_CHECK_EQUAL(testArgs.GetBoolArg("booltest2", false), false);
    BOOST_CHECK_EQUAL(testArgs.GetBoolArg("booltest3", false), false);
    BOOST_CHECK_EQUAL(testArgs.GetBoolArg("booltest4", false), true);

    BOOST_CHECK_EQUAL(testArgs.GetArg("pritest1", "default"), "b");
    BOOST_CHECK_EQUAL(testArgs.GetArg("pritest2", "default"), "a");
    BOOST_CHECK_EQUAL(testArgs.GetArg("pritest3", "default"), "a");
    BOOST_CHECK_EQUAL(testArgs.GetArg("pritest4", "default"), "b");
}

BOOST_AUTO_TEST_CASE(util_GetChainName)
{
    TestArgsManager test_args;
    const auto testnet = std::make_pair("-testnet", ArgsManager::ALLOW_ANY);
    const auto regtest = std::make_pair("-regtest", ArgsManager::ALLOW_ANY);
    test_args.SetupArgs({testnet, regtest});

    const char* argv_testnet[] = {"cmd", "-testnet"};
    const char* argv_regtest[] = {"cmd", "-regtest"};
    const char* argv_test_no_reg[] = {"cmd", "-testnet", "-noregtest"};
    const char* argv_both[] = {"cmd", "-testnet", "-regtest"};

    // equivalent to "-testnet"
    // regtest in testnet section is ignored
    const char* testnetconf = "testnet=1\nregtest=0\n[test]\nregtest=1";
    std::string error;

    BOOST_CHECK(test_args.ParseParameters(0, (char**)argv_testnet, error));
    BOOST_CHECK_EQUAL(test_args.GetChainName(), "main");

    BOOST_CHECK(test_args.ParseParameters(2, (char**)argv_testnet, error));
    BOOST_CHECK_EQUAL(test_args.GetChainName(), "test");

    BOOST_CHECK(test_args.ParseParameters(2, (char**)argv_regtest, error));
    BOOST_CHECK_EQUAL(test_args.GetChainName(), "regtest");

    BOOST_CHECK(test_args.ParseParameters(3, (char**)argv_test_no_reg, error));
    BOOST_CHECK_EQUAL(test_args.GetChainName(), "test");

    BOOST_CHECK(test_args.ParseParameters(3, (char**)argv_both, error));
    BOOST_CHECK_THROW(test_args.GetChainName(), std::runtime_error);

    BOOST_CHECK(test_args.ParseParameters(0, (char**)argv_testnet, error));
    test_args.ReadConfigString(testnetconf);
    BOOST_CHECK_EQUAL(test_args.GetChainName(), "test");

    BOOST_CHECK(test_args.ParseParameters(2, (char**)argv_testnet, error));
    test_args.ReadConfigString(testnetconf);
    BOOST_CHECK_EQUAL(test_args.GetChainName(), "test");

    BOOST_CHECK(test_args.ParseParameters(2, (char**)argv_regtest, error));
    test_args.ReadConfigString(testnetconf);
    BOOST_CHECK_THROW(test_args.GetChainName(), std::runtime_error);

    BOOST_CHECK(test_args.ParseParameters(3, (char**)argv_test_no_reg, error));
    test_args.ReadConfigString(testnetconf);
    BOOST_CHECK_EQUAL(test_args.GetChainName(), "test");

    BOOST_CHECK(test_args.ParseParameters(3, (char**)argv_both, error));
    test_args.ReadConfigString(testnetconf);
    BOOST_CHECK_THROW(test_args.GetChainName(), std::runtime_error);

    // check setting the network to test (and thus making
    // [test] regtest=1 potentially relevant) doesn't break things
    test_args.SelectConfigNetwork("test");

    BOOST_CHECK(test_args.ParseParameters(0, (char**)argv_testnet, error));
    test_args.ReadConfigString(testnetconf);
    BOOST_CHECK_EQUAL(test_args.GetChainName(), "test");

    BOOST_CHECK(test_args.ParseParameters(2, (char**)argv_testnet, error));
    test_args.ReadConfigString(testnetconf);
    BOOST_CHECK_EQUAL(test_args.GetChainName(), "test");

    BOOST_CHECK(test_args.ParseParameters(2, (char**)argv_regtest, error));
    test_args.ReadConfigString(testnetconf);
    BOOST_CHECK_THROW(test_args.GetChainName(), std::runtime_error);

    BOOST_CHECK(test_args.ParseParameters(2, (char**)argv_test_no_reg, error));
    test_args.ReadConfigString(testnetconf);
    BOOST_CHECK_EQUAL(test_args.GetChainName(), "test");

    BOOST_CHECK(test_args.ParseParameters(3, (char**)argv_both, error));
    test_args.ReadConfigString(testnetconf);
    BOOST_CHECK_THROW(test_args.GetChainName(), std::runtime_error);
}

// Test different ways settings can be merged, and verify results. This test can
// be used to confirm that updates to settings code don't change behavior
// unintentionally.
//
// The test covers:
//
// - Combining different setting actions. Possible actions are: configuring a
//   setting, negating a setting (adding "-no" prefix), and configuring/negating
//   settings in a network section (adding "main." or "test." prefixes).
//
// - Combining settings from command line arguments and a config file.
//
// - Combining SoftSet and ForceSet calls.
//
// - Testing "main" and "test" network values to make sure settings from network
//   sections are applied and to check for mainnet-specific behaviors like
//   inheriting settings from the default section.
//
// - Testing network-specific settings like "-wallet", that may be ignored
//   outside a network section, and non-network specific settings like "-server"
//   that aren't sensitive to the network.
//
struct ArgsMergeTestingSetup : public BasicTestingSetup {
    //! Max number of actions to sequence together. Can decrease this when
    //! debugging to make test results easier to understand.
    static constexpr int MAX_ACTIONS = 3;

    enum Action { NONE, SET, NEGATE, SECTION_SET, SECTION_NEGATE };
    using ActionList = Action[MAX_ACTIONS];

    //! Enumerate all possible test configurations.
    template <typename Fn>
    void ForEachMergeSetup(Fn&& fn)
    {
        ActionList arg_actions = {};
        // command_line_options do not have sections. Only iterate over SET and NEGATE
        ForEachNoDup(arg_actions, SET, NEGATE, [&] {
            ActionList conf_actions = {};
            ForEachNoDup(conf_actions, SET, SECTION_NEGATE, [&] {
                for (bool soft_set : {false, true}) {
                    for (bool force_set : {false, true}) {
<<<<<<< HEAD
                        for (const std::string& section : {CBaseChainParams::MAIN, CBaseChainParams::TESTNET}) {
                            for (const std::string& network : {CBaseChainParams::MAIN, CBaseChainParams::TESTNET}) {
=======
                        for (const std::string& section : {CBaseChainParams::MAIN, CBaseChainParams::TESTNET, CBaseChainParams::SIGNET}) {
                            for (const std::string& network : {CBaseChainParams::MAIN, CBaseChainParams::TESTNET, CBaseChainParams::SIGNET}) {
>>>>>>> 9e05de1d
                                for (bool net_specific : {false, true}) {
                                    fn(arg_actions, conf_actions, soft_set, force_set, section, network, net_specific);
                                }
                            }
                        }
                    }
                }
            });
        });
    }

    //! Translate actions into a list of <key>=<value> setting strings.
    std::vector<std::string> GetValues(const ActionList& actions,
        const std::string& section,
        const std::string& name,
        const std::string& value_prefix)
    {
        std::vector<std::string> values;
        int suffix = 0;
        for (Action action : actions) {
            if (action == NONE) break;
            std::string prefix;
            if (action == SECTION_SET || action == SECTION_NEGATE) prefix = section + ".";
            if (action == SET || action == SECTION_SET) {
                for (int i = 0; i < 2; ++i) {
                    values.push_back(prefix + name + "=" + value_prefix + ToString(++suffix));
                }
            }
            if (action == NEGATE || action == SECTION_NEGATE) {
                values.push_back(prefix + "no" + name + "=1");
            }
        }
        return values;
    }
};

// Regression test covering different ways config settings can be merged. The
// test parses and merges settings, representing the results as strings that get
// compared against an expected hash. To debug, the result strings can be dumped
// to a file (see comments below).
BOOST_FIXTURE_TEST_CASE(util_ArgsMerge, ArgsMergeTestingSetup)
{
    CHash256 out_sha;
    FILE* out_file = nullptr;
    if (const char* out_path = getenv("ARGS_MERGE_TEST_OUT")) {
        out_file = fsbridge::fopen(out_path, "w");
        if (!out_file) throw std::system_error(errno, std::generic_category(), "fopen failed");
    }

    ForEachMergeSetup([&](const ActionList& arg_actions, const ActionList& conf_actions, bool soft_set, bool force_set,
                          const std::string& section, const std::string& network, bool net_specific) {
        TestArgsManager parser;
        LOCK(parser.cs_args);

        std::string desc = "net=";
        desc += network;
        parser.m_network = network;

        const std::string& name = net_specific ? "wallet" : "server";
        const std::string key = "-" + name;
        parser.AddArg(key, name, ArgsManager::ALLOW_ANY, OptionsCategory::OPTIONS);
        if (net_specific) parser.SetNetworkOnlyArg(key);

        auto args = GetValues(arg_actions, section, name, "a");
        std::vector<const char*> argv = {"ignored"};
        for (auto& arg : args) {
            arg.insert(0, "-");
            desc += " ";
            desc += arg;
            argv.push_back(arg.c_str());
        }
        std::string error;
        BOOST_CHECK(parser.ParseParameters(argv.size(), argv.data(), error));
        BOOST_CHECK_EQUAL(error, "");

        std::string conf;
        for (auto& conf_val : GetValues(conf_actions, section, name, "c")) {
            desc += " ";
            desc += conf_val;
            conf += conf_val;
            conf += "\n";
        }
        std::istringstream conf_stream(conf);
        BOOST_CHECK(parser.ReadConfigStream(conf_stream, "filepath", error));
        BOOST_CHECK_EQUAL(error, "");

        if (soft_set) {
            desc += " soft";
            parser.SoftSetArg(key, "soft1");
            parser.SoftSetArg(key, "soft2");
        }

        if (force_set) {
            desc += " force";
            parser.ForceSetArg(key, "force1");
            parser.ForceSetArg(key, "force2");
        }

        desc += " || ";

        if (!parser.IsArgSet(key)) {
            desc += "unset";
            BOOST_CHECK(!parser.IsArgNegated(key));
            BOOST_CHECK_EQUAL(parser.GetArg(key, "default"), "default");
            BOOST_CHECK(parser.GetArgs(key).empty());
        } else if (parser.IsArgNegated(key)) {
            desc += "negated";
            BOOST_CHECK_EQUAL(parser.GetArg(key, "default"), "0");
            BOOST_CHECK(parser.GetArgs(key).empty());
        } else {
            desc += parser.GetArg(key, "default");
            desc += " |";
            for (const auto& arg : parser.GetArgs(key)) {
                desc += " ";
                desc += arg;
            }
        }

        std::set<std::string> ignored = parser.GetUnsuitableSectionOnlyArgs();
        if (!ignored.empty()) {
            desc += " | ignored";
            for (const auto& arg : ignored) {
                desc += " ";
                desc += arg;
            }
        }

        desc += "\n";

<<<<<<< HEAD
        out_sha.Write((const unsigned char*)desc.data(), desc.size());
=======
        out_sha.Write(MakeUCharSpan(desc));
>>>>>>> 9e05de1d
        if (out_file) {
            BOOST_REQUIRE(fwrite(desc.data(), 1, desc.size(), out_file) == desc.size());
        }
    });

    if (out_file) {
        if (fclose(out_file)) throw std::system_error(errno, std::generic_category(), "fclose failed");
        out_file = nullptr;
    }

    unsigned char out_sha_bytes[CSHA256::OUTPUT_SIZE];
    out_sha.Finalize(out_sha_bytes);
<<<<<<< HEAD
    std::string out_sha_hex = HexStr(std::begin(out_sha_bytes), std::end(out_sha_bytes));
=======
    std::string out_sha_hex = HexStr(out_sha_bytes);
>>>>>>> 9e05de1d

    // If check below fails, should manually dump the results with:
    //
    //   ARGS_MERGE_TEST_OUT=results.txt ./test_bitcoin --run_test=util_tests/util_ArgsMerge
    //
    // And verify diff against previous results to make sure the changes are expected.
    //
    // Results file is formatted like:
    //
    //   <input> || <IsArgSet/IsArgNegated/GetArg output> | <GetArgs output> | <GetUnsuitable output>
<<<<<<< HEAD
    BOOST_CHECK_EQUAL(out_sha_hex, "8fd4877bb8bf337badca950ede6c917441901962f160e52514e06a60dea46cde");
=======
    BOOST_CHECK_EQUAL(out_sha_hex, "d1e436c1cd510d0ec44d5205d4b4e3bee6387d316e0075c58206cb16603f3d82");
>>>>>>> 9e05de1d
}

// Similar test as above, but for ArgsManager::GetChainName function.
struct ChainMergeTestingSetup : public BasicTestingSetup {
    static constexpr int MAX_ACTIONS = 2;

    enum Action { NONE, ENABLE_TEST, DISABLE_TEST, NEGATE_TEST, ENABLE_REG, DISABLE_REG, NEGATE_REG };
    using ActionList = Action[MAX_ACTIONS];

    //! Enumerate all possible test configurations.
    template <typename Fn>
    void ForEachMergeSetup(Fn&& fn)
    {
        ActionList arg_actions = {};
        ForEachNoDup(arg_actions, ENABLE_TEST, NEGATE_REG, [&] {
            ActionList conf_actions = {};
            ForEachNoDup(conf_actions, ENABLE_TEST, NEGATE_REG, [&] { fn(arg_actions, conf_actions); });
        });
    }
};

BOOST_FIXTURE_TEST_CASE(util_ChainMerge, ChainMergeTestingSetup)
{
    CHash256 out_sha;
    FILE* out_file = nullptr;
    if (const char* out_path = getenv("CHAIN_MERGE_TEST_OUT")) {
        out_file = fsbridge::fopen(out_path, "w");
        if (!out_file) throw std::system_error(errno, std::generic_category(), "fopen failed");
    }

    ForEachMergeSetup([&](const ActionList& arg_actions, const ActionList& conf_actions) {
        TestArgsManager parser;
        LOCK(parser.cs_args);
        parser.AddArg("-regtest", "regtest", ArgsManager::ALLOW_ANY, OptionsCategory::OPTIONS);
        parser.AddArg("-testnet", "testnet", ArgsManager::ALLOW_ANY, OptionsCategory::OPTIONS);

        auto arg = [](Action action) { return action == ENABLE_TEST  ? "-testnet=1"   :
                                              action == DISABLE_TEST ? "-testnet=0"   :
                                              action == NEGATE_TEST  ? "-notestnet=1" :
                                              action == ENABLE_REG   ? "-regtest=1"   :
                                              action == DISABLE_REG  ? "-regtest=0"   :
                                              action == NEGATE_REG   ? "-noregtest=1" : nullptr; };

        std::string desc;
        std::vector<const char*> argv = {"ignored"};
        for (Action action : arg_actions) {
            const char* argstr = arg(action);
            if (!argstr) break;
            argv.push_back(argstr);
            desc += " ";
            desc += argv.back();
        }
        std::string error;
        BOOST_CHECK(parser.ParseParameters(argv.size(), argv.data(), error));
        BOOST_CHECK_EQUAL(error, "");

        std::string conf;
        for (Action action : conf_actions) {
            const char* argstr = arg(action);
            if (!argstr) break;
            desc += " ";
            desc += argstr + 1;
            conf += argstr + 1;
            conf += "\n";
        }
        std::istringstream conf_stream(conf);
        BOOST_CHECK(parser.ReadConfigStream(conf_stream, "filepath", error));
        BOOST_CHECK_EQUAL(error, "");

        desc += " || ";
        try {
            desc += parser.GetChainName();
        } catch (const std::runtime_error& e) {
            desc += "error: ";
            desc += e.what();
        }
        desc += "\n";

<<<<<<< HEAD
        out_sha.Write((const unsigned char*)desc.data(), desc.size());
=======
        out_sha.Write(MakeUCharSpan(desc));
>>>>>>> 9e05de1d
        if (out_file) {
            BOOST_REQUIRE(fwrite(desc.data(), 1, desc.size(), out_file) == desc.size());
        }
    });

    if (out_file) {
        if (fclose(out_file)) throw std::system_error(errno, std::generic_category(), "fclose failed");
        out_file = nullptr;
    }

    unsigned char out_sha_bytes[CSHA256::OUTPUT_SIZE];
    out_sha.Finalize(out_sha_bytes);
<<<<<<< HEAD
    std::string out_sha_hex = HexStr(std::begin(out_sha_bytes), std::end(out_sha_bytes));
=======
    std::string out_sha_hex = HexStr(out_sha_bytes);
>>>>>>> 9e05de1d

    // If check below fails, should manually dump the results with:
    //
    //   CHAIN_MERGE_TEST_OUT=results.txt ./test_bitcoin --run_test=util_tests/util_ChainMerge
    //
    // And verify diff against previous results to make sure the changes are expected.
    //
    // Results file is formatted like:
    //
    //   <input> || <output>
<<<<<<< HEAD
    BOOST_CHECK_EQUAL(out_sha_hex, "f0b3a3c29869edc765d579c928f7f1690a71fbb673b49ccf39cbc4de18156a0d");
=======
    BOOST_CHECK_EQUAL(out_sha_hex, "f263493e300023b6509963887444c41386f44b63bc30047eb8402e8c1144854c");
}

BOOST_AUTO_TEST_CASE(util_ReadWriteSettings)
{
    // Test writing setting.
    TestArgsManager args1;
    args1.ForceSetArg("-datadir", fs::PathToString(m_path_root));
    args1.LockSettings([&](util::Settings& settings) { settings.rw_settings["name"] = "value"; });
    args1.WriteSettingsFile();

    // Test reading setting.
    TestArgsManager args2;
    args2.ForceSetArg("-datadir", fs::PathToString(m_path_root));
    args2.ReadSettingsFile();
    args2.LockSettings([&](util::Settings& settings) { BOOST_CHECK_EQUAL(settings.rw_settings["name"].get_str(), "value"); });

    // Test error logging, and remove previously written setting.
    {
        ASSERT_DEBUG_LOG("Failed renaming settings file");
        fs::remove(args1.GetDataDirBase() / "settings.json");
        fs::create_directory(args1.GetDataDirBase() / "settings.json");
        args2.WriteSettingsFile();
        fs::remove(args1.GetDataDirBase() / "settings.json");
    }
>>>>>>> 9e05de1d
}

BOOST_AUTO_TEST_CASE(util_FormatMoney)
{
    BOOST_CHECK_EQUAL(FormatMoney(0), "0.00");
    BOOST_CHECK_EQUAL(FormatMoney((COIN/10000)*123456789), "12345.6789");
    BOOST_CHECK_EQUAL(FormatMoney(-COIN), "-1.00");

    BOOST_CHECK_EQUAL(FormatMoney(COIN*100000000), "100000000.00");
    BOOST_CHECK_EQUAL(FormatMoney(COIN*10000000), "10000000.00");
    BOOST_CHECK_EQUAL(FormatMoney(COIN*1000000), "1000000.00");
    BOOST_CHECK_EQUAL(FormatMoney(COIN*100000), "100000.00");
    BOOST_CHECK_EQUAL(FormatMoney(COIN*10000), "10000.00");
    BOOST_CHECK_EQUAL(FormatMoney(COIN*1000), "1000.00");
    BOOST_CHECK_EQUAL(FormatMoney(COIN*100), "100.00");
    BOOST_CHECK_EQUAL(FormatMoney(COIN*10), "10.00");
    BOOST_CHECK_EQUAL(FormatMoney(COIN), "1.00");
    BOOST_CHECK_EQUAL(FormatMoney(COIN/10), "0.10");
    BOOST_CHECK_EQUAL(FormatMoney(COIN/100), "0.01");
    BOOST_CHECK_EQUAL(FormatMoney(COIN/1000), "0.001");
    BOOST_CHECK_EQUAL(FormatMoney(COIN/10000), "0.0001");
    BOOST_CHECK_EQUAL(FormatMoney(COIN/100000), "0.00001");
    BOOST_CHECK_EQUAL(FormatMoney(COIN/1000000), "0.000001");
    BOOST_CHECK_EQUAL(FormatMoney(COIN/10000000), "0.0000001");
    BOOST_CHECK_EQUAL(FormatMoney(COIN/100000000), "0.00000001");

    BOOST_CHECK_EQUAL(FormatMoney(std::numeric_limits<CAmount>::max()), "92233720368.54775807");
    BOOST_CHECK_EQUAL(FormatMoney(std::numeric_limits<CAmount>::max() - 1), "92233720368.54775806");
    BOOST_CHECK_EQUAL(FormatMoney(std::numeric_limits<CAmount>::max() - 2), "92233720368.54775805");
    BOOST_CHECK_EQUAL(FormatMoney(std::numeric_limits<CAmount>::max() - 3), "92233720368.54775804");
    // ...
    BOOST_CHECK_EQUAL(FormatMoney(std::numeric_limits<CAmount>::min() + 3), "-92233720368.54775805");
    BOOST_CHECK_EQUAL(FormatMoney(std::numeric_limits<CAmount>::min() + 2), "-92233720368.54775806");
    BOOST_CHECK_EQUAL(FormatMoney(std::numeric_limits<CAmount>::min() + 1), "-92233720368.54775807");
    BOOST_CHECK_EQUAL(FormatMoney(std::numeric_limits<CAmount>::min()), "-92233720368.54775808");
}

BOOST_AUTO_TEST_CASE(util_ParseMoney)
{
<<<<<<< HEAD
    CAmount ret = 0;
    BOOST_CHECK(ParseMoney("0.0", ret));
    BOOST_CHECK_EQUAL(ret, 0);

    BOOST_CHECK(ParseMoney("12345.6789", ret));
    BOOST_CHECK_EQUAL(ret, (COIN/10000)*123456789);

    BOOST_CHECK(ParseMoney("100000000.00", ret));
    BOOST_CHECK_EQUAL(ret, COIN*100000000);
    BOOST_CHECK(ParseMoney("10000000.00", ret));
    BOOST_CHECK_EQUAL(ret, COIN*10000000);
    BOOST_CHECK(ParseMoney("1000000.00", ret));
    BOOST_CHECK_EQUAL(ret, COIN*1000000);
    BOOST_CHECK(ParseMoney("100000.00", ret));
    BOOST_CHECK_EQUAL(ret, COIN*100000);
    BOOST_CHECK(ParseMoney("10000.00", ret));
    BOOST_CHECK_EQUAL(ret, COIN*10000);
    BOOST_CHECK(ParseMoney("1000.00", ret));
    BOOST_CHECK_EQUAL(ret, COIN*1000);
    BOOST_CHECK(ParseMoney("100.00", ret));
    BOOST_CHECK_EQUAL(ret, COIN*100);
    BOOST_CHECK(ParseMoney("10.00", ret));
    BOOST_CHECK_EQUAL(ret, COIN*10);
    BOOST_CHECK(ParseMoney("1.00", ret));
    BOOST_CHECK_EQUAL(ret, COIN);
    BOOST_CHECK(ParseMoney("1", ret));
    BOOST_CHECK_EQUAL(ret, COIN);
    BOOST_CHECK(ParseMoney("   1", ret));
    BOOST_CHECK_EQUAL(ret, COIN);
    BOOST_CHECK(ParseMoney("1   ", ret));
    BOOST_CHECK_EQUAL(ret, COIN);
    BOOST_CHECK(ParseMoney("  1 ", ret));
    BOOST_CHECK_EQUAL(ret, COIN);
    BOOST_CHECK(ParseMoney("0.1", ret));
    BOOST_CHECK_EQUAL(ret, COIN/10);
    BOOST_CHECK(ParseMoney("0.01", ret));
    BOOST_CHECK_EQUAL(ret, COIN/100);
    BOOST_CHECK(ParseMoney("0.001", ret));
    BOOST_CHECK_EQUAL(ret, COIN/1000);
    BOOST_CHECK(ParseMoney("0.0001", ret));
    BOOST_CHECK_EQUAL(ret, COIN/10000);
    BOOST_CHECK(ParseMoney("0.00001", ret));
    BOOST_CHECK_EQUAL(ret, COIN/100000);
    BOOST_CHECK(ParseMoney("0.000001", ret));
    BOOST_CHECK_EQUAL(ret, COIN/1000000);
    BOOST_CHECK(ParseMoney("0.0000001", ret));
    BOOST_CHECK_EQUAL(ret, COIN/10000000);
    BOOST_CHECK(ParseMoney("0.00000001", ret));
    BOOST_CHECK_EQUAL(ret, COIN/100000000);
    BOOST_CHECK(ParseMoney(" 0.00000001 ", ret));
    BOOST_CHECK_EQUAL(ret, COIN/100000000);
    BOOST_CHECK(ParseMoney("0.00000001 ", ret));
    BOOST_CHECK_EQUAL(ret, COIN/100000000);
    BOOST_CHECK(ParseMoney(" 0.00000001", ret));
    BOOST_CHECK_EQUAL(ret, COIN/100000000);

    // Parsing amount that can not be represented in ret should fail
    BOOST_CHECK(!ParseMoney("0.000000001", ret));

    // Parsing empty string should fail
    BOOST_CHECK(!ParseMoney("", ret));
    BOOST_CHECK(!ParseMoney(" ", ret));
    BOOST_CHECK(!ParseMoney("  ", ret));

    // Parsing two numbers should fail
    BOOST_CHECK(!ParseMoney("1 2", ret));
    BOOST_CHECK(!ParseMoney(" 1 2 ", ret));
    BOOST_CHECK(!ParseMoney(" 1.2 3 ", ret));
    BOOST_CHECK(!ParseMoney(" 1 2.3 ", ret));
=======
    BOOST_CHECK_EQUAL(ParseMoney("0.0").value(), 0);
    BOOST_CHECK_EQUAL(ParseMoney(".").value(), 0);
    BOOST_CHECK_EQUAL(ParseMoney("0.").value(), 0);
    BOOST_CHECK_EQUAL(ParseMoney(".0").value(), 0);
    BOOST_CHECK_EQUAL(ParseMoney(".6789").value(), 6789'0000);
    BOOST_CHECK_EQUAL(ParseMoney("12345.").value(), COIN * 12345);

    BOOST_CHECK_EQUAL(ParseMoney("12345.6789").value(), (COIN/10000)*123456789);

    BOOST_CHECK_EQUAL(ParseMoney("10000000.00").value(), COIN*10000000);
    BOOST_CHECK_EQUAL(ParseMoney("1000000.00").value(), COIN*1000000);
    BOOST_CHECK_EQUAL(ParseMoney("100000.00").value(), COIN*100000);
    BOOST_CHECK_EQUAL(ParseMoney("10000.00").value(), COIN*10000);
    BOOST_CHECK_EQUAL(ParseMoney("1000.00").value(), COIN*1000);
    BOOST_CHECK_EQUAL(ParseMoney("100.00").value(), COIN*100);
    BOOST_CHECK_EQUAL(ParseMoney("10.00").value(), COIN*10);
    BOOST_CHECK_EQUAL(ParseMoney("1.00").value(), COIN);
    BOOST_CHECK_EQUAL(ParseMoney("1").value(), COIN);
    BOOST_CHECK_EQUAL(ParseMoney("   1").value(), COIN);
    BOOST_CHECK_EQUAL(ParseMoney("1   ").value(), COIN);
    BOOST_CHECK_EQUAL(ParseMoney("  1 ").value(), COIN);
    BOOST_CHECK_EQUAL(ParseMoney("0.1").value(), COIN/10);
    BOOST_CHECK_EQUAL(ParseMoney("0.01").value(), COIN/100);
    BOOST_CHECK_EQUAL(ParseMoney("0.001").value(), COIN/1000);
    BOOST_CHECK_EQUAL(ParseMoney("0.0001").value(), COIN/10000);
    BOOST_CHECK_EQUAL(ParseMoney("0.00001").value(), COIN/100000);
    BOOST_CHECK_EQUAL(ParseMoney("0.000001").value(), COIN/1000000);
    BOOST_CHECK_EQUAL(ParseMoney("0.0000001").value(), COIN/10000000);
    BOOST_CHECK_EQUAL(ParseMoney("0.00000001").value(), COIN/100000000);
    BOOST_CHECK_EQUAL(ParseMoney(" 0.00000001 ").value(), COIN/100000000);
    BOOST_CHECK_EQUAL(ParseMoney("0.00000001 ").value(), COIN/100000000);
    BOOST_CHECK_EQUAL(ParseMoney(" 0.00000001").value(), COIN/100000000);

    // Parsing amount that cannot be represented should fail
    BOOST_CHECK(!ParseMoney("100000000.00"));
    BOOST_CHECK(!ParseMoney("0.000000001"));

    // Parsing empty string should fail
    BOOST_CHECK(!ParseMoney(""));
    BOOST_CHECK(!ParseMoney(" "));
    BOOST_CHECK(!ParseMoney("  "));

    // Parsing two numbers should fail
    BOOST_CHECK(!ParseMoney(".."));
    BOOST_CHECK(!ParseMoney("0..0"));
    BOOST_CHECK(!ParseMoney("1 2"));
    BOOST_CHECK(!ParseMoney(" 1 2 "));
    BOOST_CHECK(!ParseMoney(" 1.2 3 "));
    BOOST_CHECK(!ParseMoney(" 1 2.3 "));

    // Embedded whitespace should fail
    BOOST_CHECK(!ParseMoney(" -1 .2  "));
    BOOST_CHECK(!ParseMoney("  1 .2  "));
    BOOST_CHECK(!ParseMoney(" +1 .2  "));
>>>>>>> 9e05de1d

    // Attempted 63 bit overflow should fail
    BOOST_CHECK(!ParseMoney("92233720368.54775808"));

    // Parsing negative amounts must fail
<<<<<<< HEAD
    BOOST_CHECK(!ParseMoney("-1", ret));

    // Parsing strings with embedded NUL characters should fail
    BOOST_CHECK(!ParseMoney(std::string("\0-1", 3), ret));
    BOOST_CHECK(!ParseMoney(std::string("\01", 2), ret));
    BOOST_CHECK(!ParseMoney(std::string("1\0", 2), ret));
=======
    BOOST_CHECK(!ParseMoney("-1"));

    // Parsing strings with embedded NUL characters should fail
    BOOST_CHECK(!ParseMoney("\0-1"s));
    BOOST_CHECK(!ParseMoney(STRING_WITH_EMBEDDED_NULL_CHAR));
    BOOST_CHECK(!ParseMoney("1\0"s));
>>>>>>> 9e05de1d
}

BOOST_AUTO_TEST_CASE(util_IsHex)
{
    BOOST_CHECK(IsHex("00"));
    BOOST_CHECK(IsHex("00112233445566778899aabbccddeeffAABBCCDDEEFF"));
    BOOST_CHECK(IsHex("ff"));
    BOOST_CHECK(IsHex("FF"));

    BOOST_CHECK(!IsHex(""));
    BOOST_CHECK(!IsHex("0"));
    BOOST_CHECK(!IsHex("a"));
    BOOST_CHECK(!IsHex("eleven"));
    BOOST_CHECK(!IsHex("00xx00"));
    BOOST_CHECK(!IsHex("0x0000"));
}

BOOST_AUTO_TEST_CASE(util_IsHexNumber)
{
    BOOST_CHECK(IsHexNumber("0x0"));
    BOOST_CHECK(IsHexNumber("0"));
    BOOST_CHECK(IsHexNumber("0x10"));
    BOOST_CHECK(IsHexNumber("10"));
    BOOST_CHECK(IsHexNumber("0xff"));
    BOOST_CHECK(IsHexNumber("ff"));
    BOOST_CHECK(IsHexNumber("0xFfa"));
    BOOST_CHECK(IsHexNumber("Ffa"));
    BOOST_CHECK(IsHexNumber("0x00112233445566778899aabbccddeeffAABBCCDDEEFF"));
    BOOST_CHECK(IsHexNumber("00112233445566778899aabbccddeeffAABBCCDDEEFF"));

    BOOST_CHECK(!IsHexNumber(""));   // empty string not allowed
    BOOST_CHECK(!IsHexNumber("0x")); // empty string after prefix not allowed
    BOOST_CHECK(!IsHexNumber("0x0 ")); // no spaces at end,
    BOOST_CHECK(!IsHexNumber(" 0x0")); // or beginning,
    BOOST_CHECK(!IsHexNumber("0x 0")); // or middle,
    BOOST_CHECK(!IsHexNumber(" "));    // etc.
    BOOST_CHECK(!IsHexNumber("0x0ga")); // invalid character
    BOOST_CHECK(!IsHexNumber("x0"));    // broken prefix
    BOOST_CHECK(!IsHexNumber("0x0x00")); // two prefixes not allowed

}

BOOST_AUTO_TEST_CASE(util_seed_insecure_rand)
{
    SeedInsecureRand(SeedRand::ZEROS);
    for (int mod=2;mod<11;mod++)
    {
        int mask = 1;
        // Really rough binomial confidence approximation.
        int err = 30*10000./mod*sqrt((1./mod*(1-1./mod))/10000.);
        //mask is 2^ceil(log2(mod))-1
        while(mask<mod-1)mask=(mask<<1)+1;

        int count = 0;
        //How often does it get a zero from the uniform range [0,mod)?
        for (int i = 0; i < 10000; i++) {
            uint32_t rval;
            do{
                rval=InsecureRand32()&mask;
            }while(rval>=(uint32_t)mod);
            count += rval==0;
        }
        BOOST_CHECK(count<=10000/mod+err);
        BOOST_CHECK(count>=10000/mod-err);
    }
}

BOOST_AUTO_TEST_CASE(util_TimingResistantEqual)
{
    BOOST_CHECK(TimingResistantEqual(std::string(""), std::string("")));
    BOOST_CHECK(!TimingResistantEqual(std::string("abc"), std::string("")));
    BOOST_CHECK(!TimingResistantEqual(std::string(""), std::string("abc")));
    BOOST_CHECK(!TimingResistantEqual(std::string("a"), std::string("aa")));
    BOOST_CHECK(!TimingResistantEqual(std::string("aa"), std::string("a")));
    BOOST_CHECK(TimingResistantEqual(std::string("abc"), std::string("abc")));
    BOOST_CHECK(!TimingResistantEqual(std::string("abc"), std::string("aba")));
}

/* Test strprintf formatting directives.
 * Put a string before and after to ensure sanity of element sizes on stack. */
#define B "check_prefix"
#define E "check_postfix"
BOOST_AUTO_TEST_CASE(strprintf_numbers)
{
    int64_t s64t = -9223372036854775807LL; /* signed 64 bit test value */
    uint64_t u64t = 18446744073709551615ULL; /* unsigned 64 bit test value */
    BOOST_CHECK(strprintf("%s %d %s", B, s64t, E) == B" -9223372036854775807 " E);
    BOOST_CHECK(strprintf("%s %u %s", B, u64t, E) == B" 18446744073709551615 " E);
    BOOST_CHECK(strprintf("%s %x %s", B, u64t, E) == B" ffffffffffffffff " E);

    size_t st = 12345678; /* unsigned size_t test value */
    ssize_t sst = -12345678; /* signed size_t test value */
    BOOST_CHECK(strprintf("%s %d %s", B, sst, E) == B" -12345678 " E);
    BOOST_CHECK(strprintf("%s %u %s", B, st, E) == B" 12345678 " E);
    BOOST_CHECK(strprintf("%s %x %s", B, st, E) == B" bc614e " E);

    ptrdiff_t pt = 87654321; /* positive ptrdiff_t test value */
    ptrdiff_t spt = -87654321; /* negative ptrdiff_t test value */
    BOOST_CHECK(strprintf("%s %d %s", B, spt, E) == B" -87654321 " E);
    BOOST_CHECK(strprintf("%s %u %s", B, pt, E) == B" 87654321 " E);
    BOOST_CHECK(strprintf("%s %x %s", B, pt, E) == B" 5397fb1 " E);
}
#undef B
#undef E

/* Check for mingw/wine issue #3494
 * Remove this test before time.ctime(0xffffffff) == 'Sun Feb  7 07:28:15 2106'
 */
BOOST_AUTO_TEST_CASE(gettime)
{
    BOOST_CHECK((GetTime() & ~0xFFFFFFFFLL) == 0);
}

BOOST_AUTO_TEST_CASE(util_time_GetTime)
{
    SetMockTime(111);
    // Check that mock time does not change after a sleep
<<<<<<< HEAD
    for (const auto& num_sleep : {0, 1}) {
        UninterruptibleSleep(std::chrono::milliseconds{num_sleep});
        BOOST_CHECK_EQUAL(111, GetTime()); // Deprecated time getter
        BOOST_CHECK_EQUAL(111, GetTime<std::chrono::seconds>().count());
        BOOST_CHECK_EQUAL(111000, GetTime<std::chrono::milliseconds>().count());
=======
    for (const auto& num_sleep : {0ms, 1ms}) {
        UninterruptibleSleep(num_sleep);
        BOOST_CHECK_EQUAL(111, GetTime()); // Deprecated time getter
        BOOST_CHECK_EQUAL(111, Now<NodeSeconds>().time_since_epoch().count());
        BOOST_CHECK_EQUAL(111, TicksSinceEpoch<std::chrono::seconds>(NodeClock::now()));
        BOOST_CHECK_EQUAL(111, TicksSinceEpoch<SecondsDouble>(Now<NodeSeconds>()));
        BOOST_CHECK_EQUAL(111, GetTime<std::chrono::seconds>().count());
        BOOST_CHECK_EQUAL(111000, GetTime<std::chrono::milliseconds>().count());
        BOOST_CHECK_EQUAL(111000, TicksSinceEpoch<std::chrono::milliseconds>(NodeClock::now()));
>>>>>>> 9e05de1d
        BOOST_CHECK_EQUAL(111000000, GetTime<std::chrono::microseconds>().count());
    }

    SetMockTime(0);
<<<<<<< HEAD
    // Check that system time changes after a sleep
    const auto ms_0 = GetTime<std::chrono::milliseconds>();
    const auto us_0 = GetTime<std::chrono::microseconds>();
    UninterruptibleSleep(std::chrono::milliseconds{1});
=======
    // Check that steady time and system time changes after a sleep
    const auto steady_ms_0 = Now<SteadyMilliseconds>();
    const auto steady_0 = std::chrono::steady_clock::now();
    const auto ms_0 = GetTime<std::chrono::milliseconds>();
    const auto us_0 = GetTime<std::chrono::microseconds>();
    UninterruptibleSleep(1ms);
    BOOST_CHECK(steady_ms_0 < Now<SteadyMilliseconds>());
    BOOST_CHECK(steady_0 + 1ms <= std::chrono::steady_clock::now());
>>>>>>> 9e05de1d
    BOOST_CHECK(ms_0 < GetTime<std::chrono::milliseconds>());
    BOOST_CHECK(us_0 < GetTime<std::chrono::microseconds>());
}

BOOST_AUTO_TEST_CASE(test_IsDigit)
{
    BOOST_CHECK_EQUAL(IsDigit('0'), true);
    BOOST_CHECK_EQUAL(IsDigit('1'), true);
    BOOST_CHECK_EQUAL(IsDigit('8'), true);
    BOOST_CHECK_EQUAL(IsDigit('9'), true);

    BOOST_CHECK_EQUAL(IsDigit('0' - 1), false);
    BOOST_CHECK_EQUAL(IsDigit('9' + 1), false);
    BOOST_CHECK_EQUAL(IsDigit(0), false);
    BOOST_CHECK_EQUAL(IsDigit(1), false);
    BOOST_CHECK_EQUAL(IsDigit(8), false);
    BOOST_CHECK_EQUAL(IsDigit(9), false);
}

/* Check for overflow */
template <typename T>
static void TestAddMatrixOverflow()
{
    constexpr T MAXI{std::numeric_limits<T>::max()};
    BOOST_CHECK(!CheckedAdd(T{1}, MAXI));
    BOOST_CHECK(!CheckedAdd(MAXI, MAXI));
    BOOST_CHECK_EQUAL(MAXI, SaturatingAdd(T{1}, MAXI));
    BOOST_CHECK_EQUAL(MAXI, SaturatingAdd(MAXI, MAXI));

    BOOST_CHECK_EQUAL(0, CheckedAdd(T{0}, T{0}).value());
    BOOST_CHECK_EQUAL(MAXI, CheckedAdd(T{0}, MAXI).value());
    BOOST_CHECK_EQUAL(MAXI, CheckedAdd(T{1}, MAXI - 1).value());
    BOOST_CHECK_EQUAL(MAXI - 1, CheckedAdd(T{1}, MAXI - 2).value());
    BOOST_CHECK_EQUAL(0, SaturatingAdd(T{0}, T{0}));
    BOOST_CHECK_EQUAL(MAXI, SaturatingAdd(T{0}, MAXI));
    BOOST_CHECK_EQUAL(MAXI, SaturatingAdd(T{1}, MAXI - 1));
    BOOST_CHECK_EQUAL(MAXI - 1, SaturatingAdd(T{1}, MAXI - 2));
}

/* Check for overflow or underflow */
template <typename T>
static void TestAddMatrix()
{
    TestAddMatrixOverflow<T>();
    constexpr T MINI{std::numeric_limits<T>::min()};
    constexpr T MAXI{std::numeric_limits<T>::max()};
    BOOST_CHECK(!CheckedAdd(T{-1}, MINI));
    BOOST_CHECK(!CheckedAdd(MINI, MINI));
    BOOST_CHECK_EQUAL(MINI, SaturatingAdd(T{-1}, MINI));
    BOOST_CHECK_EQUAL(MINI, SaturatingAdd(MINI, MINI));

    BOOST_CHECK_EQUAL(MINI, CheckedAdd(T{0}, MINI).value());
    BOOST_CHECK_EQUAL(MINI, CheckedAdd(T{-1}, MINI + 1).value());
    BOOST_CHECK_EQUAL(-1, CheckedAdd(MINI, MAXI).value());
    BOOST_CHECK_EQUAL(MINI + 1, CheckedAdd(T{-1}, MINI + 2).value());
    BOOST_CHECK_EQUAL(MINI, SaturatingAdd(T{0}, MINI));
    BOOST_CHECK_EQUAL(MINI, SaturatingAdd(T{-1}, MINI + 1));
    BOOST_CHECK_EQUAL(MINI + 1, SaturatingAdd(T{-1}, MINI + 2));
    BOOST_CHECK_EQUAL(-1, SaturatingAdd(MINI, MAXI));
}

BOOST_AUTO_TEST_CASE(util_overflow)
{
    TestAddMatrixOverflow<unsigned>();
    TestAddMatrix<signed>();
}

BOOST_AUTO_TEST_CASE(test_ParseInt32)
{
    int32_t n;
    // Valid values
    BOOST_CHECK(ParseInt32("1234", nullptr));
    BOOST_CHECK(ParseInt32("0", &n) && n == 0);
    BOOST_CHECK(ParseInt32("1234", &n) && n == 1234);
    BOOST_CHECK(ParseInt32("01234", &n) && n == 1234); // no octal
    BOOST_CHECK(ParseInt32("2147483647", &n) && n == 2147483647);
    BOOST_CHECK(ParseInt32("-2147483648", &n) && n == (-2147483647 - 1)); // (-2147483647 - 1) equals INT_MIN
    BOOST_CHECK(ParseInt32("-1234", &n) && n == -1234);
    BOOST_CHECK(ParseInt32("00000000000000001234", &n) && n == 1234);
    BOOST_CHECK(ParseInt32("-00000000000000001234", &n) && n == -1234);
    BOOST_CHECK(ParseInt32("00000000000000000000", &n) && n == 0);
    BOOST_CHECK(ParseInt32("-00000000000000000000", &n) && n == 0);
    // Invalid values
    BOOST_CHECK(!ParseInt32("", &n));
    BOOST_CHECK(!ParseInt32(" 1", &n)); // no padding inside
    BOOST_CHECK(!ParseInt32("1 ", &n));
    BOOST_CHECK(!ParseInt32("++1", &n));
    BOOST_CHECK(!ParseInt32("+-1", &n));
    BOOST_CHECK(!ParseInt32("-+1", &n));
    BOOST_CHECK(!ParseInt32("--1", &n));
    BOOST_CHECK(!ParseInt32("1a", &n));
    BOOST_CHECK(!ParseInt32("aap", &n));
    BOOST_CHECK(!ParseInt32("0x1", &n)); // no hex
    BOOST_CHECK(!ParseInt32(STRING_WITH_EMBEDDED_NULL_CHAR, &n));
    // Overflow and underflow
    BOOST_CHECK(!ParseInt32("-2147483649", nullptr));
    BOOST_CHECK(!ParseInt32("2147483648", nullptr));
    BOOST_CHECK(!ParseInt32("-32482348723847471234", nullptr));
    BOOST_CHECK(!ParseInt32("32482348723847471234", nullptr));
}

template <typename T>
static void RunToIntegralTests()
{
    BOOST_CHECK(!ToIntegral<T>(STRING_WITH_EMBEDDED_NULL_CHAR));
    BOOST_CHECK(!ToIntegral<T>(" 1"));
    BOOST_CHECK(!ToIntegral<T>("1 "));
    BOOST_CHECK(!ToIntegral<T>("1a"));
    BOOST_CHECK(!ToIntegral<T>("1.1"));
    BOOST_CHECK(!ToIntegral<T>("1.9"));
    BOOST_CHECK(!ToIntegral<T>("+01.9"));
    BOOST_CHECK(!ToIntegral<T>("-"));
    BOOST_CHECK(!ToIntegral<T>("+"));
    BOOST_CHECK(!ToIntegral<T>(" -1"));
    BOOST_CHECK(!ToIntegral<T>("-1 "));
    BOOST_CHECK(!ToIntegral<T>(" -1 "));
    BOOST_CHECK(!ToIntegral<T>("+1"));
    BOOST_CHECK(!ToIntegral<T>(" +1"));
    BOOST_CHECK(!ToIntegral<T>(" +1 "));
    BOOST_CHECK(!ToIntegral<T>("+-1"));
    BOOST_CHECK(!ToIntegral<T>("-+1"));
    BOOST_CHECK(!ToIntegral<T>("++1"));
    BOOST_CHECK(!ToIntegral<T>("--1"));
    BOOST_CHECK(!ToIntegral<T>(""));
    BOOST_CHECK(!ToIntegral<T>("aap"));
    BOOST_CHECK(!ToIntegral<T>("0x1"));
    BOOST_CHECK(!ToIntegral<T>("-32482348723847471234"));
    BOOST_CHECK(!ToIntegral<T>("32482348723847471234"));
}

BOOST_AUTO_TEST_CASE(test_ToIntegral)
{
    BOOST_CHECK_EQUAL(ToIntegral<int32_t>("1234").value(), 1'234);
    BOOST_CHECK_EQUAL(ToIntegral<int32_t>("0").value(), 0);
    BOOST_CHECK_EQUAL(ToIntegral<int32_t>("01234").value(), 1'234);
    BOOST_CHECK_EQUAL(ToIntegral<int32_t>("00000000000000001234").value(), 1'234);
    BOOST_CHECK_EQUAL(ToIntegral<int32_t>("-00000000000000001234").value(), -1'234);
    BOOST_CHECK_EQUAL(ToIntegral<int32_t>("00000000000000000000").value(), 0);
    BOOST_CHECK_EQUAL(ToIntegral<int32_t>("-00000000000000000000").value(), 0);
    BOOST_CHECK_EQUAL(ToIntegral<int32_t>("-1234").value(), -1'234);
    BOOST_CHECK_EQUAL(ToIntegral<int32_t>("-1").value(), -1);

    RunToIntegralTests<uint64_t>();
    RunToIntegralTests<int64_t>();
    RunToIntegralTests<uint32_t>();
    RunToIntegralTests<int32_t>();
    RunToIntegralTests<uint16_t>();
    RunToIntegralTests<int16_t>();
    RunToIntegralTests<uint8_t>();
    RunToIntegralTests<int8_t>();

    BOOST_CHECK(!ToIntegral<int64_t>("-9223372036854775809"));
    BOOST_CHECK_EQUAL(ToIntegral<int64_t>("-9223372036854775808").value(), -9'223'372'036'854'775'807LL - 1LL);
    BOOST_CHECK_EQUAL(ToIntegral<int64_t>("9223372036854775807").value(), 9'223'372'036'854'775'807);
    BOOST_CHECK(!ToIntegral<int64_t>("9223372036854775808"));

    BOOST_CHECK(!ToIntegral<uint64_t>("-1"));
    BOOST_CHECK_EQUAL(ToIntegral<uint64_t>("0").value(), 0U);
    BOOST_CHECK_EQUAL(ToIntegral<uint64_t>("18446744073709551615").value(), 18'446'744'073'709'551'615ULL);
    BOOST_CHECK(!ToIntegral<uint64_t>("18446744073709551616"));

    BOOST_CHECK(!ToIntegral<int32_t>("-2147483649"));
    BOOST_CHECK_EQUAL(ToIntegral<int32_t>("-2147483648").value(), -2'147'483'648LL);
    BOOST_CHECK_EQUAL(ToIntegral<int32_t>("2147483647").value(), 2'147'483'647);
    BOOST_CHECK(!ToIntegral<int32_t>("2147483648"));

    BOOST_CHECK(!ToIntegral<uint32_t>("-1"));
    BOOST_CHECK_EQUAL(ToIntegral<uint32_t>("0").value(), 0U);
    BOOST_CHECK_EQUAL(ToIntegral<uint32_t>("4294967295").value(), 4'294'967'295U);
    BOOST_CHECK(!ToIntegral<uint32_t>("4294967296"));

    BOOST_CHECK(!ToIntegral<int16_t>("-32769"));
    BOOST_CHECK_EQUAL(ToIntegral<int16_t>("-32768").value(), -32'768);
    BOOST_CHECK_EQUAL(ToIntegral<int16_t>("32767").value(), 32'767);
    BOOST_CHECK(!ToIntegral<int16_t>("32768"));

    BOOST_CHECK(!ToIntegral<uint16_t>("-1"));
    BOOST_CHECK_EQUAL(ToIntegral<uint16_t>("0").value(), 0U);
    BOOST_CHECK_EQUAL(ToIntegral<uint16_t>("65535").value(), 65'535U);
    BOOST_CHECK(!ToIntegral<uint16_t>("65536"));

    BOOST_CHECK(!ToIntegral<int8_t>("-129"));
    BOOST_CHECK_EQUAL(ToIntegral<int8_t>("-128").value(), -128);
    BOOST_CHECK_EQUAL(ToIntegral<int8_t>("127").value(), 127);
    BOOST_CHECK(!ToIntegral<int8_t>("128"));

    BOOST_CHECK(!ToIntegral<uint8_t>("-1"));
    BOOST_CHECK_EQUAL(ToIntegral<uint8_t>("0").value(), 0U);
    BOOST_CHECK_EQUAL(ToIntegral<uint8_t>("255").value(), 255U);
    BOOST_CHECK(!ToIntegral<uint8_t>("256"));
}

int64_t atoi64_legacy(const std::string& str)
{
    return strtoll(str.c_str(), nullptr, 10);
}

BOOST_AUTO_TEST_CASE(test_LocaleIndependentAtoi)
{
    BOOST_CHECK_EQUAL(LocaleIndependentAtoi<int32_t>("1234"), 1'234);
    BOOST_CHECK_EQUAL(LocaleIndependentAtoi<int32_t>("0"), 0);
    BOOST_CHECK_EQUAL(LocaleIndependentAtoi<int32_t>("01234"), 1'234);
    BOOST_CHECK_EQUAL(LocaleIndependentAtoi<int32_t>("-1234"), -1'234);
    BOOST_CHECK_EQUAL(LocaleIndependentAtoi<int32_t>(" 1"), 1);
    BOOST_CHECK_EQUAL(LocaleIndependentAtoi<int32_t>("1 "), 1);
    BOOST_CHECK_EQUAL(LocaleIndependentAtoi<int32_t>("1a"), 1);
    BOOST_CHECK_EQUAL(LocaleIndependentAtoi<int32_t>("1.1"), 1);
    BOOST_CHECK_EQUAL(LocaleIndependentAtoi<int32_t>("1.9"), 1);
    BOOST_CHECK_EQUAL(LocaleIndependentAtoi<int32_t>("+01.9"), 1);
    BOOST_CHECK_EQUAL(LocaleIndependentAtoi<int32_t>("-1"), -1);
    BOOST_CHECK_EQUAL(LocaleIndependentAtoi<int32_t>(" -1"), -1);
    BOOST_CHECK_EQUAL(LocaleIndependentAtoi<int32_t>("-1 "), -1);
    BOOST_CHECK_EQUAL(LocaleIndependentAtoi<int32_t>(" -1 "), -1);
    BOOST_CHECK_EQUAL(LocaleIndependentAtoi<int32_t>("+1"), 1);
    BOOST_CHECK_EQUAL(LocaleIndependentAtoi<int32_t>(" +1"), 1);
    BOOST_CHECK_EQUAL(LocaleIndependentAtoi<int32_t>(" +1 "), 1);

    BOOST_CHECK_EQUAL(LocaleIndependentAtoi<int32_t>("+-1"), 0);
    BOOST_CHECK_EQUAL(LocaleIndependentAtoi<int32_t>("-+1"), 0);
    BOOST_CHECK_EQUAL(LocaleIndependentAtoi<int32_t>("++1"), 0);
    BOOST_CHECK_EQUAL(LocaleIndependentAtoi<int32_t>("--1"), 0);
    BOOST_CHECK_EQUAL(LocaleIndependentAtoi<int32_t>(""), 0);
    BOOST_CHECK_EQUAL(LocaleIndependentAtoi<int32_t>("aap"), 0);
    BOOST_CHECK_EQUAL(LocaleIndependentAtoi<int32_t>("0x1"), 0);
    BOOST_CHECK_EQUAL(LocaleIndependentAtoi<int32_t>("-32482348723847471234"), -2'147'483'647 - 1);
    BOOST_CHECK_EQUAL(LocaleIndependentAtoi<int32_t>("32482348723847471234"), 2'147'483'647);

    BOOST_CHECK_EQUAL(LocaleIndependentAtoi<int64_t>("-9223372036854775809"), -9'223'372'036'854'775'807LL - 1LL);
    BOOST_CHECK_EQUAL(LocaleIndependentAtoi<int64_t>("-9223372036854775808"), -9'223'372'036'854'775'807LL - 1LL);
    BOOST_CHECK_EQUAL(LocaleIndependentAtoi<int64_t>("9223372036854775807"), 9'223'372'036'854'775'807);
    BOOST_CHECK_EQUAL(LocaleIndependentAtoi<int64_t>("9223372036854775808"), 9'223'372'036'854'775'807);

    std::map<std::string, int64_t> atoi64_test_pairs = {
        {"-9223372036854775809", std::numeric_limits<int64_t>::min()},
        {"-9223372036854775808", -9'223'372'036'854'775'807LL - 1LL},
        {"9223372036854775807", 9'223'372'036'854'775'807},
        {"9223372036854775808", std::numeric_limits<int64_t>::max()},
        {"+-", 0},
        {"0x1", 0},
        {"ox1", 0},
        {"", 0},
    };

    for (const auto& pair : atoi64_test_pairs) {
        BOOST_CHECK_EQUAL(LocaleIndependentAtoi<int64_t>(pair.first), pair.second);
    }

    // Ensure legacy compatibility with previous versions of Bitcoin Core's atoi64
    for (const auto& pair : atoi64_test_pairs) {
        BOOST_CHECK_EQUAL(LocaleIndependentAtoi<int64_t>(pair.first), atoi64_legacy(pair.first));
    }

    BOOST_CHECK_EQUAL(LocaleIndependentAtoi<uint64_t>("-1"), 0U);
    BOOST_CHECK_EQUAL(LocaleIndependentAtoi<uint64_t>("0"), 0U);
    BOOST_CHECK_EQUAL(LocaleIndependentAtoi<uint64_t>("18446744073709551615"), 18'446'744'073'709'551'615ULL);
    BOOST_CHECK_EQUAL(LocaleIndependentAtoi<uint64_t>("18446744073709551616"), 18'446'744'073'709'551'615ULL);

    BOOST_CHECK_EQUAL(LocaleIndependentAtoi<int32_t>("-2147483649"), -2'147'483'648LL);
    BOOST_CHECK_EQUAL(LocaleIndependentAtoi<int32_t>("-2147483648"), -2'147'483'648LL);
    BOOST_CHECK_EQUAL(LocaleIndependentAtoi<int32_t>("2147483647"), 2'147'483'647);
    BOOST_CHECK_EQUAL(LocaleIndependentAtoi<int32_t>("2147483648"), 2'147'483'647);

    BOOST_CHECK_EQUAL(LocaleIndependentAtoi<uint32_t>("-1"), 0U);
    BOOST_CHECK_EQUAL(LocaleIndependentAtoi<uint32_t>("0"), 0U);
    BOOST_CHECK_EQUAL(LocaleIndependentAtoi<uint32_t>("4294967295"), 4'294'967'295U);
    BOOST_CHECK_EQUAL(LocaleIndependentAtoi<uint32_t>("4294967296"), 4'294'967'295U);

    BOOST_CHECK_EQUAL(LocaleIndependentAtoi<int16_t>("-32769"), -32'768);
    BOOST_CHECK_EQUAL(LocaleIndependentAtoi<int16_t>("-32768"), -32'768);
    BOOST_CHECK_EQUAL(LocaleIndependentAtoi<int16_t>("32767"), 32'767);
    BOOST_CHECK_EQUAL(LocaleIndependentAtoi<int16_t>("32768"), 32'767);

    BOOST_CHECK_EQUAL(LocaleIndependentAtoi<uint16_t>("-1"), 0U);
    BOOST_CHECK_EQUAL(LocaleIndependentAtoi<uint16_t>("0"), 0U);
    BOOST_CHECK_EQUAL(LocaleIndependentAtoi<uint16_t>("65535"), 65'535U);
    BOOST_CHECK_EQUAL(LocaleIndependentAtoi<uint16_t>("65536"), 65'535U);

    BOOST_CHECK_EQUAL(LocaleIndependentAtoi<int8_t>("-129"), -128);
    BOOST_CHECK_EQUAL(LocaleIndependentAtoi<int8_t>("-128"), -128);
    BOOST_CHECK_EQUAL(LocaleIndependentAtoi<int8_t>("127"), 127);
    BOOST_CHECK_EQUAL(LocaleIndependentAtoi<int8_t>("128"), 127);

    BOOST_CHECK_EQUAL(LocaleIndependentAtoi<uint8_t>("-1"), 0U);
    BOOST_CHECK_EQUAL(LocaleIndependentAtoi<uint8_t>("0"), 0U);
    BOOST_CHECK_EQUAL(LocaleIndependentAtoi<uint8_t>("255"), 255U);
    BOOST_CHECK_EQUAL(LocaleIndependentAtoi<uint8_t>("256"), 255U);
}

BOOST_AUTO_TEST_CASE(test_ParseInt64)
{
    int64_t n;
    // Valid values
    BOOST_CHECK(ParseInt64("1234", nullptr));
    BOOST_CHECK(ParseInt64("0", &n) && n == 0LL);
    BOOST_CHECK(ParseInt64("1234", &n) && n == 1234LL);
    BOOST_CHECK(ParseInt64("01234", &n) && n == 1234LL); // no octal
    BOOST_CHECK(ParseInt64("2147483647", &n) && n == 2147483647LL);
    BOOST_CHECK(ParseInt64("-2147483648", &n) && n == -2147483648LL);
    BOOST_CHECK(ParseInt64("9223372036854775807", &n) && n == (int64_t)9223372036854775807);
    BOOST_CHECK(ParseInt64("-9223372036854775808", &n) && n == (int64_t)-9223372036854775807-1);
    BOOST_CHECK(ParseInt64("-1234", &n) && n == -1234LL);
    // Invalid values
    BOOST_CHECK(!ParseInt64("", &n));
    BOOST_CHECK(!ParseInt64(" 1", &n)); // no padding inside
    BOOST_CHECK(!ParseInt64("1 ", &n));
    BOOST_CHECK(!ParseInt64("1a", &n));
    BOOST_CHECK(!ParseInt64("aap", &n));
    BOOST_CHECK(!ParseInt64("0x1", &n)); // no hex
    BOOST_CHECK(!ParseInt64(STRING_WITH_EMBEDDED_NULL_CHAR, &n));
    // Overflow and underflow
    BOOST_CHECK(!ParseInt64("-9223372036854775809", nullptr));
    BOOST_CHECK(!ParseInt64("9223372036854775808", nullptr));
    BOOST_CHECK(!ParseInt64("-32482348723847471234", nullptr));
    BOOST_CHECK(!ParseInt64("32482348723847471234", nullptr));
}

BOOST_AUTO_TEST_CASE(test_ParseUInt8)
{
    uint8_t n;
    // Valid values
    BOOST_CHECK(ParseUInt8("255", nullptr));
    BOOST_CHECK(ParseUInt8("0", &n) && n == 0);
    BOOST_CHECK(ParseUInt8("255", &n) && n == 255);
    BOOST_CHECK(ParseUInt8("0255", &n) && n == 255); // no octal
    BOOST_CHECK(ParseUInt8("255", &n) && n == static_cast<uint8_t>(255));
    BOOST_CHECK(ParseUInt8("+255", &n) && n == 255);
    BOOST_CHECK(ParseUInt8("00000000000000000012", &n) && n == 12);
    BOOST_CHECK(ParseUInt8("00000000000000000000", &n) && n == 0);
    // Invalid values
    BOOST_CHECK(!ParseUInt8("-00000000000000000000", &n));
    BOOST_CHECK(!ParseUInt8("", &n));
    BOOST_CHECK(!ParseUInt8(" 1", &n)); // no padding inside
    BOOST_CHECK(!ParseUInt8(" -1", &n));
    BOOST_CHECK(!ParseUInt8("++1", &n));
    BOOST_CHECK(!ParseUInt8("+-1", &n));
    BOOST_CHECK(!ParseUInt8("-+1", &n));
    BOOST_CHECK(!ParseUInt8("--1", &n));
    BOOST_CHECK(!ParseUInt8("-1", &n));
    BOOST_CHECK(!ParseUInt8("1 ", &n));
    BOOST_CHECK(!ParseUInt8("1a", &n));
    BOOST_CHECK(!ParseUInt8("aap", &n));
    BOOST_CHECK(!ParseUInt8("0x1", &n)); // no hex
    BOOST_CHECK(!ParseUInt8(STRING_WITH_EMBEDDED_NULL_CHAR, &n));
    // Overflow and underflow
    BOOST_CHECK(!ParseUInt8("-255", &n));
    BOOST_CHECK(!ParseUInt8("256", &n));
    BOOST_CHECK(!ParseUInt8("-123", &n));
    BOOST_CHECK(!ParseUInt8("-123", nullptr));
    BOOST_CHECK(!ParseUInt8("256", nullptr));
}

BOOST_AUTO_TEST_CASE(test_ParseUInt16)
{
    uint16_t n;
    // Valid values
    BOOST_CHECK(ParseUInt16("1234", nullptr));
    BOOST_CHECK(ParseUInt16("0", &n) && n == 0);
    BOOST_CHECK(ParseUInt16("1234", &n) && n == 1234);
    BOOST_CHECK(ParseUInt16("01234", &n) && n == 1234); // no octal
    BOOST_CHECK(ParseUInt16("65535", &n) && n == static_cast<uint16_t>(65535));
    BOOST_CHECK(ParseUInt16("+65535", &n) && n == 65535);
    BOOST_CHECK(ParseUInt16("00000000000000000012", &n) && n == 12);
    BOOST_CHECK(ParseUInt16("00000000000000000000", &n) && n == 0);
    // Invalid values
    BOOST_CHECK(!ParseUInt16("-00000000000000000000", &n));
    BOOST_CHECK(!ParseUInt16("", &n));
    BOOST_CHECK(!ParseUInt16(" 1", &n)); // no padding inside
    BOOST_CHECK(!ParseUInt16(" -1", &n));
    BOOST_CHECK(!ParseUInt16("++1", &n));
    BOOST_CHECK(!ParseUInt16("+-1", &n));
    BOOST_CHECK(!ParseUInt16("-+1", &n));
    BOOST_CHECK(!ParseUInt16("--1", &n));
    BOOST_CHECK(!ParseUInt16("-1", &n));
    BOOST_CHECK(!ParseUInt16("1 ", &n));
    BOOST_CHECK(!ParseUInt16("1a", &n));
    BOOST_CHECK(!ParseUInt16("aap", &n));
    BOOST_CHECK(!ParseUInt16("0x1", &n)); // no hex
    BOOST_CHECK(!ParseUInt16(STRING_WITH_EMBEDDED_NULL_CHAR, &n));
    // Overflow and underflow
    BOOST_CHECK(!ParseUInt16("-65535", &n));
    BOOST_CHECK(!ParseUInt16("65536", &n));
    BOOST_CHECK(!ParseUInt16("-123", &n));
    BOOST_CHECK(!ParseUInt16("-123", nullptr));
    BOOST_CHECK(!ParseUInt16("65536", nullptr));
}

BOOST_AUTO_TEST_CASE(test_ParseUInt32)
{
    uint32_t n;
    // Valid values
    BOOST_CHECK(ParseUInt32("1234", nullptr));
    BOOST_CHECK(ParseUInt32("0", &n) && n == 0);
    BOOST_CHECK(ParseUInt32("1234", &n) && n == 1234);
    BOOST_CHECK(ParseUInt32("01234", &n) && n == 1234); // no octal
    BOOST_CHECK(ParseUInt32("2147483647", &n) && n == 2147483647);
    BOOST_CHECK(ParseUInt32("2147483648", &n) && n == (uint32_t)2147483648);
    BOOST_CHECK(ParseUInt32("4294967295", &n) && n == (uint32_t)4294967295);
    BOOST_CHECK(ParseUInt32("+1234", &n) && n == 1234);
    BOOST_CHECK(ParseUInt32("00000000000000001234", &n) && n == 1234);
    BOOST_CHECK(ParseUInt32("00000000000000000000", &n) && n == 0);
    // Invalid values
    BOOST_CHECK(!ParseUInt32("-00000000000000000000", &n));
    BOOST_CHECK(!ParseUInt32("", &n));
    BOOST_CHECK(!ParseUInt32(" 1", &n)); // no padding inside
    BOOST_CHECK(!ParseUInt32(" -1", &n));
    BOOST_CHECK(!ParseUInt32("++1", &n));
    BOOST_CHECK(!ParseUInt32("+-1", &n));
    BOOST_CHECK(!ParseUInt32("-+1", &n));
    BOOST_CHECK(!ParseUInt32("--1", &n));
    BOOST_CHECK(!ParseUInt32("-1", &n));
    BOOST_CHECK(!ParseUInt32("1 ", &n));
    BOOST_CHECK(!ParseUInt32("1a", &n));
    BOOST_CHECK(!ParseUInt32("aap", &n));
    BOOST_CHECK(!ParseUInt32("0x1", &n)); // no hex
    BOOST_CHECK(!ParseUInt32(STRING_WITH_EMBEDDED_NULL_CHAR, &n));
    // Overflow and underflow
    BOOST_CHECK(!ParseUInt32("-2147483648", &n));
    BOOST_CHECK(!ParseUInt32("4294967296", &n));
    BOOST_CHECK(!ParseUInt32("-1234", &n));
    BOOST_CHECK(!ParseUInt32("-32482348723847471234", nullptr));
    BOOST_CHECK(!ParseUInt32("32482348723847471234", nullptr));
}

BOOST_AUTO_TEST_CASE(test_ParseUInt64)
{
    uint64_t n;
    // Valid values
    BOOST_CHECK(ParseUInt64("1234", nullptr));
    BOOST_CHECK(ParseUInt64("0", &n) && n == 0LL);
    BOOST_CHECK(ParseUInt64("1234", &n) && n == 1234LL);
    BOOST_CHECK(ParseUInt64("01234", &n) && n == 1234LL); // no octal
    BOOST_CHECK(ParseUInt64("2147483647", &n) && n == 2147483647LL);
    BOOST_CHECK(ParseUInt64("9223372036854775807", &n) && n == 9223372036854775807ULL);
    BOOST_CHECK(ParseUInt64("9223372036854775808", &n) && n == 9223372036854775808ULL);
    BOOST_CHECK(ParseUInt64("18446744073709551615", &n) && n == 18446744073709551615ULL);
    // Invalid values
    BOOST_CHECK(!ParseUInt64("", &n));
    BOOST_CHECK(!ParseUInt64(" 1", &n)); // no padding inside
    BOOST_CHECK(!ParseUInt64(" -1", &n));
    BOOST_CHECK(!ParseUInt64("1 ", &n));
    BOOST_CHECK(!ParseUInt64("1a", &n));
    BOOST_CHECK(!ParseUInt64("aap", &n));
    BOOST_CHECK(!ParseUInt64("0x1", &n)); // no hex
    BOOST_CHECK(!ParseUInt64(STRING_WITH_EMBEDDED_NULL_CHAR, &n));
    // Overflow and underflow
    BOOST_CHECK(!ParseUInt64("-9223372036854775809", nullptr));
    BOOST_CHECK(!ParseUInt64("18446744073709551616", nullptr));
    BOOST_CHECK(!ParseUInt64("-32482348723847471234", nullptr));
    BOOST_CHECK(!ParseUInt64("-2147483648", &n));
    BOOST_CHECK(!ParseUInt64("-9223372036854775808", &n));
    BOOST_CHECK(!ParseUInt64("-1234", &n));
}

BOOST_AUTO_TEST_CASE(test_FormatParagraph)
{
    BOOST_CHECK_EQUAL(FormatParagraph("", 79, 0), "");
    BOOST_CHECK_EQUAL(FormatParagraph("test", 79, 0), "test");
    BOOST_CHECK_EQUAL(FormatParagraph(" test", 79, 0), " test");
    BOOST_CHECK_EQUAL(FormatParagraph("test test", 79, 0), "test test");
    BOOST_CHECK_EQUAL(FormatParagraph("test test", 4, 0), "test\ntest");
    BOOST_CHECK_EQUAL(FormatParagraph("testerde test", 4, 0), "testerde\ntest");
    BOOST_CHECK_EQUAL(FormatParagraph("test test", 4, 4), "test\n    test");

    // Make sure we don't indent a fully-new line following a too-long line ending
    BOOST_CHECK_EQUAL(FormatParagraph("test test\nabc", 4, 4), "test\n    test\nabc");

    BOOST_CHECK_EQUAL(FormatParagraph("This_is_a_very_long_test_string_without_any_spaces_so_it_should_just_get_returned_as_is_despite_the_length until it gets here", 79), "This_is_a_very_long_test_string_without_any_spaces_so_it_should_just_get_returned_as_is_despite_the_length\nuntil it gets here");

    // Test wrap length is exact
    BOOST_CHECK_EQUAL(FormatParagraph("a b c d e f g h i j k l m n o p q r s t u v w x y z 1 2 3 4 5 6 7 8 9 a b c de f g h i j k l m n o p", 79), "a b c d e f g h i j k l m n o p q r s t u v w x y z 1 2 3 4 5 6 7 8 9 a b c de\nf g h i j k l m n o p");
    BOOST_CHECK_EQUAL(FormatParagraph("x\na b c d e f g h i j k l m n o p q r s t u v w x y z 1 2 3 4 5 6 7 8 9 a b c de f g h i j k l m n o p", 79), "x\na b c d e f g h i j k l m n o p q r s t u v w x y z 1 2 3 4 5 6 7 8 9 a b c de\nf g h i j k l m n o p");
    // Indent should be included in length of lines
    BOOST_CHECK_EQUAL(FormatParagraph("x\na b c d e f g h i j k l m n o p q r s t u v w x y z 1 2 3 4 5 6 7 8 9 a b c de f g h i j k l m n o p q r s t u v w x y z 0 1 2 3 4 5 6 7 8 9 a b c d e fg h i j k", 79, 4), "x\na b c d e f g h i j k l m n o p q r s t u v w x y z 1 2 3 4 5 6 7 8 9 a b c de\n    f g h i j k l m n o p q r s t u v w x y z 0 1 2 3 4 5 6 7 8 9 a b c d e fg\n    h i j k");

    BOOST_CHECK_EQUAL(FormatParagraph("This is a very long test string. This is a second sentence in the very long test string.", 79), "This is a very long test string. This is a second sentence in the very long\ntest string.");
    BOOST_CHECK_EQUAL(FormatParagraph("This is a very long test string.\nThis is a second sentence in the very long test string. This is a third sentence in the very long test string.", 79), "This is a very long test string.\nThis is a second sentence in the very long test string. This is a third\nsentence in the very long test string.");
    BOOST_CHECK_EQUAL(FormatParagraph("This is a very long test string.\n\nThis is a second sentence in the very long test string. This is a third sentence in the very long test string.", 79), "This is a very long test string.\n\nThis is a second sentence in the very long test string. This is a third\nsentence in the very long test string.");
    BOOST_CHECK_EQUAL(FormatParagraph("Testing that normal newlines do not get indented.\nLike here.", 79), "Testing that normal newlines do not get indented.\nLike here.");
}

BOOST_AUTO_TEST_CASE(test_FormatSubVersion)
{
    std::vector<std::string> comments;
    comments.push_back(std::string("comment1"));
    std::vector<std::string> comments2;
    comments2.push_back(std::string("comment1"));
    comments2.push_back(SanitizeString(std::string("Comment2; .,_?@-; !\"#$%&'()*+/<=>[]\\^`{|}~"), SAFE_CHARS_UA_COMMENT)); // Semicolon is discouraged but not forbidden by BIP-0014
    BOOST_CHECK_EQUAL(FormatSubVersion("Test", 99900, std::vector<std::string>()),std::string("/Test:9.99.0/"));
    BOOST_CHECK_EQUAL(FormatSubVersion("Test", 99900, comments),std::string("/Test:9.99.0(comment1)/"));
    BOOST_CHECK_EQUAL(FormatSubVersion("Test", 99900, comments2),std::string("/Test:9.99.0(comment1; Comment2; .,_?@-; )/"));
}

BOOST_AUTO_TEST_CASE(test_ParseFixedPoint)
{
    int64_t amount = 0;
    BOOST_CHECK(ParseFixedPoint("0", 8, &amount));
    BOOST_CHECK_EQUAL(amount, 0LL);
    BOOST_CHECK(ParseFixedPoint("1", 8, &amount));
    BOOST_CHECK_EQUAL(amount, 100000000LL);
    BOOST_CHECK(ParseFixedPoint("0.0", 8, &amount));
    BOOST_CHECK_EQUAL(amount, 0LL);
    BOOST_CHECK(ParseFixedPoint("-0.1", 8, &amount));
    BOOST_CHECK_EQUAL(amount, -10000000LL);
    BOOST_CHECK(ParseFixedPoint("1.1", 8, &amount));
    BOOST_CHECK_EQUAL(amount, 110000000LL);
    BOOST_CHECK(ParseFixedPoint("1.10000000000000000", 8, &amount));
    BOOST_CHECK_EQUAL(amount, 110000000LL);
    BOOST_CHECK(ParseFixedPoint("1.1e1", 8, &amount));
    BOOST_CHECK_EQUAL(amount, 1100000000LL);
    BOOST_CHECK(ParseFixedPoint("1.1e-1", 8, &amount));
    BOOST_CHECK_EQUAL(amount, 11000000LL);
    BOOST_CHECK(ParseFixedPoint("1000", 8, &amount));
    BOOST_CHECK_EQUAL(amount, 100000000000LL);
    BOOST_CHECK(ParseFixedPoint("-1000", 8, &amount));
    BOOST_CHECK_EQUAL(amount, -100000000000LL);
    BOOST_CHECK(ParseFixedPoint("0.00000001", 8, &amount));
    BOOST_CHECK_EQUAL(amount, 1LL);
    BOOST_CHECK(ParseFixedPoint("0.0000000100000000", 8, &amount));
    BOOST_CHECK_EQUAL(amount, 1LL);
    BOOST_CHECK(ParseFixedPoint("-0.00000001", 8, &amount));
    BOOST_CHECK_EQUAL(amount, -1LL);
    BOOST_CHECK(ParseFixedPoint("1000000000.00000001", 8, &amount));
    BOOST_CHECK_EQUAL(amount, 100000000000000001LL);
    BOOST_CHECK(ParseFixedPoint("9999999999.99999999", 8, &amount));
    BOOST_CHECK_EQUAL(amount, 999999999999999999LL);
    BOOST_CHECK(ParseFixedPoint("-9999999999.99999999", 8, &amount));
    BOOST_CHECK_EQUAL(amount, -999999999999999999LL);

    BOOST_CHECK(!ParseFixedPoint("", 8, &amount));
    BOOST_CHECK(!ParseFixedPoint("-", 8, &amount));
    BOOST_CHECK(!ParseFixedPoint("a-1000", 8, &amount));
    BOOST_CHECK(!ParseFixedPoint("-a1000", 8, &amount));
    BOOST_CHECK(!ParseFixedPoint("-1000a", 8, &amount));
    BOOST_CHECK(!ParseFixedPoint("-01000", 8, &amount));
    BOOST_CHECK(!ParseFixedPoint("00.1", 8, &amount));
    BOOST_CHECK(!ParseFixedPoint(".1", 8, &amount));
    BOOST_CHECK(!ParseFixedPoint("--0.1", 8, &amount));
    BOOST_CHECK(!ParseFixedPoint("0.000000001", 8, &amount));
    BOOST_CHECK(!ParseFixedPoint("-0.000000001", 8, &amount));
    BOOST_CHECK(!ParseFixedPoint("0.00000001000000001", 8, &amount));
    BOOST_CHECK(!ParseFixedPoint("-10000000000.00000000", 8, &amount));
    BOOST_CHECK(!ParseFixedPoint("10000000000.00000000", 8, &amount));
    BOOST_CHECK(!ParseFixedPoint("-10000000000.00000001", 8, &amount));
    BOOST_CHECK(!ParseFixedPoint("10000000000.00000001", 8, &amount));
    BOOST_CHECK(!ParseFixedPoint("-10000000000.00000009", 8, &amount));
    BOOST_CHECK(!ParseFixedPoint("10000000000.00000009", 8, &amount));
    BOOST_CHECK(!ParseFixedPoint("-99999999999.99999999", 8, &amount));
    BOOST_CHECK(!ParseFixedPoint("99999909999.09999999", 8, &amount));
    BOOST_CHECK(!ParseFixedPoint("92233720368.54775807", 8, &amount));
    BOOST_CHECK(!ParseFixedPoint("92233720368.54775808", 8, &amount));
    BOOST_CHECK(!ParseFixedPoint("-92233720368.54775808", 8, &amount));
    BOOST_CHECK(!ParseFixedPoint("-92233720368.54775809", 8, &amount));
    BOOST_CHECK(!ParseFixedPoint("1.1e", 8, &amount));
    BOOST_CHECK(!ParseFixedPoint("1.1e-", 8, &amount));
    BOOST_CHECK(!ParseFixedPoint("1.", 8, &amount));

    // Test with 3 decimal places for fee rates in sat/vB.
    BOOST_CHECK(ParseFixedPoint("0.001", 3, &amount));
    BOOST_CHECK_EQUAL(amount, CAmount{1});
    BOOST_CHECK(!ParseFixedPoint("0.0009", 3, &amount));
    BOOST_CHECK(!ParseFixedPoint("31.00100001", 3, &amount));
    BOOST_CHECK(!ParseFixedPoint("31.0011", 3, &amount));
    BOOST_CHECK(!ParseFixedPoint("31.99999999", 3, &amount));
    BOOST_CHECK(!ParseFixedPoint("31.999999999999999999999", 3, &amount));
}

static void TestOtherThread(fs::path dirname, fs::path lockname, bool *result)
{
    *result = LockDirectory(dirname, lockname);
}

#ifndef WIN32 // Cannot do this test on WIN32 due to lack of fork()
static constexpr char LockCommand = 'L';
static constexpr char UnlockCommand = 'U';
static constexpr char ExitCommand = 'X';

[[noreturn]] static void TestOtherProcess(fs::path dirname, fs::path lockname, int fd)
{
    char ch;
    while (true) {
        int rv = read(fd, &ch, 1); // Wait for command
        assert(rv == 1);
        switch(ch) {
        case LockCommand:
            ch = LockDirectory(dirname, lockname);
            rv = write(fd, &ch, 1);
            assert(rv == 1);
            break;
        case UnlockCommand:
            ReleaseDirectoryLocks();
            ch = true; // Always succeeds
            rv = write(fd, &ch, 1);
            assert(rv == 1);
            break;
        case ExitCommand:
            close(fd);
            exit(0);
        default:
            assert(0);
        }
    }
}
#endif

BOOST_AUTO_TEST_CASE(test_LockDirectory)
{
<<<<<<< HEAD
    fs::path dirname = GetDataDir() / "lock_dir";
    const std::string lockname = ".lock";
=======
    fs::path dirname = m_args.GetDataDirBase() / "lock_dir";
    const fs::path lockname = ".lock";
>>>>>>> 9e05de1d
#ifndef WIN32
    // Revert SIGCHLD to default, otherwise boost.test will catch and fail on
    // it: there is BOOST_TEST_IGNORE_SIGCHLD but that only works when defined
    // at build-time of the boost library
    void (*old_handler)(int) = signal(SIGCHLD, SIG_DFL);

    // Fork another process for testing before creating the lock, so that we
    // won't fork while holding the lock (which might be undefined, and is not
    // relevant as test case as that is avoided with -daemonize).
    int fd[2];
    BOOST_CHECK_EQUAL(socketpair(AF_UNIX, SOCK_STREAM, 0, fd), 0);
    pid_t pid = fork();
    if (!pid) {
        BOOST_CHECK_EQUAL(close(fd[1]), 0); // Child: close parent end
        TestOtherProcess(dirname, lockname, fd[0]);
    }
    BOOST_CHECK_EQUAL(close(fd[0]), 0); // Parent: close child end
#endif
    // Lock on non-existent directory should fail
    BOOST_CHECK_EQUAL(LockDirectory(dirname, lockname), false);

    fs::create_directories(dirname);

    // Probing lock on new directory should succeed
    BOOST_CHECK_EQUAL(LockDirectory(dirname, lockname, true), true);

    // Persistent lock on new directory should succeed
    BOOST_CHECK_EQUAL(LockDirectory(dirname, lockname), true);

    // Another lock on the directory from the same thread should succeed
    BOOST_CHECK_EQUAL(LockDirectory(dirname, lockname), true);

    // Another lock on the directory from a different thread within the same process should succeed
    bool threadresult;
    std::thread thr(TestOtherThread, dirname, lockname, &threadresult);
    thr.join();
    BOOST_CHECK_EQUAL(threadresult, true);
#ifndef WIN32
    // Try to acquire lock in child process while we're holding it, this should fail.
    char ch;
    BOOST_CHECK_EQUAL(write(fd[1], &LockCommand, 1), 1);
    BOOST_CHECK_EQUAL(read(fd[1], &ch, 1), 1);
    BOOST_CHECK_EQUAL((bool)ch, false);

    // Give up our lock
    ReleaseDirectoryLocks();
    // Probing lock from our side now should succeed, but not hold on to the lock.
    BOOST_CHECK_EQUAL(LockDirectory(dirname, lockname, true), true);

    // Try to acquire the lock in the child process, this should be successful.
    BOOST_CHECK_EQUAL(write(fd[1], &LockCommand, 1), 1);
    BOOST_CHECK_EQUAL(read(fd[1], &ch, 1), 1);
    BOOST_CHECK_EQUAL((bool)ch, true);

    // When we try to probe the lock now, it should fail.
    BOOST_CHECK_EQUAL(LockDirectory(dirname, lockname, true), false);

    // Unlock the lock in the child process
    BOOST_CHECK_EQUAL(write(fd[1], &UnlockCommand, 1), 1);
    BOOST_CHECK_EQUAL(read(fd[1], &ch, 1), 1);
    BOOST_CHECK_EQUAL((bool)ch, true);

    // When we try to probe the lock now, it should succeed.
    BOOST_CHECK_EQUAL(LockDirectory(dirname, lockname, true), true);

    // Re-lock the lock in the child process, then wait for it to exit, check
    // successful return. After that, we check that exiting the process
    // has released the lock as we would expect by probing it.
    int processstatus;
    BOOST_CHECK_EQUAL(write(fd[1], &LockCommand, 1), 1);
    BOOST_CHECK_EQUAL(write(fd[1], &ExitCommand, 1), 1);
    BOOST_CHECK_EQUAL(waitpid(pid, &processstatus, 0), pid);
    BOOST_CHECK_EQUAL(processstatus, 0);
    BOOST_CHECK_EQUAL(LockDirectory(dirname, lockname, true), true);

    // Restore SIGCHLD
    signal(SIGCHLD, old_handler);
    BOOST_CHECK_EQUAL(close(fd[1]), 0); // Close our side of the socketpair
#endif
    // Clean up
    ReleaseDirectoryLocks();
    fs::remove_all(dirname);
}

BOOST_AUTO_TEST_CASE(test_DirIsWritable)
{
    // Should be able to write to the data dir.
<<<<<<< HEAD
    fs::path tmpdirname = GetDataDir();
=======
    fs::path tmpdirname = m_args.GetDataDirBase();
>>>>>>> 9e05de1d
    BOOST_CHECK_EQUAL(DirIsWritable(tmpdirname), true);

    // Should not be able to write to a non-existent dir.
    tmpdirname = GetUniquePath(tmpdirname);
    BOOST_CHECK_EQUAL(DirIsWritable(tmpdirname), false);

    fs::create_directory(tmpdirname);
    // Should be able to write to it now.
    BOOST_CHECK_EQUAL(DirIsWritable(tmpdirname), true);
    fs::remove(tmpdirname);
}

BOOST_AUTO_TEST_CASE(test_ToLower)
{
    BOOST_CHECK_EQUAL(ToLower('@'), '@');
    BOOST_CHECK_EQUAL(ToLower('A'), 'a');
    BOOST_CHECK_EQUAL(ToLower('Z'), 'z');
    BOOST_CHECK_EQUAL(ToLower('['), '[');
    BOOST_CHECK_EQUAL(ToLower(0), 0);
    BOOST_CHECK_EQUAL(ToLower('\xff'), '\xff');

    BOOST_CHECK_EQUAL(ToLower(""), "");
    BOOST_CHECK_EQUAL(ToLower("#HODL"), "#hodl");
    BOOST_CHECK_EQUAL(ToLower("\x00\xfe\xff"), "\x00\xfe\xff");
}

BOOST_AUTO_TEST_CASE(test_ToUpper)
{
    BOOST_CHECK_EQUAL(ToUpper('`'), '`');
    BOOST_CHECK_EQUAL(ToUpper('a'), 'A');
    BOOST_CHECK_EQUAL(ToUpper('z'), 'Z');
    BOOST_CHECK_EQUAL(ToUpper('{'), '{');
    BOOST_CHECK_EQUAL(ToUpper(0), 0);
    BOOST_CHECK_EQUAL(ToUpper('\xff'), '\xff');

    BOOST_CHECK_EQUAL(ToUpper(""), "");
    BOOST_CHECK_EQUAL(ToUpper("#hodl"), "#HODL");
    BOOST_CHECK_EQUAL(ToUpper("\x00\xfe\xff"), "\x00\xfe\xff");
}

BOOST_AUTO_TEST_CASE(test_Capitalize)
{
    BOOST_CHECK_EQUAL(Capitalize(""), "");
    BOOST_CHECK_EQUAL(Capitalize("bitcoin"), "Bitcoin");
    BOOST_CHECK_EQUAL(Capitalize("\x00\xfe\xff"), "\x00\xfe\xff");
}

<<<<<<< HEAD
static std::string SpanToStr(Span<const char>& span)
=======
static std::string SpanToStr(const Span<const char>& span)
>>>>>>> 9e05de1d
{
    return std::string(span.begin(), span.end());
}

BOOST_AUTO_TEST_CASE(test_spanparsing)
{
    using namespace spanparsing;
    std::string input;
    Span<const char> sp;
    bool success;

    // Const(...): parse a constant, update span to skip it if successful
    input = "MilkToastHoney";
<<<<<<< HEAD
    sp = MakeSpan(input);
=======
    sp = input;
>>>>>>> 9e05de1d
    success = Const("", sp); // empty
    BOOST_CHECK(success);
    BOOST_CHECK_EQUAL(SpanToStr(sp), "MilkToastHoney");

    success = Const("Milk", sp);
    BOOST_CHECK(success);
    BOOST_CHECK_EQUAL(SpanToStr(sp), "ToastHoney");

    success = Const("Bread", sp);
    BOOST_CHECK(!success);

    success = Const("Toast", sp);
    BOOST_CHECK(success);
    BOOST_CHECK_EQUAL(SpanToStr(sp), "Honey");

    success = Const("Honeybadger", sp);
    BOOST_CHECK(!success);

    success = Const("Honey", sp);
    BOOST_CHECK(success);
    BOOST_CHECK_EQUAL(SpanToStr(sp), "");

    // Func(...): parse a function call, update span to argument if successful
    input = "Foo(Bar(xy,z()))";
<<<<<<< HEAD
    sp = MakeSpan(input);
=======
    sp = input;
>>>>>>> 9e05de1d

    success = Func("FooBar", sp);
    BOOST_CHECK(!success);

    success = Func("Foo(", sp);
    BOOST_CHECK(!success);

    success = Func("Foo", sp);
    BOOST_CHECK(success);
    BOOST_CHECK_EQUAL(SpanToStr(sp), "Bar(xy,z())");

    success = Func("Bar", sp);
    BOOST_CHECK(success);
    BOOST_CHECK_EQUAL(SpanToStr(sp), "xy,z()");

    success = Func("xy", sp);
    BOOST_CHECK(!success);

    // Expr(...): return expression that span begins with, update span to skip it
    Span<const char> result;

    input = "(n*(n-1))/2";
<<<<<<< HEAD
    sp = MakeSpan(input);
=======
    sp = input;
>>>>>>> 9e05de1d
    result = Expr(sp);
    BOOST_CHECK_EQUAL(SpanToStr(result), "(n*(n-1))/2");
    BOOST_CHECK_EQUAL(SpanToStr(sp), "");

    input = "foo,bar";
<<<<<<< HEAD
    sp = MakeSpan(input);
=======
    sp = input;
>>>>>>> 9e05de1d
    result = Expr(sp);
    BOOST_CHECK_EQUAL(SpanToStr(result), "foo");
    BOOST_CHECK_EQUAL(SpanToStr(sp), ",bar");

    input = "(aaaaa,bbbbb()),c";
<<<<<<< HEAD
    sp = MakeSpan(input);
=======
    sp = input;
>>>>>>> 9e05de1d
    result = Expr(sp);
    BOOST_CHECK_EQUAL(SpanToStr(result), "(aaaaa,bbbbb())");
    BOOST_CHECK_EQUAL(SpanToStr(sp), ",c");

    input = "xyz)foo";
<<<<<<< HEAD
    sp = MakeSpan(input);
=======
    sp = input;
>>>>>>> 9e05de1d
    result = Expr(sp);
    BOOST_CHECK_EQUAL(SpanToStr(result), "xyz");
    BOOST_CHECK_EQUAL(SpanToStr(sp), ")foo");

    input = "((a),(b),(c)),xxx";
<<<<<<< HEAD
    sp = MakeSpan(input);
=======
    sp = input;
>>>>>>> 9e05de1d
    result = Expr(sp);
    BOOST_CHECK_EQUAL(SpanToStr(result), "((a),(b),(c))");
    BOOST_CHECK_EQUAL(SpanToStr(sp), ",xxx");

    // Split(...): split a string on every instance of sep, return vector
    std::vector<Span<const char>> results;

    input = "xxx";
<<<<<<< HEAD
    results = Split(MakeSpan(input), 'x');
    BOOST_CHECK_EQUAL(results.size(), 4);
=======
    results = Split(input, 'x');
    BOOST_CHECK_EQUAL(results.size(), 4U);
>>>>>>> 9e05de1d
    BOOST_CHECK_EQUAL(SpanToStr(results[0]), "");
    BOOST_CHECK_EQUAL(SpanToStr(results[1]), "");
    BOOST_CHECK_EQUAL(SpanToStr(results[2]), "");
    BOOST_CHECK_EQUAL(SpanToStr(results[3]), "");

    input = "one#two#three";
<<<<<<< HEAD
    results = Split(MakeSpan(input), '-');
    BOOST_CHECK_EQUAL(results.size(), 1);
    BOOST_CHECK_EQUAL(SpanToStr(results[0]), "one#two#three");

    input = "one#two#three";
    results = Split(MakeSpan(input), '#');
    BOOST_CHECK_EQUAL(results.size(), 3);
=======
    results = Split(input, '-');
    BOOST_CHECK_EQUAL(results.size(), 1U);
    BOOST_CHECK_EQUAL(SpanToStr(results[0]), "one#two#three");

    input = "one#two#three";
    results = Split(input, '#');
    BOOST_CHECK_EQUAL(results.size(), 3U);
>>>>>>> 9e05de1d
    BOOST_CHECK_EQUAL(SpanToStr(results[0]), "one");
    BOOST_CHECK_EQUAL(SpanToStr(results[1]), "two");
    BOOST_CHECK_EQUAL(SpanToStr(results[2]), "three");

    input = "*foo*bar*";
<<<<<<< HEAD
    results = Split(MakeSpan(input), '*');
    BOOST_CHECK_EQUAL(results.size(), 4);
=======
    results = Split(input, '*');
    BOOST_CHECK_EQUAL(results.size(), 4U);
>>>>>>> 9e05de1d
    BOOST_CHECK_EQUAL(SpanToStr(results[0]), "");
    BOOST_CHECK_EQUAL(SpanToStr(results[1]), "foo");
    BOOST_CHECK_EQUAL(SpanToStr(results[2]), "bar");
    BOOST_CHECK_EQUAL(SpanToStr(results[3]), "");
}

<<<<<<< HEAD
=======
BOOST_AUTO_TEST_CASE(test_SplitString)
{
    // Empty string.
    {
        std::vector<std::string> result = SplitString("", '-');
        BOOST_CHECK_EQUAL(result.size(), 1);
        BOOST_CHECK_EQUAL(result[0], "");
    }

    // Empty items.
    {
        std::vector<std::string> result = SplitString("-", '-');
        BOOST_CHECK_EQUAL(result.size(), 2);
        BOOST_CHECK_EQUAL(result[0], "");
        BOOST_CHECK_EQUAL(result[1], "");
    }

    // More empty items.
    {
        std::vector<std::string> result = SplitString("--", '-');
        BOOST_CHECK_EQUAL(result.size(), 3);
        BOOST_CHECK_EQUAL(result[0], "");
        BOOST_CHECK_EQUAL(result[1], "");
        BOOST_CHECK_EQUAL(result[2], "");
    }

    // Separator is not present.
    {
        std::vector<std::string> result = SplitString("abc", '-');
        BOOST_CHECK_EQUAL(result.size(), 1);
        BOOST_CHECK_EQUAL(result[0], "abc");
    }

    // Basic behavior.
    {
        std::vector<std::string> result = SplitString("a-b", '-');
        BOOST_CHECK_EQUAL(result.size(), 2);
        BOOST_CHECK_EQUAL(result[0], "a");
        BOOST_CHECK_EQUAL(result[1], "b");
    }

    // Case-sensitivity of the separator.
    {
        std::vector<std::string> result = SplitString("AAA", 'a');
        BOOST_CHECK_EQUAL(result.size(), 1);
        BOOST_CHECK_EQUAL(result[0], "AAA");
    }

    // multiple split characters
    {
        using V = std::vector<std::string>;
        BOOST_TEST(SplitString("a,b.c:d;e", ",;") == V({"a", "b.c:d", "e"}));
        BOOST_TEST(SplitString("a,b.c:d;e", ",;:.") == V({"a", "b", "c", "d", "e"}));
        BOOST_TEST(SplitString("a,b.c:d;e", "") == V({"a,b.c:d;e"}));
        BOOST_TEST(SplitString("aaa", "bcdefg") == V({"aaa"}));
        BOOST_TEST(SplitString("x\0a,b"s, "\0"s) == V({"x", "a,b"}));
        BOOST_TEST(SplitString("x\0a,b"s, '\0') == V({"x", "a,b"}));
        BOOST_TEST(SplitString("x\0a,b"s, "\0,"s) == V({"x", "a", "b"}));
        BOOST_TEST(SplitString("abcdefg", "bcd") == V({"a", "", "", "efg"}));
    }
}

>>>>>>> 9e05de1d
BOOST_AUTO_TEST_CASE(test_LogEscapeMessage)
{
    // ASCII and UTF-8 must pass through unaltered.
    BOOST_CHECK_EQUAL(BCLog::LogEscapeMessage("Valid log message貓"), "Valid log message貓");
    // Newlines must pass through unaltered.
    BOOST_CHECK_EQUAL(BCLog::LogEscapeMessage("Message\n with newlines\n"), "Message\n with newlines\n");
    // Other control characters are escaped in C syntax.
    BOOST_CHECK_EQUAL(BCLog::LogEscapeMessage("\x01\x7f Corrupted log message\x0d"), R"(\x01\x7f Corrupted log message\x0d)");
    // Embedded NULL characters are escaped too.
    const std::string NUL("O\x00O", 3);
    BOOST_CHECK_EQUAL(BCLog::LogEscapeMessage(NUL), R"(O\x00O)");
}

namespace {

struct Tracker
{
    //! Points to the original object (possibly itself) we moved/copied from
    const Tracker* origin;
    //! How many copies where involved between the original object and this one (moves are not counted)
<<<<<<< HEAD
    int copies;

    Tracker() noexcept : origin(this), copies(0) {}
=======
    int copies{0};

    Tracker() noexcept : origin(this) {}
>>>>>>> 9e05de1d
    Tracker(const Tracker& t) noexcept : origin(t.origin), copies(t.copies + 1) {}
    Tracker(Tracker&& t) noexcept : origin(t.origin), copies(t.copies) {}
    Tracker& operator=(const Tracker& t) noexcept
    {
        origin = t.origin;
        copies = t.copies + 1;
        return *this;
    }
<<<<<<< HEAD
    Tracker& operator=(Tracker&& t) noexcept
    {
        origin = t.origin;
        copies = t.copies;
        return *this;
    }
=======
>>>>>>> 9e05de1d
};

}

BOOST_AUTO_TEST_CASE(test_tracked_vector)
{
    Tracker t1;
    Tracker t2;
    Tracker t3;

    BOOST_CHECK(t1.origin == &t1);
    BOOST_CHECK(t2.origin == &t2);
    BOOST_CHECK(t3.origin == &t3);

    auto v1 = Vector(t1);
<<<<<<< HEAD
    BOOST_CHECK_EQUAL(v1.size(), 1);
=======
    BOOST_CHECK_EQUAL(v1.size(), 1U);
>>>>>>> 9e05de1d
    BOOST_CHECK(v1[0].origin == &t1);
    BOOST_CHECK_EQUAL(v1[0].copies, 1);

    auto v2 = Vector(std::move(t2));
<<<<<<< HEAD
    BOOST_CHECK_EQUAL(v2.size(), 1);
    BOOST_CHECK(v2[0].origin == &t2);
    BOOST_CHECK_EQUAL(v2[0].copies, 0);

    auto v3 = Vector(t1, std::move(t2));
    BOOST_CHECK_EQUAL(v3.size(), 2);
    BOOST_CHECK(v3[0].origin == &t1);
    BOOST_CHECK(v3[1].origin == &t2);
=======
    BOOST_CHECK_EQUAL(v2.size(), 1U);
    BOOST_CHECK(v2[0].origin == &t2); // NOLINT(*-use-after-move)
    BOOST_CHECK_EQUAL(v2[0].copies, 0);

    auto v3 = Vector(t1, std::move(t2));
    BOOST_CHECK_EQUAL(v3.size(), 2U);
    BOOST_CHECK(v3[0].origin == &t1);
    BOOST_CHECK(v3[1].origin == &t2); // NOLINT(*-use-after-move)
>>>>>>> 9e05de1d
    BOOST_CHECK_EQUAL(v3[0].copies, 1);
    BOOST_CHECK_EQUAL(v3[1].copies, 0);

    auto v4 = Vector(std::move(v3[0]), v3[1], std::move(t3));
<<<<<<< HEAD
    BOOST_CHECK_EQUAL(v4.size(), 3);
    BOOST_CHECK(v4[0].origin == &t1);
    BOOST_CHECK(v4[1].origin == &t2);
    BOOST_CHECK(v4[2].origin == &t3);
=======
    BOOST_CHECK_EQUAL(v4.size(), 3U);
    BOOST_CHECK(v4[0].origin == &t1);
    BOOST_CHECK(v4[1].origin == &t2);
    BOOST_CHECK(v4[2].origin == &t3); // NOLINT(*-use-after-move)
>>>>>>> 9e05de1d
    BOOST_CHECK_EQUAL(v4[0].copies, 1);
    BOOST_CHECK_EQUAL(v4[1].copies, 1);
    BOOST_CHECK_EQUAL(v4[2].copies, 0);

    auto v5 = Cat(v1, v4);
<<<<<<< HEAD
    BOOST_CHECK_EQUAL(v5.size(), 4);
=======
    BOOST_CHECK_EQUAL(v5.size(), 4U);
>>>>>>> 9e05de1d
    BOOST_CHECK(v5[0].origin == &t1);
    BOOST_CHECK(v5[1].origin == &t1);
    BOOST_CHECK(v5[2].origin == &t2);
    BOOST_CHECK(v5[3].origin == &t3);
    BOOST_CHECK_EQUAL(v5[0].copies, 2);
    BOOST_CHECK_EQUAL(v5[1].copies, 2);
    BOOST_CHECK_EQUAL(v5[2].copies, 2);
    BOOST_CHECK_EQUAL(v5[3].copies, 1);

    auto v6 = Cat(std::move(v1), v3);
<<<<<<< HEAD
    BOOST_CHECK_EQUAL(v6.size(), 3);
=======
    BOOST_CHECK_EQUAL(v6.size(), 3U);
>>>>>>> 9e05de1d
    BOOST_CHECK(v6[0].origin == &t1);
    BOOST_CHECK(v6[1].origin == &t1);
    BOOST_CHECK(v6[2].origin == &t2);
    BOOST_CHECK_EQUAL(v6[0].copies, 1);
    BOOST_CHECK_EQUAL(v6[1].copies, 2);
    BOOST_CHECK_EQUAL(v6[2].copies, 1);

    auto v7 = Cat(v2, std::move(v4));
<<<<<<< HEAD
    BOOST_CHECK_EQUAL(v7.size(), 4);
=======
    BOOST_CHECK_EQUAL(v7.size(), 4U);
>>>>>>> 9e05de1d
    BOOST_CHECK(v7[0].origin == &t2);
    BOOST_CHECK(v7[1].origin == &t1);
    BOOST_CHECK(v7[2].origin == &t2);
    BOOST_CHECK(v7[3].origin == &t3);
    BOOST_CHECK_EQUAL(v7[0].copies, 1);
    BOOST_CHECK_EQUAL(v7[1].copies, 1);
    BOOST_CHECK_EQUAL(v7[2].copies, 1);
    BOOST_CHECK_EQUAL(v7[3].copies, 0);

    auto v8 = Cat(std::move(v2), std::move(v3));
<<<<<<< HEAD
    BOOST_CHECK_EQUAL(v8.size(), 3);
=======
    BOOST_CHECK_EQUAL(v8.size(), 3U);
>>>>>>> 9e05de1d
    BOOST_CHECK(v8[0].origin == &t2);
    BOOST_CHECK(v8[1].origin == &t1);
    BOOST_CHECK(v8[2].origin == &t2);
    BOOST_CHECK_EQUAL(v8[0].copies, 0);
    BOOST_CHECK_EQUAL(v8[1].copies, 1);
    BOOST_CHECK_EQUAL(v8[2].copies, 0);
}

BOOST_AUTO_TEST_CASE(message_sign)
{
    const std::array<unsigned char, 32> privkey_bytes = {
        // just some random data
        // derived address from this private key: 15CRxFdyRpGZLW9w8HnHvVduizdL5jKNbs
        0xD9, 0x7F, 0x51, 0x08, 0xF1, 0x1C, 0xDA, 0x6E,
        0xEE, 0xBA, 0xAA, 0x42, 0x0F, 0xEF, 0x07, 0x26,
        0xB1, 0xF8, 0x98, 0x06, 0x0B, 0x98, 0x48, 0x9F,
        0xA3, 0x09, 0x84, 0x63, 0xC0, 0x03, 0x28, 0x66
    };

    const std::string message = "Trust no one";

    const std::string expected_signature =
        "IPojfrX2dfPnH26UegfbGQQLrdK844DlHq5157/P6h57WyuS/Qsl+h/WSVGDF4MUi4rWSswW38oimDYfNNUBUOk=";

    CKey privkey;
    std::string generated_signature;

    BOOST_REQUIRE_MESSAGE(!privkey.IsValid(),
        "Confirm the private key is invalid");

    BOOST_CHECK_MESSAGE(!MessageSign(privkey, message, generated_signature),
        "Sign with an invalid private key");

    privkey.Set(privkey_bytes.begin(), privkey_bytes.end(), true);

    BOOST_REQUIRE_MESSAGE(privkey.IsValid(),
        "Confirm the private key is valid");

    BOOST_CHECK_MESSAGE(MessageSign(privkey, message, generated_signature),
        "Sign with a valid private key");

    BOOST_CHECK_EQUAL(expected_signature, generated_signature);
}

BOOST_AUTO_TEST_CASE(message_verify)
{
    BOOST_CHECK_EQUAL(
        MessageVerify(
            "invalid address",
            "signature should be irrelevant",
            "message too"),
        MessageVerificationResult::ERR_INVALID_ADDRESS);

    BOOST_CHECK_EQUAL(
        MessageVerify(
            "3B5fQsEXEaV8v6U3ejYc8XaKXAkyQj2MjV",
            "signature should be irrelevant",
            "message too"),
        MessageVerificationResult::ERR_ADDRESS_NO_KEY);

    BOOST_CHECK_EQUAL(
        MessageVerify(
            "1KqbBpLy5FARmTPD4VZnDDpYjkUvkr82Pm",
            "invalid signature, not in base64 encoding",
            "message should be irrelevant"),
        MessageVerificationResult::ERR_MALFORMED_SIGNATURE);

    BOOST_CHECK_EQUAL(
        MessageVerify(
            "1KqbBpLy5FARmTPD4VZnDDpYjkUvkr82Pm",
            "AAAAAAAAAAAAAAAAAAAAAAAAAAAAAAAAAAAAAAAAAAAAAAAAAAAAAAAAAAAAAAAAAAAAAAAAAAAAAAAAAAAAAAA=",
            "message should be irrelevant"),
        MessageVerificationResult::ERR_PUBKEY_NOT_RECOVERED);

    BOOST_CHECK_EQUAL(
        MessageVerify(
            "15CRxFdyRpGZLW9w8HnHvVduizdL5jKNbs",
            "IPojfrX2dfPnH26UegfbGQQLrdK844DlHq5157/P6h57WyuS/Qsl+h/WSVGDF4MUi4rWSswW38oimDYfNNUBUOk=",
            "I never signed this"),
        MessageVerificationResult::ERR_NOT_SIGNED);

    BOOST_CHECK_EQUAL(
        MessageVerify(
            "15CRxFdyRpGZLW9w8HnHvVduizdL5jKNbs",
            "IPojfrX2dfPnH26UegfbGQQLrdK844DlHq5157/P6h57WyuS/Qsl+h/WSVGDF4MUi4rWSswW38oimDYfNNUBUOk=",
            "Trust no one"),
        MessageVerificationResult::OK);

    BOOST_CHECK_EQUAL(
        MessageVerify(
            "11canuhp9X2NocwCq7xNrQYTmUgZAnLK3",
            "IIcaIENoYW5jZWxsb3Igb24gYnJpbmsgb2Ygc2Vjb25kIGJhaWxvdXQgZm9yIGJhbmtzIAaHRtbCeDZINyavx14=",
            "Trust me"),
        MessageVerificationResult::OK);
}

BOOST_AUTO_TEST_CASE(message_hash)
{
    const std::string unsigned_tx = "...";
    const std::string prefixed_message =
        std::string(1, (char)MESSAGE_MAGIC.length()) +
        MESSAGE_MAGIC +
        std::string(1, (char)unsigned_tx.length()) +
        unsigned_tx;

<<<<<<< HEAD
    const uint256 signature_hash = Hash(unsigned_tx.begin(), unsigned_tx.end());
    const uint256 message_hash1 = Hash(prefixed_message.begin(), prefixed_message.end());
=======
    const uint256 signature_hash = Hash(unsigned_tx);
    const uint256 message_hash1 = Hash(prefixed_message);
>>>>>>> 9e05de1d
    const uint256 message_hash2 = MessageHash(unsigned_tx);

    BOOST_CHECK_EQUAL(message_hash1, message_hash2);
    BOOST_CHECK_NE(message_hash1, signature_hash);
}

<<<<<<< HEAD
=======
BOOST_AUTO_TEST_CASE(remove_prefix)
{
    BOOST_CHECK_EQUAL(RemovePrefix("./util/system.h", "./"), "util/system.h");
    BOOST_CHECK_EQUAL(RemovePrefixView("foo", "foo"), "");
    BOOST_CHECK_EQUAL(RemovePrefix("foo", "fo"), "o");
    BOOST_CHECK_EQUAL(RemovePrefixView("foo", "f"), "oo");
    BOOST_CHECK_EQUAL(RemovePrefix("foo", ""), "foo");
    BOOST_CHECK_EQUAL(RemovePrefixView("fo", "foo"), "fo");
    BOOST_CHECK_EQUAL(RemovePrefix("f", "foo"), "f");
    BOOST_CHECK_EQUAL(RemovePrefixView("", "foo"), "");
    BOOST_CHECK_EQUAL(RemovePrefix("", ""), "");
}

BOOST_AUTO_TEST_CASE(util_ParseByteUnits)
{
    auto noop = ByteUnit::NOOP;

    // no multiplier
    BOOST_CHECK_EQUAL(ParseByteUnits("1", noop).value(), 1);
    BOOST_CHECK_EQUAL(ParseByteUnits("0", noop).value(), 0);

    BOOST_CHECK_EQUAL(ParseByteUnits("1k", noop).value(), 1000ULL);
    BOOST_CHECK_EQUAL(ParseByteUnits("1K", noop).value(), 1ULL << 10);

    BOOST_CHECK_EQUAL(ParseByteUnits("2m", noop).value(), 2'000'000ULL);
    BOOST_CHECK_EQUAL(ParseByteUnits("2M", noop).value(), 2ULL << 20);

    BOOST_CHECK_EQUAL(ParseByteUnits("3g", noop).value(), 3'000'000'000ULL);
    BOOST_CHECK_EQUAL(ParseByteUnits("3G", noop).value(), 3ULL << 30);

    BOOST_CHECK_EQUAL(ParseByteUnits("4t", noop).value(), 4'000'000'000'000ULL);
    BOOST_CHECK_EQUAL(ParseByteUnits("4T", noop).value(), 4ULL << 40);

    // check default multiplier
    BOOST_CHECK_EQUAL(ParseByteUnits("5", ByteUnit::K).value(), 5ULL << 10);

    // NaN
    BOOST_CHECK(!ParseByteUnits("", noop));
    BOOST_CHECK(!ParseByteUnits("foo", noop));

    // whitespace
    BOOST_CHECK(!ParseByteUnits("123m ", noop));
    BOOST_CHECK(!ParseByteUnits(" 123m", noop));

    // no +-
    BOOST_CHECK(!ParseByteUnits("-123m", noop));
    BOOST_CHECK(!ParseByteUnits("+123m", noop));

    // zero padding
    BOOST_CHECK_EQUAL(ParseByteUnits("020M", noop).value(), 20ULL << 20);

    // fractions not allowed
    BOOST_CHECK(!ParseByteUnits("0.5T", noop));

    // overflow
    BOOST_CHECK(!ParseByteUnits("18446744073709551615g", noop));

    // invalid unit
    BOOST_CHECK(!ParseByteUnits("1x", noop));
}

BOOST_AUTO_TEST_CASE(util_ReadBinaryFile)
{
    fs::path tmpfolder = m_args.GetDataDirBase();
    fs::path tmpfile = tmpfolder / "read_binary.dat";
    std::string expected_text;
    for (int i = 0; i < 30; i++) {
        expected_text += "0123456789";
    }
    {
        std::ofstream file{tmpfile};
        file << expected_text;
    }
    {
        // read all contents in file
        auto [valid, text] = ReadBinaryFile(tmpfile);
        BOOST_CHECK(valid);
        BOOST_CHECK_EQUAL(text, expected_text);
    }
    {
        // read half contents in file
        auto [valid, text] = ReadBinaryFile(tmpfile, expected_text.size() / 2);
        BOOST_CHECK(valid);
        BOOST_CHECK_EQUAL(text, expected_text.substr(0, expected_text.size() / 2));
    }
    {
        // read from non-existent file
        fs::path invalid_file = tmpfolder / "invalid_binary.dat";
        auto [valid, text] = ReadBinaryFile(invalid_file);
        BOOST_CHECK(!valid);
        BOOST_CHECK(text.empty());
    }
}

BOOST_AUTO_TEST_CASE(util_WriteBinaryFile)
{
    fs::path tmpfolder = m_args.GetDataDirBase();
    fs::path tmpfile = tmpfolder / "write_binary.dat";
    std::string expected_text = "bitcoin";
    auto valid = WriteBinaryFile(tmpfile, expected_text);
    std::string actual_text;
    std::ifstream file{tmpfile};
    file >> actual_text;
    BOOST_CHECK(valid);
    BOOST_CHECK_EQUAL(actual_text, expected_text);
}
>>>>>>> 9e05de1d
BOOST_AUTO_TEST_SUITE_END()<|MERGE_RESOLUTION|>--- conflicted
+++ resolved
@@ -1,33 +1,10 @@
-<<<<<<< HEAD
-// Copyright (c) 2011-2020 The Bitcoin Core developers
-=======
 // Copyright (c) 2011-2021 The Bitcoin Core developers
->>>>>>> 9e05de1d
 // Distributed under the MIT software license, see the accompanying
 // file COPYING or http://www.opensource.org/licenses/mit-license.php.
 
 #include <util/system.h>
 
 #include <clientversion.h>
-<<<<<<< HEAD
-#include <hash.h> // For Hash()
-#include <key.h> // For CKey
-#include <optional.h>
-#include <sync.h>
-#include <test/util/setup_common.h>
-#include <test/util/str.h>
-#include <uint256.h>
-#include <util/message.h> // For MessageSign(), MessageVerify(), MESSAGE_MAGIC
-#include <util/moneystr.h>
-#include <util/strencodings.h>
-#include <util/string.h>
-#include <util/time.h>
-#include <util/spanparsing.h>
-#include <util/vector.h>
-
-#include <array>
-#include <stdint.h>
-=======
 #include <fs.h>
 #include <hash.h> // For Hash()
 #include <key.h>  // For CKey
@@ -55,7 +32,6 @@
 #include <optional>
 #include <stdint.h>
 #include <string.h>
->>>>>>> 9e05de1d
 #include <thread>
 #include <univalue.h>
 #include <utility>
@@ -68,12 +44,9 @@
 
 #include <boost/test/unit_test.hpp>
 
-<<<<<<< HEAD
-=======
 using namespace std::literals;
 static const std::string STRING_WITH_EMBEDDED_NULL_CHAR{"1"s "\0" "1"s};
 
->>>>>>> 9e05de1d
 /* defined in logging.cpp */
 namespace BCLog {
     std::string LogEscapeMessage(const std::string& str);
@@ -217,60 +190,6 @@
         "04678afdb0fe5548271967f1a67130b7105cd6a828e03909a67962e0ea1f61deb649f6bc3f4cef38c4f35504e51ec112de5c384df7ba0b8d578a4c702b6bf11d5f");
 
     BOOST_CHECK_EQUAL(
-<<<<<<< HEAD
-        HexStr(ParseHex_expected + sizeof(ParseHex_expected),
-               ParseHex_expected + sizeof(ParseHex_expected)),
-        "");
-
-    BOOST_CHECK_EQUAL(
-        HexStr(ParseHex_expected, ParseHex_expected),
-        "");
-
-    std::vector<unsigned char> ParseHex_vec(ParseHex_expected, ParseHex_expected + 5);
-
-    BOOST_CHECK_EQUAL(
-        HexStr(ParseHex_vec.rbegin(), ParseHex_vec.rend()),
-        "b0fd8a6704"
-    );
-
-    BOOST_CHECK_EQUAL(
-        HexStr(std::reverse_iterator<const uint8_t *>(ParseHex_expected),
-               std::reverse_iterator<const uint8_t *>(ParseHex_expected)),
-        ""
-    );
-
-    BOOST_CHECK_EQUAL(
-        HexStr(std::reverse_iterator<const uint8_t *>(ParseHex_expected + 1),
-               std::reverse_iterator<const uint8_t *>(ParseHex_expected)),
-        "04"
-    );
-
-    BOOST_CHECK_EQUAL(
-        HexStr(std::reverse_iterator<const uint8_t *>(ParseHex_expected + 5),
-               std::reverse_iterator<const uint8_t *>(ParseHex_expected)),
-        "b0fd8a6704"
-    );
-
-    BOOST_CHECK_EQUAL(
-        HexStr(std::reverse_iterator<const uint8_t *>(ParseHex_expected + 65),
-               std::reverse_iterator<const uint8_t *>(ParseHex_expected)),
-        "5f1df16b2b704c8a578d0bbaf74d385cde12c11ee50455f3c438ef4c3fbcf649b6de611feae06279a60939e028a8d65c10b73071a6f16719274855feb0fd8a6704"
-    );
-}
-
-BOOST_AUTO_TEST_CASE(util_Join)
-{
-    // Normal version
-    BOOST_CHECK_EQUAL(Join({}, ", "), "");
-    BOOST_CHECK_EQUAL(Join({"foo"}, ", "), "foo");
-    BOOST_CHECK_EQUAL(Join({"foo", "bar"}, ", "), "foo, bar");
-
-    // Version with unary operator
-    const auto op_upper = [](const std::string& s) { return ToUpper(s); };
-    BOOST_CHECK_EQUAL(Join<std::string>({}, ", ", op_upper), "");
-    BOOST_CHECK_EQUAL(Join<std::string>({"foo"}, ", ", op_upper), "FOO");
-    BOOST_CHECK_EQUAL(Join<std::string>({"foo", "bar"}, ", ", op_upper), "FOO, BAR");
-=======
         HexStr(Span{ParseHex_expected}.last(0)),
         "");
 
@@ -361,7 +280,6 @@
     BOOST_CHECK_EQUAL(TrimStringView(std::string("\x05\x04\x03\x02\x01\x00", 6)), std::string("\x05\x04\x03\x02\x01\x00", 6));
     BOOST_CHECK_EQUAL(TrimString(std::string("\x05\x04\x03\x02\x01\x00", 6), std::string("\x05\x04\x03\x02\x01", 5)), std::string("\0", 1));
     BOOST_CHECK_EQUAL(TrimStringView(std::string("\x05\x04\x03\x02\x01\x00", 6), std::string("\x05\x04\x03\x02\x01\x00", 6)), "");
->>>>>>> 9e05de1d
 }
 
 BOOST_AUTO_TEST_CASE(util_FormatParseISO8601DateTime)
@@ -372,12 +290,6 @@
     BOOST_CHECK_EQUAL(ParseISO8601DateTime("1970-01-01T00:00:00Z"), 0);
     BOOST_CHECK_EQUAL(ParseISO8601DateTime("1960-01-01T00:00:00Z"), 0);
     BOOST_CHECK_EQUAL(ParseISO8601DateTime("2011-09-30T23:36:17Z"), 1317425777);
-<<<<<<< HEAD
-
-    auto time = GetSystemTimeInSeconds();
-    BOOST_CHECK_EQUAL(ParseISO8601DateTime(FormatISO8601DateTime(time)), time);
-=======
->>>>>>> 9e05de1d
 }
 
 BOOST_AUTO_TEST_CASE(util_FormatISO8601Date)
@@ -428,21 +340,12 @@
         bool default_int = false;
         bool default_bool = false;
         const char* string_value = nullptr;
-<<<<<<< HEAD
-        Optional<int64_t> int_value;
-        Optional<bool> bool_value;
-        Optional<std::vector<std::string>> list_value;
-        const char* error = nullptr;
-
-        Expect(util::SettingsValue s) : setting(std::move(s)) {}
-=======
         std::optional<int64_t> int_value;
         std::optional<bool> bool_value;
         std::optional<std::vector<std::string>> list_value;
         const char* error = nullptr;
 
         explicit Expect(util::SettingsValue s) : setting(std::move(s)) {}
->>>>>>> 9e05de1d
         Expect& DefaultString() { default_string = true; return *this; }
         Expect& DefaultInt() { default_int = true; return *this; }
         Expect& DefaultBool() { default_bool = true; return *this; }
@@ -464,15 +367,9 @@
         BOOST_CHECK_EQUAL(test.GetSetting("-value").write(), expect.setting.write());
         auto settings_list = test.GetSettingsList("-value");
         if (expect.setting.isNull() || expect.setting.isFalse()) {
-<<<<<<< HEAD
-            BOOST_CHECK_EQUAL(settings_list.size(), 0);
-        } else {
-            BOOST_CHECK_EQUAL(settings_list.size(), 1);
-=======
             BOOST_CHECK_EQUAL(settings_list.size(), 0U);
         } else {
             BOOST_CHECK_EQUAL(settings_list.size(), 1U);
->>>>>>> 9e05de1d
             BOOST_CHECK_EQUAL(settings_list[0].write(), expect.setting.write());
         }
 
@@ -493,15 +390,9 @@
         }
 
         if (expect.default_int) {
-<<<<<<< HEAD
-            BOOST_CHECK_EQUAL(test.GetArg("-value", 99999), 99999);
-        } else if (expect.int_value) {
-            BOOST_CHECK_EQUAL(test.GetArg("-value", 99999), *expect.int_value);
-=======
             BOOST_CHECK_EQUAL(test.GetIntArg("-value", 99999), 99999);
         } else if (expect.int_value) {
             BOOST_CHECK_EQUAL(test.GetIntArg("-value", 99999), *expect.int_value);
->>>>>>> 9e05de1d
         } else {
             BOOST_CHECK(!success);
         }
@@ -544,8 +435,6 @@
     CheckValue(M::ALLOW_ANY, "-value=abc", Expect{"abc"}.String("abc").Int(0).Bool(false).List({"abc"}));
 }
 
-<<<<<<< HEAD
-=======
 struct NoIncludeConfTest {
     std::string Parse(const char* arg)
     {
@@ -565,7 +454,6 @@
     BOOST_CHECK_EQUAL(Parse("-includeconf=file"), "-includeconf cannot be used from commandline; -includeconf=\"file\"");
 }
 
->>>>>>> 9e05de1d
 BOOST_AUTO_TEST_CASE(util_ParseParameters)
 {
     TestArgsManager testArgs;
@@ -634,13 +522,8 @@
     BOOST_CHECK(test.ParseParameters(2, (char**)argv, error));
     BOOST_CHECK_EQUAL(test.GetBoolArg("-value", false), expected_bool);
     BOOST_CHECK_EQUAL(test.GetBoolArg("-value", true), expected_bool);
-<<<<<<< HEAD
-    BOOST_CHECK_EQUAL(test.GetArg("-value", 99998), expected_int);
-    BOOST_CHECK_EQUAL(test.GetArg("-value", 99999), expected_int);
-=======
     BOOST_CHECK_EQUAL(test.GetIntArg("-value", 99998), expected_int);
     BOOST_CHECK_EQUAL(test.GetIntArg("-value", 99999), expected_int);
->>>>>>> 9e05de1d
 }
 
 // Test bool and int parsing.
@@ -825,46 +708,6 @@
     BOOST_CHECK(test_args.m_settings.ro_config["sec1"].size() == 3);
     BOOST_CHECK(test_args.m_settings.ro_config["sec2"].size() == 2);
 
-<<<<<<< HEAD
-    BOOST_CHECK(test_args.m_settings.ro_config[""].count("a")
-                && test_args.m_settings.ro_config[""].count("b")
-                && test_args.m_settings.ro_config[""].count("ccc")
-                && test_args.m_settings.ro_config[""].count("d")
-                && test_args.m_settings.ro_config[""].count("fff")
-                && test_args.m_settings.ro_config[""].count("ggg")
-                && test_args.m_settings.ro_config[""].count("h")
-                && test_args.m_settings.ro_config[""].count("i")
-               );
-    BOOST_CHECK(test_args.m_settings.ro_config["sec1"].count("ccc")
-                && test_args.m_settings.ro_config["sec1"].count("h")
-                && test_args.m_settings.ro_config["sec2"].count("ccc")
-                && test_args.m_settings.ro_config["sec2"].count("iii")
-               );
-
-    BOOST_CHECK(test_args.IsArgSet("-a")
-                && test_args.IsArgSet("-b")
-                && test_args.IsArgSet("-ccc")
-                && test_args.IsArgSet("-d")
-                && test_args.IsArgSet("-fff")
-                && test_args.IsArgSet("-ggg")
-                && test_args.IsArgSet("-h")
-                && test_args.IsArgSet("-i")
-                && !test_args.IsArgSet("-zzz")
-                && !test_args.IsArgSet("-iii")
-               );
-
-    BOOST_CHECK(test_args.GetArg("-a", "xxx") == ""
-                && test_args.GetArg("-b", "xxx") == "1"
-                && test_args.GetArg("-ccc", "xxx") == "argument"
-                && test_args.GetArg("-d", "xxx") == "e"
-                && test_args.GetArg("-fff", "xxx") == "0"
-                && test_args.GetArg("-ggg", "xxx") == "1"
-                && test_args.GetArg("-h", "xxx") == "0"
-                && test_args.GetArg("-i", "xxx") == "1"
-                && test_args.GetArg("-zzz", "xxx") == "xxx"
-                && test_args.GetArg("-iii", "xxx") == "xxx"
-               );
-=======
     BOOST_CHECK(test_args.m_settings.ro_config[""].count("a"));
     BOOST_CHECK(test_args.m_settings.ro_config[""].count("b"));
     BOOST_CHECK(test_args.m_settings.ro_config[""].count("ccc"));
@@ -899,7 +742,6 @@
     BOOST_CHECK_EQUAL(test_args.GetArg("-i", "xxx"), "1");
     BOOST_CHECK_EQUAL(test_args.GetArg("-zzz", "xxx"), "xxx");
     BOOST_CHECK_EQUAL(test_args.GetArg("-iii", "xxx"), "xxx");
->>>>>>> 9e05de1d
 
     for (const bool def : {false, true}) {
         BOOST_CHECK(test_args.GetBoolArg("-a", def));
@@ -1164,13 +1006,8 @@
             ForEachNoDup(conf_actions, SET, SECTION_NEGATE, [&] {
                 for (bool soft_set : {false, true}) {
                     for (bool force_set : {false, true}) {
-<<<<<<< HEAD
-                        for (const std::string& section : {CBaseChainParams::MAIN, CBaseChainParams::TESTNET}) {
-                            for (const std::string& network : {CBaseChainParams::MAIN, CBaseChainParams::TESTNET}) {
-=======
                         for (const std::string& section : {CBaseChainParams::MAIN, CBaseChainParams::TESTNET, CBaseChainParams::SIGNET}) {
                             for (const std::string& network : {CBaseChainParams::MAIN, CBaseChainParams::TESTNET, CBaseChainParams::SIGNET}) {
->>>>>>> 9e05de1d
                                 for (bool net_specific : {false, true}) {
                                     fn(arg_actions, conf_actions, soft_set, force_set, section, network, net_specific);
                                 }
@@ -1300,11 +1137,7 @@
 
         desc += "\n";
 
-<<<<<<< HEAD
-        out_sha.Write((const unsigned char*)desc.data(), desc.size());
-=======
         out_sha.Write(MakeUCharSpan(desc));
->>>>>>> 9e05de1d
         if (out_file) {
             BOOST_REQUIRE(fwrite(desc.data(), 1, desc.size(), out_file) == desc.size());
         }
@@ -1317,11 +1150,7 @@
 
     unsigned char out_sha_bytes[CSHA256::OUTPUT_SIZE];
     out_sha.Finalize(out_sha_bytes);
-<<<<<<< HEAD
-    std::string out_sha_hex = HexStr(std::begin(out_sha_bytes), std::end(out_sha_bytes));
-=======
     std::string out_sha_hex = HexStr(out_sha_bytes);
->>>>>>> 9e05de1d
 
     // If check below fails, should manually dump the results with:
     //
@@ -1332,11 +1161,7 @@
     // Results file is formatted like:
     //
     //   <input> || <IsArgSet/IsArgNegated/GetArg output> | <GetArgs output> | <GetUnsuitable output>
-<<<<<<< HEAD
-    BOOST_CHECK_EQUAL(out_sha_hex, "8fd4877bb8bf337badca950ede6c917441901962f160e52514e06a60dea46cde");
-=======
     BOOST_CHECK_EQUAL(out_sha_hex, "d1e436c1cd510d0ec44d5205d4b4e3bee6387d316e0075c58206cb16603f3d82");
->>>>>>> 9e05de1d
 }
 
 // Similar test as above, but for ArgsManager::GetChainName function.
@@ -1415,11 +1240,7 @@
         }
         desc += "\n";
 
-<<<<<<< HEAD
-        out_sha.Write((const unsigned char*)desc.data(), desc.size());
-=======
         out_sha.Write(MakeUCharSpan(desc));
->>>>>>> 9e05de1d
         if (out_file) {
             BOOST_REQUIRE(fwrite(desc.data(), 1, desc.size(), out_file) == desc.size());
         }
@@ -1432,11 +1253,7 @@
 
     unsigned char out_sha_bytes[CSHA256::OUTPUT_SIZE];
     out_sha.Finalize(out_sha_bytes);
-<<<<<<< HEAD
-    std::string out_sha_hex = HexStr(std::begin(out_sha_bytes), std::end(out_sha_bytes));
-=======
     std::string out_sha_hex = HexStr(out_sha_bytes);
->>>>>>> 9e05de1d
 
     // If check below fails, should manually dump the results with:
     //
@@ -1447,9 +1264,6 @@
     // Results file is formatted like:
     //
     //   <input> || <output>
-<<<<<<< HEAD
-    BOOST_CHECK_EQUAL(out_sha_hex, "f0b3a3c29869edc765d579c928f7f1690a71fbb673b49ccf39cbc4de18156a0d");
-=======
     BOOST_CHECK_EQUAL(out_sha_hex, "f263493e300023b6509963887444c41386f44b63bc30047eb8402e8c1144854c");
 }
 
@@ -1475,7 +1289,6 @@
         args2.WriteSettingsFile();
         fs::remove(args1.GetDataDirBase() / "settings.json");
     }
->>>>>>> 9e05de1d
 }
 
 BOOST_AUTO_TEST_CASE(util_FormatMoney)
@@ -1515,77 +1328,6 @@
 
 BOOST_AUTO_TEST_CASE(util_ParseMoney)
 {
-<<<<<<< HEAD
-    CAmount ret = 0;
-    BOOST_CHECK(ParseMoney("0.0", ret));
-    BOOST_CHECK_EQUAL(ret, 0);
-
-    BOOST_CHECK(ParseMoney("12345.6789", ret));
-    BOOST_CHECK_EQUAL(ret, (COIN/10000)*123456789);
-
-    BOOST_CHECK(ParseMoney("100000000.00", ret));
-    BOOST_CHECK_EQUAL(ret, COIN*100000000);
-    BOOST_CHECK(ParseMoney("10000000.00", ret));
-    BOOST_CHECK_EQUAL(ret, COIN*10000000);
-    BOOST_CHECK(ParseMoney("1000000.00", ret));
-    BOOST_CHECK_EQUAL(ret, COIN*1000000);
-    BOOST_CHECK(ParseMoney("100000.00", ret));
-    BOOST_CHECK_EQUAL(ret, COIN*100000);
-    BOOST_CHECK(ParseMoney("10000.00", ret));
-    BOOST_CHECK_EQUAL(ret, COIN*10000);
-    BOOST_CHECK(ParseMoney("1000.00", ret));
-    BOOST_CHECK_EQUAL(ret, COIN*1000);
-    BOOST_CHECK(ParseMoney("100.00", ret));
-    BOOST_CHECK_EQUAL(ret, COIN*100);
-    BOOST_CHECK(ParseMoney("10.00", ret));
-    BOOST_CHECK_EQUAL(ret, COIN*10);
-    BOOST_CHECK(ParseMoney("1.00", ret));
-    BOOST_CHECK_EQUAL(ret, COIN);
-    BOOST_CHECK(ParseMoney("1", ret));
-    BOOST_CHECK_EQUAL(ret, COIN);
-    BOOST_CHECK(ParseMoney("   1", ret));
-    BOOST_CHECK_EQUAL(ret, COIN);
-    BOOST_CHECK(ParseMoney("1   ", ret));
-    BOOST_CHECK_EQUAL(ret, COIN);
-    BOOST_CHECK(ParseMoney("  1 ", ret));
-    BOOST_CHECK_EQUAL(ret, COIN);
-    BOOST_CHECK(ParseMoney("0.1", ret));
-    BOOST_CHECK_EQUAL(ret, COIN/10);
-    BOOST_CHECK(ParseMoney("0.01", ret));
-    BOOST_CHECK_EQUAL(ret, COIN/100);
-    BOOST_CHECK(ParseMoney("0.001", ret));
-    BOOST_CHECK_EQUAL(ret, COIN/1000);
-    BOOST_CHECK(ParseMoney("0.0001", ret));
-    BOOST_CHECK_EQUAL(ret, COIN/10000);
-    BOOST_CHECK(ParseMoney("0.00001", ret));
-    BOOST_CHECK_EQUAL(ret, COIN/100000);
-    BOOST_CHECK(ParseMoney("0.000001", ret));
-    BOOST_CHECK_EQUAL(ret, COIN/1000000);
-    BOOST_CHECK(ParseMoney("0.0000001", ret));
-    BOOST_CHECK_EQUAL(ret, COIN/10000000);
-    BOOST_CHECK(ParseMoney("0.00000001", ret));
-    BOOST_CHECK_EQUAL(ret, COIN/100000000);
-    BOOST_CHECK(ParseMoney(" 0.00000001 ", ret));
-    BOOST_CHECK_EQUAL(ret, COIN/100000000);
-    BOOST_CHECK(ParseMoney("0.00000001 ", ret));
-    BOOST_CHECK_EQUAL(ret, COIN/100000000);
-    BOOST_CHECK(ParseMoney(" 0.00000001", ret));
-    BOOST_CHECK_EQUAL(ret, COIN/100000000);
-
-    // Parsing amount that can not be represented in ret should fail
-    BOOST_CHECK(!ParseMoney("0.000000001", ret));
-
-    // Parsing empty string should fail
-    BOOST_CHECK(!ParseMoney("", ret));
-    BOOST_CHECK(!ParseMoney(" ", ret));
-    BOOST_CHECK(!ParseMoney("  ", ret));
-
-    // Parsing two numbers should fail
-    BOOST_CHECK(!ParseMoney("1 2", ret));
-    BOOST_CHECK(!ParseMoney(" 1 2 ", ret));
-    BOOST_CHECK(!ParseMoney(" 1.2 3 ", ret));
-    BOOST_CHECK(!ParseMoney(" 1 2.3 ", ret));
-=======
     BOOST_CHECK_EQUAL(ParseMoney("0.0").value(), 0);
     BOOST_CHECK_EQUAL(ParseMoney(".").value(), 0);
     BOOST_CHECK_EQUAL(ParseMoney("0.").value(), 0);
@@ -1640,27 +1382,17 @@
     BOOST_CHECK(!ParseMoney(" -1 .2  "));
     BOOST_CHECK(!ParseMoney("  1 .2  "));
     BOOST_CHECK(!ParseMoney(" +1 .2  "));
->>>>>>> 9e05de1d
 
     // Attempted 63 bit overflow should fail
     BOOST_CHECK(!ParseMoney("92233720368.54775808"));
 
     // Parsing negative amounts must fail
-<<<<<<< HEAD
-    BOOST_CHECK(!ParseMoney("-1", ret));
-
-    // Parsing strings with embedded NUL characters should fail
-    BOOST_CHECK(!ParseMoney(std::string("\0-1", 3), ret));
-    BOOST_CHECK(!ParseMoney(std::string("\01", 2), ret));
-    BOOST_CHECK(!ParseMoney(std::string("1\0", 2), ret));
-=======
     BOOST_CHECK(!ParseMoney("-1"));
 
     // Parsing strings with embedded NUL characters should fail
     BOOST_CHECK(!ParseMoney("\0-1"s));
     BOOST_CHECK(!ParseMoney(STRING_WITH_EMBEDDED_NULL_CHAR));
     BOOST_CHECK(!ParseMoney("1\0"s));
->>>>>>> 9e05de1d
 }
 
 BOOST_AUTO_TEST_CASE(util_IsHex)
@@ -1778,13 +1510,6 @@
 {
     SetMockTime(111);
     // Check that mock time does not change after a sleep
-<<<<<<< HEAD
-    for (const auto& num_sleep : {0, 1}) {
-        UninterruptibleSleep(std::chrono::milliseconds{num_sleep});
-        BOOST_CHECK_EQUAL(111, GetTime()); // Deprecated time getter
-        BOOST_CHECK_EQUAL(111, GetTime<std::chrono::seconds>().count());
-        BOOST_CHECK_EQUAL(111000, GetTime<std::chrono::milliseconds>().count());
-=======
     for (const auto& num_sleep : {0ms, 1ms}) {
         UninterruptibleSleep(num_sleep);
         BOOST_CHECK_EQUAL(111, GetTime()); // Deprecated time getter
@@ -1794,17 +1519,10 @@
         BOOST_CHECK_EQUAL(111, GetTime<std::chrono::seconds>().count());
         BOOST_CHECK_EQUAL(111000, GetTime<std::chrono::milliseconds>().count());
         BOOST_CHECK_EQUAL(111000, TicksSinceEpoch<std::chrono::milliseconds>(NodeClock::now()));
->>>>>>> 9e05de1d
         BOOST_CHECK_EQUAL(111000000, GetTime<std::chrono::microseconds>().count());
     }
 
     SetMockTime(0);
-<<<<<<< HEAD
-    // Check that system time changes after a sleep
-    const auto ms_0 = GetTime<std::chrono::milliseconds>();
-    const auto us_0 = GetTime<std::chrono::microseconds>();
-    UninterruptibleSleep(std::chrono::milliseconds{1});
-=======
     // Check that steady time and system time changes after a sleep
     const auto steady_ms_0 = Now<SteadyMilliseconds>();
     const auto steady_0 = std::chrono::steady_clock::now();
@@ -1813,7 +1531,6 @@
     UninterruptibleSleep(1ms);
     BOOST_CHECK(steady_ms_0 < Now<SteadyMilliseconds>());
     BOOST_CHECK(steady_0 + 1ms <= std::chrono::steady_clock::now());
->>>>>>> 9e05de1d
     BOOST_CHECK(ms_0 < GetTime<std::chrono::milliseconds>());
     BOOST_CHECK(us_0 < GetTime<std::chrono::microseconds>());
 }
@@ -2420,13 +2137,8 @@
 
 BOOST_AUTO_TEST_CASE(test_LockDirectory)
 {
-<<<<<<< HEAD
-    fs::path dirname = GetDataDir() / "lock_dir";
-    const std::string lockname = ".lock";
-=======
     fs::path dirname = m_args.GetDataDirBase() / "lock_dir";
     const fs::path lockname = ".lock";
->>>>>>> 9e05de1d
 #ifndef WIN32
     // Revert SIGCHLD to default, otherwise boost.test will catch and fail on
     // it: there is BOOST_TEST_IGNORE_SIGCHLD but that only works when defined
@@ -2514,11 +2226,7 @@
 BOOST_AUTO_TEST_CASE(test_DirIsWritable)
 {
     // Should be able to write to the data dir.
-<<<<<<< HEAD
-    fs::path tmpdirname = GetDataDir();
-=======
     fs::path tmpdirname = m_args.GetDataDirBase();
->>>>>>> 9e05de1d
     BOOST_CHECK_EQUAL(DirIsWritable(tmpdirname), true);
 
     // Should not be able to write to a non-existent dir.
@@ -2566,11 +2274,7 @@
     BOOST_CHECK_EQUAL(Capitalize("\x00\xfe\xff"), "\x00\xfe\xff");
 }
 
-<<<<<<< HEAD
-static std::string SpanToStr(Span<const char>& span)
-=======
 static std::string SpanToStr(const Span<const char>& span)
->>>>>>> 9e05de1d
 {
     return std::string(span.begin(), span.end());
 }
@@ -2584,11 +2288,7 @@
 
     // Const(...): parse a constant, update span to skip it if successful
     input = "MilkToastHoney";
-<<<<<<< HEAD
-    sp = MakeSpan(input);
-=======
     sp = input;
->>>>>>> 9e05de1d
     success = Const("", sp); // empty
     BOOST_CHECK(success);
     BOOST_CHECK_EQUAL(SpanToStr(sp), "MilkToastHoney");
@@ -2613,11 +2313,7 @@
 
     // Func(...): parse a function call, update span to argument if successful
     input = "Foo(Bar(xy,z()))";
-<<<<<<< HEAD
-    sp = MakeSpan(input);
-=======
     sp = input;
->>>>>>> 9e05de1d
 
     success = Func("FooBar", sp);
     BOOST_CHECK(!success);
@@ -2640,51 +2336,31 @@
     Span<const char> result;
 
     input = "(n*(n-1))/2";
-<<<<<<< HEAD
-    sp = MakeSpan(input);
-=======
     sp = input;
->>>>>>> 9e05de1d
     result = Expr(sp);
     BOOST_CHECK_EQUAL(SpanToStr(result), "(n*(n-1))/2");
     BOOST_CHECK_EQUAL(SpanToStr(sp), "");
 
     input = "foo,bar";
-<<<<<<< HEAD
-    sp = MakeSpan(input);
-=======
     sp = input;
->>>>>>> 9e05de1d
     result = Expr(sp);
     BOOST_CHECK_EQUAL(SpanToStr(result), "foo");
     BOOST_CHECK_EQUAL(SpanToStr(sp), ",bar");
 
     input = "(aaaaa,bbbbb()),c";
-<<<<<<< HEAD
-    sp = MakeSpan(input);
-=======
     sp = input;
->>>>>>> 9e05de1d
     result = Expr(sp);
     BOOST_CHECK_EQUAL(SpanToStr(result), "(aaaaa,bbbbb())");
     BOOST_CHECK_EQUAL(SpanToStr(sp), ",c");
 
     input = "xyz)foo";
-<<<<<<< HEAD
-    sp = MakeSpan(input);
-=======
     sp = input;
->>>>>>> 9e05de1d
     result = Expr(sp);
     BOOST_CHECK_EQUAL(SpanToStr(result), "xyz");
     BOOST_CHECK_EQUAL(SpanToStr(sp), ")foo");
 
     input = "((a),(b),(c)),xxx";
-<<<<<<< HEAD
-    sp = MakeSpan(input);
-=======
     sp = input;
->>>>>>> 9e05de1d
     result = Expr(sp);
     BOOST_CHECK_EQUAL(SpanToStr(result), "((a),(b),(c))");
     BOOST_CHECK_EQUAL(SpanToStr(sp), ",xxx");
@@ -2693,28 +2369,14 @@
     std::vector<Span<const char>> results;
 
     input = "xxx";
-<<<<<<< HEAD
-    results = Split(MakeSpan(input), 'x');
-    BOOST_CHECK_EQUAL(results.size(), 4);
-=======
     results = Split(input, 'x');
     BOOST_CHECK_EQUAL(results.size(), 4U);
->>>>>>> 9e05de1d
     BOOST_CHECK_EQUAL(SpanToStr(results[0]), "");
     BOOST_CHECK_EQUAL(SpanToStr(results[1]), "");
     BOOST_CHECK_EQUAL(SpanToStr(results[2]), "");
     BOOST_CHECK_EQUAL(SpanToStr(results[3]), "");
 
     input = "one#two#three";
-<<<<<<< HEAD
-    results = Split(MakeSpan(input), '-');
-    BOOST_CHECK_EQUAL(results.size(), 1);
-    BOOST_CHECK_EQUAL(SpanToStr(results[0]), "one#two#three");
-
-    input = "one#two#three";
-    results = Split(MakeSpan(input), '#');
-    BOOST_CHECK_EQUAL(results.size(), 3);
-=======
     results = Split(input, '-');
     BOOST_CHECK_EQUAL(results.size(), 1U);
     BOOST_CHECK_EQUAL(SpanToStr(results[0]), "one#two#three");
@@ -2722,27 +2384,19 @@
     input = "one#two#three";
     results = Split(input, '#');
     BOOST_CHECK_EQUAL(results.size(), 3U);
->>>>>>> 9e05de1d
     BOOST_CHECK_EQUAL(SpanToStr(results[0]), "one");
     BOOST_CHECK_EQUAL(SpanToStr(results[1]), "two");
     BOOST_CHECK_EQUAL(SpanToStr(results[2]), "three");
 
     input = "*foo*bar*";
-<<<<<<< HEAD
-    results = Split(MakeSpan(input), '*');
-    BOOST_CHECK_EQUAL(results.size(), 4);
-=======
     results = Split(input, '*');
     BOOST_CHECK_EQUAL(results.size(), 4U);
->>>>>>> 9e05de1d
     BOOST_CHECK_EQUAL(SpanToStr(results[0]), "");
     BOOST_CHECK_EQUAL(SpanToStr(results[1]), "foo");
     BOOST_CHECK_EQUAL(SpanToStr(results[2]), "bar");
     BOOST_CHECK_EQUAL(SpanToStr(results[3]), "");
 }
 
-<<<<<<< HEAD
-=======
 BOOST_AUTO_TEST_CASE(test_SplitString)
 {
     // Empty string.
@@ -2805,7 +2459,6 @@
     }
 }
 
->>>>>>> 9e05de1d
 BOOST_AUTO_TEST_CASE(test_LogEscapeMessage)
 {
     // ASCII and UTF-8 must pass through unaltered.
@@ -2826,15 +2479,9 @@
     //! Points to the original object (possibly itself) we moved/copied from
     const Tracker* origin;
     //! How many copies where involved between the original object and this one (moves are not counted)
-<<<<<<< HEAD
-    int copies;
-
-    Tracker() noexcept : origin(this), copies(0) {}
-=======
     int copies{0};
 
     Tracker() noexcept : origin(this) {}
->>>>>>> 9e05de1d
     Tracker(const Tracker& t) noexcept : origin(t.origin), copies(t.copies + 1) {}
     Tracker(Tracker&& t) noexcept : origin(t.origin), copies(t.copies) {}
     Tracker& operator=(const Tracker& t) noexcept
@@ -2843,15 +2490,6 @@
         copies = t.copies + 1;
         return *this;
     }
-<<<<<<< HEAD
-    Tracker& operator=(Tracker&& t) noexcept
-    {
-        origin = t.origin;
-        copies = t.copies;
-        return *this;
-    }
-=======
->>>>>>> 9e05de1d
 };
 
 }
@@ -2867,25 +2505,11 @@
     BOOST_CHECK(t3.origin == &t3);
 
     auto v1 = Vector(t1);
-<<<<<<< HEAD
-    BOOST_CHECK_EQUAL(v1.size(), 1);
-=======
     BOOST_CHECK_EQUAL(v1.size(), 1U);
->>>>>>> 9e05de1d
     BOOST_CHECK(v1[0].origin == &t1);
     BOOST_CHECK_EQUAL(v1[0].copies, 1);
 
     auto v2 = Vector(std::move(t2));
-<<<<<<< HEAD
-    BOOST_CHECK_EQUAL(v2.size(), 1);
-    BOOST_CHECK(v2[0].origin == &t2);
-    BOOST_CHECK_EQUAL(v2[0].copies, 0);
-
-    auto v3 = Vector(t1, std::move(t2));
-    BOOST_CHECK_EQUAL(v3.size(), 2);
-    BOOST_CHECK(v3[0].origin == &t1);
-    BOOST_CHECK(v3[1].origin == &t2);
-=======
     BOOST_CHECK_EQUAL(v2.size(), 1U);
     BOOST_CHECK(v2[0].origin == &t2); // NOLINT(*-use-after-move)
     BOOST_CHECK_EQUAL(v2[0].copies, 0);
@@ -2894,32 +2518,20 @@
     BOOST_CHECK_EQUAL(v3.size(), 2U);
     BOOST_CHECK(v3[0].origin == &t1);
     BOOST_CHECK(v3[1].origin == &t2); // NOLINT(*-use-after-move)
->>>>>>> 9e05de1d
     BOOST_CHECK_EQUAL(v3[0].copies, 1);
     BOOST_CHECK_EQUAL(v3[1].copies, 0);
 
     auto v4 = Vector(std::move(v3[0]), v3[1], std::move(t3));
-<<<<<<< HEAD
-    BOOST_CHECK_EQUAL(v4.size(), 3);
-    BOOST_CHECK(v4[0].origin == &t1);
-    BOOST_CHECK(v4[1].origin == &t2);
-    BOOST_CHECK(v4[2].origin == &t3);
-=======
     BOOST_CHECK_EQUAL(v4.size(), 3U);
     BOOST_CHECK(v4[0].origin == &t1);
     BOOST_CHECK(v4[1].origin == &t2);
     BOOST_CHECK(v4[2].origin == &t3); // NOLINT(*-use-after-move)
->>>>>>> 9e05de1d
     BOOST_CHECK_EQUAL(v4[0].copies, 1);
     BOOST_CHECK_EQUAL(v4[1].copies, 1);
     BOOST_CHECK_EQUAL(v4[2].copies, 0);
 
     auto v5 = Cat(v1, v4);
-<<<<<<< HEAD
-    BOOST_CHECK_EQUAL(v5.size(), 4);
-=======
     BOOST_CHECK_EQUAL(v5.size(), 4U);
->>>>>>> 9e05de1d
     BOOST_CHECK(v5[0].origin == &t1);
     BOOST_CHECK(v5[1].origin == &t1);
     BOOST_CHECK(v5[2].origin == &t2);
@@ -2930,11 +2542,7 @@
     BOOST_CHECK_EQUAL(v5[3].copies, 1);
 
     auto v6 = Cat(std::move(v1), v3);
-<<<<<<< HEAD
-    BOOST_CHECK_EQUAL(v6.size(), 3);
-=======
     BOOST_CHECK_EQUAL(v6.size(), 3U);
->>>>>>> 9e05de1d
     BOOST_CHECK(v6[0].origin == &t1);
     BOOST_CHECK(v6[1].origin == &t1);
     BOOST_CHECK(v6[2].origin == &t2);
@@ -2943,11 +2551,7 @@
     BOOST_CHECK_EQUAL(v6[2].copies, 1);
 
     auto v7 = Cat(v2, std::move(v4));
-<<<<<<< HEAD
-    BOOST_CHECK_EQUAL(v7.size(), 4);
-=======
     BOOST_CHECK_EQUAL(v7.size(), 4U);
->>>>>>> 9e05de1d
     BOOST_CHECK(v7[0].origin == &t2);
     BOOST_CHECK(v7[1].origin == &t1);
     BOOST_CHECK(v7[2].origin == &t2);
@@ -2958,11 +2562,7 @@
     BOOST_CHECK_EQUAL(v7[3].copies, 0);
 
     auto v8 = Cat(std::move(v2), std::move(v3));
-<<<<<<< HEAD
-    BOOST_CHECK_EQUAL(v8.size(), 3);
-=======
     BOOST_CHECK_EQUAL(v8.size(), 3U);
->>>>>>> 9e05de1d
     BOOST_CHECK(v8[0].origin == &t2);
     BOOST_CHECK(v8[1].origin == &t1);
     BOOST_CHECK(v8[2].origin == &t2);
@@ -3068,21 +2668,14 @@
         std::string(1, (char)unsigned_tx.length()) +
         unsigned_tx;
 
-<<<<<<< HEAD
-    const uint256 signature_hash = Hash(unsigned_tx.begin(), unsigned_tx.end());
-    const uint256 message_hash1 = Hash(prefixed_message.begin(), prefixed_message.end());
-=======
     const uint256 signature_hash = Hash(unsigned_tx);
     const uint256 message_hash1 = Hash(prefixed_message);
->>>>>>> 9e05de1d
     const uint256 message_hash2 = MessageHash(unsigned_tx);
 
     BOOST_CHECK_EQUAL(message_hash1, message_hash2);
     BOOST_CHECK_NE(message_hash1, signature_hash);
 }
 
-<<<<<<< HEAD
-=======
 BOOST_AUTO_TEST_CASE(remove_prefix)
 {
     BOOST_CHECK_EQUAL(RemovePrefix("./util/system.h", "./"), "util/system.h");
@@ -3189,5 +2782,4 @@
     BOOST_CHECK(valid);
     BOOST_CHECK_EQUAL(actual_text, expected_text);
 }
->>>>>>> 9e05de1d
 BOOST_AUTO_TEST_SUITE_END()