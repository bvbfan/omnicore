<<<<<<< HEAD
// Copyright (c) 2012-2019 The Bitcoin Core developers
=======
// Copyright (c) 2012-2021 The Bitcoin Core developers
>>>>>>> 9e05de1d
// Distributed under the MIT software license, see the accompanying
// file COPYING or http://www.opensource.org/licenses/mit-license.php.

#include <key.h>

#include <key_io.h>
<<<<<<< HEAD
=======
#include <streams.h>
#include <test/util/setup_common.h>
>>>>>>> 9e05de1d
#include <uint256.h>
#include <util/strencodings.h>
#include <util/string.h>
<<<<<<< HEAD
#include <test/util/setup_common.h>
=======
#include <util/system.h>
>>>>>>> 9e05de1d

#include <string>
#include <vector>

#include <boost/test/unit_test.hpp>

static const std::string strSecret1 = "5HxWvvfubhXpYYpS3tJkw6fq9jE9j18THftkZjHHfmFiWtmAbrj";
static const std::string strSecret2 = "5KC4ejrDjv152FGwP386VD1i2NYc5KkfSMyv1nGy1VGDxGHqVY3";
static const std::string strSecret1C = "Kwr371tjA9u2rFSMZjTNun2PXXP3WPZu2afRHTcta6KxEUdm1vEw";
static const std::string strSecret2C = "L3Hq7a8FEQwJkW1M2GNKDW28546Vp5miewcCzSqUD9kCAXrJdS3g";
static const std::string addr1 = "1QFqqMUD55ZV3PJEJZtaKCsQmjLT6JkjvJ";
static const std::string addr2 = "1F5y5E5FMc5YzdJtB9hLaUe43GDxEKXENJ";
static const std::string addr1C = "1NoJrossxPBKfCHuJXT4HadJrXRE9Fxiqs";
static const std::string addr2C = "1CRj2HyM1CXWzHAXLQtiGLyggNT9WQqsDs";

static const std::string strAddressBad = "1HV9Lc3sNHZxwj4Zk6fB38tEmBryq2cBiF";


BOOST_FIXTURE_TEST_SUITE(key_tests, BasicTestingSetup)

BOOST_AUTO_TEST_CASE(key_test1)
{
    CKey key1  = DecodeSecret(strSecret1);
    BOOST_CHECK(key1.IsValid() && !key1.IsCompressed());
    CKey key2  = DecodeSecret(strSecret2);
    BOOST_CHECK(key2.IsValid() && !key2.IsCompressed());
    CKey key1C = DecodeSecret(strSecret1C);
    BOOST_CHECK(key1C.IsValid() && key1C.IsCompressed());
    CKey key2C = DecodeSecret(strSecret2C);
    BOOST_CHECK(key2C.IsValid() && key2C.IsCompressed());
    CKey bad_key = DecodeSecret(strAddressBad);
    BOOST_CHECK(!bad_key.IsValid());

    CPubKey pubkey1  = key1. GetPubKey();
    CPubKey pubkey2  = key2. GetPubKey();
    CPubKey pubkey1C = key1C.GetPubKey();
    CPubKey pubkey2C = key2C.GetPubKey();

    BOOST_CHECK(key1.VerifyPubKey(pubkey1));
    BOOST_CHECK(!key1.VerifyPubKey(pubkey1C));
    BOOST_CHECK(!key1.VerifyPubKey(pubkey2));
    BOOST_CHECK(!key1.VerifyPubKey(pubkey2C));

    BOOST_CHECK(!key1C.VerifyPubKey(pubkey1));
    BOOST_CHECK(key1C.VerifyPubKey(pubkey1C));
    BOOST_CHECK(!key1C.VerifyPubKey(pubkey2));
    BOOST_CHECK(!key1C.VerifyPubKey(pubkey2C));

    BOOST_CHECK(!key2.VerifyPubKey(pubkey1));
    BOOST_CHECK(!key2.VerifyPubKey(pubkey1C));
    BOOST_CHECK(key2.VerifyPubKey(pubkey2));
    BOOST_CHECK(!key2.VerifyPubKey(pubkey2C));

    BOOST_CHECK(!key2C.VerifyPubKey(pubkey1));
    BOOST_CHECK(!key2C.VerifyPubKey(pubkey1C));
    BOOST_CHECK(!key2C.VerifyPubKey(pubkey2));
    BOOST_CHECK(key2C.VerifyPubKey(pubkey2C));

    BOOST_CHECK(DecodeDestination(addr1)  == CTxDestination(PKHash(pubkey1)));
    BOOST_CHECK(DecodeDestination(addr2)  == CTxDestination(PKHash(pubkey2)));
    BOOST_CHECK(DecodeDestination(addr1C) == CTxDestination(PKHash(pubkey1C)));
    BOOST_CHECK(DecodeDestination(addr2C) == CTxDestination(PKHash(pubkey2C)));

    for (int n=0; n<16; n++)
    {
        std::string strMsg = strprintf("Very secret message %i: 11", n);
        uint256 hashMsg = Hash(strMsg);

        // normal signatures

        std::vector<unsigned char> sign1, sign2, sign1C, sign2C;

        BOOST_CHECK(key1.Sign (hashMsg, sign1));
        BOOST_CHECK(key2.Sign (hashMsg, sign2));
        BOOST_CHECK(key1C.Sign(hashMsg, sign1C));
        BOOST_CHECK(key2C.Sign(hashMsg, sign2C));

        BOOST_CHECK( pubkey1.Verify(hashMsg, sign1));
        BOOST_CHECK(!pubkey1.Verify(hashMsg, sign2));
        BOOST_CHECK( pubkey1.Verify(hashMsg, sign1C));
        BOOST_CHECK(!pubkey1.Verify(hashMsg, sign2C));

        BOOST_CHECK(!pubkey2.Verify(hashMsg, sign1));
        BOOST_CHECK( pubkey2.Verify(hashMsg, sign2));
        BOOST_CHECK(!pubkey2.Verify(hashMsg, sign1C));
        BOOST_CHECK( pubkey2.Verify(hashMsg, sign2C));

        BOOST_CHECK( pubkey1C.Verify(hashMsg, sign1));
        BOOST_CHECK(!pubkey1C.Verify(hashMsg, sign2));
        BOOST_CHECK( pubkey1C.Verify(hashMsg, sign1C));
        BOOST_CHECK(!pubkey1C.Verify(hashMsg, sign2C));

        BOOST_CHECK(!pubkey2C.Verify(hashMsg, sign1));
        BOOST_CHECK( pubkey2C.Verify(hashMsg, sign2));
        BOOST_CHECK(!pubkey2C.Verify(hashMsg, sign1C));
        BOOST_CHECK( pubkey2C.Verify(hashMsg, sign2C));

        // compact signatures (with key recovery)

        std::vector<unsigned char> csign1, csign2, csign1C, csign2C;

        BOOST_CHECK(key1.SignCompact (hashMsg, csign1));
        BOOST_CHECK(key2.SignCompact (hashMsg, csign2));
        BOOST_CHECK(key1C.SignCompact(hashMsg, csign1C));
        BOOST_CHECK(key2C.SignCompact(hashMsg, csign2C));

        CPubKey rkey1, rkey2, rkey1C, rkey2C;

        BOOST_CHECK(rkey1.RecoverCompact (hashMsg, csign1));
        BOOST_CHECK(rkey2.RecoverCompact (hashMsg, csign2));
        BOOST_CHECK(rkey1C.RecoverCompact(hashMsg, csign1C));
        BOOST_CHECK(rkey2C.RecoverCompact(hashMsg, csign2C));

        BOOST_CHECK(rkey1  == pubkey1);
        BOOST_CHECK(rkey2  == pubkey2);
        BOOST_CHECK(rkey1C == pubkey1C);
        BOOST_CHECK(rkey2C == pubkey2C);
    }

    // test deterministic signing

    std::vector<unsigned char> detsig, detsigc;
    std::string strMsg = "Very deterministic message";
    uint256 hashMsg = Hash(strMsg);
    BOOST_CHECK(key1.Sign(hashMsg, detsig));
    BOOST_CHECK(key1C.Sign(hashMsg, detsigc));
    BOOST_CHECK(detsig == detsigc);
    BOOST_CHECK(detsig == ParseHex("304402205dbbddda71772d95ce91cd2d14b592cfbc1dd0aabd6a394b6c2d377bbe59d31d022014ddda21494a4e221f0824f0b8b924c43fa43c0ad57dccdaa11f81a6bd4582f6"));
    BOOST_CHECK(key2.Sign(hashMsg, detsig));
    BOOST_CHECK(key2C.Sign(hashMsg, detsigc));
    BOOST_CHECK(detsig == detsigc);
    BOOST_CHECK(detsig == ParseHex("3044022052d8a32079c11e79db95af63bb9600c5b04f21a9ca33dc129c2bfa8ac9dc1cd5022061d8ae5e0f6c1a16bde3719c64c2fd70e404b6428ab9a69566962e8771b5944d"));
    BOOST_CHECK(key1.SignCompact(hashMsg, detsig));
    BOOST_CHECK(key1C.SignCompact(hashMsg, detsigc));
    BOOST_CHECK(detsig == ParseHex("1c5dbbddda71772d95ce91cd2d14b592cfbc1dd0aabd6a394b6c2d377bbe59d31d14ddda21494a4e221f0824f0b8b924c43fa43c0ad57dccdaa11f81a6bd4582f6"));
    BOOST_CHECK(detsigc == ParseHex("205dbbddda71772d95ce91cd2d14b592cfbc1dd0aabd6a394b6c2d377bbe59d31d14ddda21494a4e221f0824f0b8b924c43fa43c0ad57dccdaa11f81a6bd4582f6"));
    BOOST_CHECK(key2.SignCompact(hashMsg, detsig));
    BOOST_CHECK(key2C.SignCompact(hashMsg, detsigc));
    BOOST_CHECK(detsig == ParseHex("1c52d8a32079c11e79db95af63bb9600c5b04f21a9ca33dc129c2bfa8ac9dc1cd561d8ae5e0f6c1a16bde3719c64c2fd70e404b6428ab9a69566962e8771b5944d"));
    BOOST_CHECK(detsigc == ParseHex("2052d8a32079c11e79db95af63bb9600c5b04f21a9ca33dc129c2bfa8ac9dc1cd561d8ae5e0f6c1a16bde3719c64c2fd70e404b6428ab9a69566962e8771b5944d"));
}

BOOST_AUTO_TEST_CASE(key_signature_tests)
{
    // When entropy is specified, we should see at least one high R signature within 20 signatures
    CKey key = DecodeSecret(strSecret1);
    std::string msg = "A message to be signed";
    uint256 msg_hash = Hash(msg);
    std::vector<unsigned char> sig;
    bool found = false;

    for (int i = 1; i <=20; ++i) {
        sig.clear();
        BOOST_CHECK(key.Sign(msg_hash, sig, false, i));
        found = sig[3] == 0x21 && sig[4] == 0x00;
        if (found) {
            break;
        }
    }
    BOOST_CHECK(found);

    // When entropy is not specified, we should always see low R signatures that are less than or equal to 70 bytes in 256 tries
    // The low R signatures should always have the value of their "length of R" byte less than or equal to 32
    // We should see at least one signature that is less than 70 bytes.
    bool found_small = false;
    bool found_big = false;
    bool bad_sign = false;
    for (int i = 0; i < 256; ++i) {
        sig.clear();
        std::string msg = "A message to be signed" + ToString(i);
<<<<<<< HEAD
        msg_hash = Hash(msg.begin(), msg.end());
        BOOST_CHECK(key.Sign(msg_hash, sig));
        found = sig[3] == 0x20;
        BOOST_CHECK(sig.size() <= 70);
=======
        msg_hash = Hash(msg);
        if (!key.Sign(msg_hash, sig)) {
            bad_sign = true;
            break;
        }
        // sig.size() > 70 implies sig[3] > 32, because S is always low.
        // But check both conditions anyway, just in case this implication is broken for some reason
        if (sig[3] > 32 || sig.size() > 70) {
            found_big = true;
            break;
        }
>>>>>>> 9e05de1d
        found_small |= sig.size() < 70;
    }
    BOOST_CHECK(!bad_sign);
    BOOST_CHECK(!found_big);
    BOOST_CHECK(found_small);
}

BOOST_AUTO_TEST_CASE(key_key_negation)
{
    // create a dummy hash for signature comparison
    unsigned char rnd[8];
    std::string str = "Bitcoin key verification\n";
<<<<<<< HEAD
    GetRandBytes(rnd, sizeof(rnd));
    uint256 hash;
    CHash256().Write((unsigned char*)str.data(), str.size()).Write(rnd, sizeof(rnd)).Finalize(hash.begin());
=======
    GetRandBytes(rnd);
    uint256 hash;
    CHash256().Write(MakeUCharSpan(str)).Write(rnd).Finalize(hash);
>>>>>>> 9e05de1d

    // import the static test key
    CKey key = DecodeSecret(strSecret1C);

    // create a signature
    std::vector<unsigned char> vch_sig;
    std::vector<unsigned char> vch_sig_cmp;
    key.Sign(hash, vch_sig);

    // negate the key twice
    BOOST_CHECK(key.GetPubKey().data()[0] == 0x03);
    key.Negate();
    // after the first negation, the signature must be different
    key.Sign(hash, vch_sig_cmp);
    BOOST_CHECK(vch_sig_cmp != vch_sig);
    BOOST_CHECK(key.GetPubKey().data()[0] == 0x02);
    key.Negate();
    // after the second negation, we should have the original key and thus the
    // same signature
    key.Sign(hash, vch_sig_cmp);
    BOOST_CHECK(vch_sig_cmp == vch_sig);
    BOOST_CHECK(key.GetPubKey().data()[0] == 0x03);
}

<<<<<<< HEAD
=======
static CPubKey UnserializePubkey(const std::vector<uint8_t>& data)
{
    CDataStream stream{SER_NETWORK, INIT_PROTO_VERSION};
    stream << data;
    CPubKey pubkey;
    stream >> pubkey;
    return pubkey;
}

static unsigned int GetLen(unsigned char chHeader)
{
    if (chHeader == 2 || chHeader == 3)
        return CPubKey::COMPRESSED_SIZE;
    if (chHeader == 4 || chHeader == 6 || chHeader == 7)
        return CPubKey::SIZE;
    return 0;
}

static void CmpSerializationPubkey(const CPubKey& pubkey)
{
    CDataStream stream{SER_NETWORK, INIT_PROTO_VERSION};
    stream << pubkey;
    CPubKey pubkey2;
    stream >> pubkey2;
    BOOST_CHECK(pubkey == pubkey2);
}

BOOST_AUTO_TEST_CASE(pubkey_unserialize)
{
    for (uint8_t i = 2; i <= 7; ++i) {
        CPubKey key = UnserializePubkey({0x02});
        BOOST_CHECK(!key.IsValid());
        CmpSerializationPubkey(key);
        key = UnserializePubkey(std::vector<uint8_t>(GetLen(i), i));
        CmpSerializationPubkey(key);
        if (i == 5) {
            BOOST_CHECK(!key.IsValid());
        } else {
            BOOST_CHECK(key.IsValid());
        }
    }
}

BOOST_AUTO_TEST_CASE(bip340_test_vectors)
{
    static const std::vector<std::pair<std::array<std::string, 3>, bool>> VECTORS = {
        {{"F9308A019258C31049344F85F89D5229B531C845836F99B08601F113BCE036F9", "0000000000000000000000000000000000000000000000000000000000000000", "E907831F80848D1069A5371B402410364BDF1C5F8307B0084C55F1CE2DCA821525F66A4A85EA8B71E482A74F382D2CE5EBEEE8FDB2172F477DF4900D310536C0"}, true},
        {{"DFF1D77F2A671C5F36183726DB2341BE58FEAE1DA2DECED843240F7B502BA659", "243F6A8885A308D313198A2E03707344A4093822299F31D0082EFA98EC4E6C89", "6896BD60EEAE296DB48A229FF71DFE071BDE413E6D43F917DC8DCF8C78DE33418906D11AC976ABCCB20B091292BFF4EA897EFCB639EA871CFA95F6DE339E4B0A"}, true},
        {{"DD308AFEC5777E13121FA72B9CC1B7CC0139715309B086C960E18FD969774EB8", "7E2D58D8B3BCDF1ABADEC7829054F90DDA9805AAB56C77333024B9D0A508B75C", "5831AAEED7B44BB74E5EAB94BA9D4294C49BCF2A60728D8B4C200F50DD313C1BAB745879A5AD954A72C45A91C3A51D3C7ADEA98D82F8481E0E1E03674A6F3FB7"}, true},
        {{"25D1DFF95105F5253C4022F628A996AD3A0D95FBF21D468A1B33F8C160D8F517", "FFFFFFFFFFFFFFFFFFFFFFFFFFFFFFFFFFFFFFFFFFFFFFFFFFFFFFFFFFFFFFFF", "7EB0509757E246F19449885651611CB965ECC1A187DD51B64FDA1EDC9637D5EC97582B9CB13DB3933705B32BA982AF5AF25FD78881EBB32771FC5922EFC66EA3"}, true},
        {{"D69C3509BB99E412E68B0FE8544E72837DFA30746D8BE2AA65975F29D22DC7B9", "4DF3C3F68FCC83B27E9D42C90431A72499F17875C81A599B566C9889B9696703", "00000000000000000000003B78CE563F89A0ED9414F5AA28AD0D96D6795F9C6376AFB1548AF603B3EB45C9F8207DEE1060CB71C04E80F593060B07D28308D7F4"}, true},
        {{"EEFDEA4CDB677750A420FEE807EACF21EB9898AE79B9768766E4FAA04A2D4A34", "243F6A8885A308D313198A2E03707344A4093822299F31D0082EFA98EC4E6C89", "6CFF5C3BA86C69EA4B7376F31A9BCB4F74C1976089B2D9963DA2E5543E17776969E89B4C5564D00349106B8497785DD7D1D713A8AE82B32FA79D5F7FC407D39B"}, false},
        {{"DFF1D77F2A671C5F36183726DB2341BE58FEAE1DA2DECED843240F7B502BA659", "243F6A8885A308D313198A2E03707344A4093822299F31D0082EFA98EC4E6C89", "FFF97BD5755EEEA420453A14355235D382F6472F8568A18B2F057A14602975563CC27944640AC607CD107AE10923D9EF7A73C643E166BE5EBEAFA34B1AC553E2"}, false},
        {{"DFF1D77F2A671C5F36183726DB2341BE58FEAE1DA2DECED843240F7B502BA659", "243F6A8885A308D313198A2E03707344A4093822299F31D0082EFA98EC4E6C89", "1FA62E331EDBC21C394792D2AB1100A7B432B013DF3F6FF4F99FCB33E0E1515F28890B3EDB6E7189B630448B515CE4F8622A954CFE545735AAEA5134FCCDB2BD"}, false},
        {{"DFF1D77F2A671C5F36183726DB2341BE58FEAE1DA2DECED843240F7B502BA659", "243F6A8885A308D313198A2E03707344A4093822299F31D0082EFA98EC4E6C89", "6CFF5C3BA86C69EA4B7376F31A9BCB4F74C1976089B2D9963DA2E5543E177769961764B3AA9B2FFCB6EF947B6887A226E8D7C93E00C5ED0C1834FF0D0C2E6DA6"}, false},
        {{"DFF1D77F2A671C5F36183726DB2341BE58FEAE1DA2DECED843240F7B502BA659", "243F6A8885A308D313198A2E03707344A4093822299F31D0082EFA98EC4E6C89", "0000000000000000000000000000000000000000000000000000000000000000123DDA8328AF9C23A94C1FEECFD123BA4FB73476F0D594DCB65C6425BD186051"}, false},
        {{"DFF1D77F2A671C5F36183726DB2341BE58FEAE1DA2DECED843240F7B502BA659", "243F6A8885A308D313198A2E03707344A4093822299F31D0082EFA98EC4E6C89", "00000000000000000000000000000000000000000000000000000000000000017615FBAF5AE28864013C099742DEADB4DBA87F11AC6754F93780D5A1837CF197"}, false},
        {{"DFF1D77F2A671C5F36183726DB2341BE58FEAE1DA2DECED843240F7B502BA659", "243F6A8885A308D313198A2E03707344A4093822299F31D0082EFA98EC4E6C89", "4A298DACAE57395A15D0795DDBFD1DCB564DA82B0F269BC70A74F8220429BA1D69E89B4C5564D00349106B8497785DD7D1D713A8AE82B32FA79D5F7FC407D39B"}, false},
        {{"DFF1D77F2A671C5F36183726DB2341BE58FEAE1DA2DECED843240F7B502BA659", "243F6A8885A308D313198A2E03707344A4093822299F31D0082EFA98EC4E6C89", "FFFFFFFFFFFFFFFFFFFFFFFFFFFFFFFFFFFFFFFFFFFFFFFFFFFFFFFEFFFFFC2F69E89B4C5564D00349106B8497785DD7D1D713A8AE82B32FA79D5F7FC407D39B"}, false},
        {{"DFF1D77F2A671C5F36183726DB2341BE58FEAE1DA2DECED843240F7B502BA659", "243F6A8885A308D313198A2E03707344A4093822299F31D0082EFA98EC4E6C89", "6CFF5C3BA86C69EA4B7376F31A9BCB4F74C1976089B2D9963DA2E5543E177769FFFFFFFFFFFFFFFFFFFFFFFFFFFFFFFEBAAEDCE6AF48A03BBFD25E8CD0364141"}, false},
        {{"FFFFFFFFFFFFFFFFFFFFFFFFFFFFFFFFFFFFFFFFFFFFFFFFFFFFFFFEFFFFFC30", "243F6A8885A308D313198A2E03707344A4093822299F31D0082EFA98EC4E6C89", "6CFF5C3BA86C69EA4B7376F31A9BCB4F74C1976089B2D9963DA2E5543E17776969E89B4C5564D00349106B8497785DD7D1D713A8AE82B32FA79D5F7FC407D39B"}, false}
    };

    for (const auto& test : VECTORS) {
        auto pubkey = ParseHex(test.first[0]);
        auto msg = ParseHex(test.first[1]);
        auto sig = ParseHex(test.first[2]);
        BOOST_CHECK_EQUAL(XOnlyPubKey(pubkey).VerifySchnorr(uint256(msg), sig), test.second);
    }

    static const std::vector<std::array<std::string, 5>> SIGN_VECTORS = {
        {{"0000000000000000000000000000000000000000000000000000000000000003", "F9308A019258C31049344F85F89D5229B531C845836F99B08601F113BCE036F9", "0000000000000000000000000000000000000000000000000000000000000000", "0000000000000000000000000000000000000000000000000000000000000000", "E907831F80848D1069A5371B402410364BDF1C5F8307B0084C55F1CE2DCA821525F66A4A85EA8B71E482A74F382D2CE5EBEEE8FDB2172F477DF4900D310536C0"}},
        {{"B7E151628AED2A6ABF7158809CF4F3C762E7160F38B4DA56A784D9045190CFEF", "DFF1D77F2A671C5F36183726DB2341BE58FEAE1DA2DECED843240F7B502BA659", "0000000000000000000000000000000000000000000000000000000000000001", "243F6A8885A308D313198A2E03707344A4093822299F31D0082EFA98EC4E6C89", "6896BD60EEAE296DB48A229FF71DFE071BDE413E6D43F917DC8DCF8C78DE33418906D11AC976ABCCB20B091292BFF4EA897EFCB639EA871CFA95F6DE339E4B0A"}},
        {{"C90FDAA22168C234C4C6628B80DC1CD129024E088A67CC74020BBEA63B14E5C9", "DD308AFEC5777E13121FA72B9CC1B7CC0139715309B086C960E18FD969774EB8", "C87AA53824B4D7AE2EB035A2B5BBBCCC080E76CDC6D1692C4B0B62D798E6D906", "7E2D58D8B3BCDF1ABADEC7829054F90DDA9805AAB56C77333024B9D0A508B75C", "5831AAEED7B44BB74E5EAB94BA9D4294C49BCF2A60728D8B4C200F50DD313C1BAB745879A5AD954A72C45A91C3A51D3C7ADEA98D82F8481E0E1E03674A6F3FB7"}},
        {{"0B432B2677937381AEF05BB02A66ECD012773062CF3FA2549E44F58ED2401710", "25D1DFF95105F5253C4022F628A996AD3A0D95FBF21D468A1B33F8C160D8F517", "FFFFFFFFFFFFFFFFFFFFFFFFFFFFFFFFFFFFFFFFFFFFFFFFFFFFFFFFFFFFFFFF", "FFFFFFFFFFFFFFFFFFFFFFFFFFFFFFFFFFFFFFFFFFFFFFFFFFFFFFFFFFFFFFFF", "7EB0509757E246F19449885651611CB965ECC1A187DD51B64FDA1EDC9637D5EC97582B9CB13DB3933705B32BA982AF5AF25FD78881EBB32771FC5922EFC66EA3"}},
    };

    for (const auto& [sec_hex, pub_hex, aux_hex, msg_hex, sig_hex] : SIGN_VECTORS) {
        auto sec = ParseHex(sec_hex);
        auto pub = ParseHex(pub_hex);
        uint256 aux256(ParseHex(aux_hex));
        uint256 msg256(ParseHex(msg_hex));
        auto sig = ParseHex(sig_hex);
        unsigned char sig64[64];

        // Run the untweaked test vectors above, comparing with exact expected signature.
        CKey key;
        key.Set(sec.begin(), sec.end(), true);
        XOnlyPubKey pubkey(key.GetPubKey());
        BOOST_CHECK(std::equal(pubkey.begin(), pubkey.end(), pub.begin(), pub.end()));
        bool ok = key.SignSchnorr(msg256, sig64, nullptr, aux256);
        BOOST_CHECK(ok);
        BOOST_CHECK(std::vector<unsigned char>(sig64, sig64 + 64) == sig);
        // Verify those signatures for good measure.
        BOOST_CHECK(pubkey.VerifySchnorr(msg256, sig64));

        // Do 10 iterations where we sign with a random Merkle root to tweak,
        // and compare against the resulting tweaked keys, with random aux.
        // In iteration i=0 we tweak with empty Merkle tree.
        for (int i = 0; i < 10; ++i) {
            uint256 merkle_root;
            if (i) merkle_root = InsecureRand256();
            auto tweaked = pubkey.CreateTapTweak(i ? &merkle_root : nullptr);
            BOOST_CHECK(tweaked);
            XOnlyPubKey tweaked_key = tweaked->first;
            aux256 = InsecureRand256();
            bool ok = key.SignSchnorr(msg256, sig64, &merkle_root, aux256);
            BOOST_CHECK(ok);
            BOOST_CHECK(tweaked_key.VerifySchnorr(msg256, sig64));
        }
    }
}

>>>>>>> 9e05de1d
BOOST_AUTO_TEST_SUITE_END()<|MERGE_RESOLUTION|>--- conflicted
+++ resolved
@@ -1,27 +1,16 @@
-<<<<<<< HEAD
-// Copyright (c) 2012-2019 The Bitcoin Core developers
-=======
 // Copyright (c) 2012-2021 The Bitcoin Core developers
->>>>>>> 9e05de1d
 // Distributed under the MIT software license, see the accompanying
 // file COPYING or http://www.opensource.org/licenses/mit-license.php.
 
 #include <key.h>
 
 #include <key_io.h>
-<<<<<<< HEAD
-=======
 #include <streams.h>
 #include <test/util/setup_common.h>
->>>>>>> 9e05de1d
 #include <uint256.h>
 #include <util/strencodings.h>
 #include <util/string.h>
-<<<<<<< HEAD
-#include <test/util/setup_common.h>
-=======
 #include <util/system.h>
->>>>>>> 9e05de1d
 
 #include <string>
 #include <vector>
@@ -192,12 +181,6 @@
     for (int i = 0; i < 256; ++i) {
         sig.clear();
         std::string msg = "A message to be signed" + ToString(i);
-<<<<<<< HEAD
-        msg_hash = Hash(msg.begin(), msg.end());
-        BOOST_CHECK(key.Sign(msg_hash, sig));
-        found = sig[3] == 0x20;
-        BOOST_CHECK(sig.size() <= 70);
-=======
         msg_hash = Hash(msg);
         if (!key.Sign(msg_hash, sig)) {
             bad_sign = true;
@@ -209,7 +192,6 @@
             found_big = true;
             break;
         }
->>>>>>> 9e05de1d
         found_small |= sig.size() < 70;
     }
     BOOST_CHECK(!bad_sign);
@@ -222,15 +204,9 @@
     // create a dummy hash for signature comparison
     unsigned char rnd[8];
     std::string str = "Bitcoin key verification\n";
-<<<<<<< HEAD
-    GetRandBytes(rnd, sizeof(rnd));
-    uint256 hash;
-    CHash256().Write((unsigned char*)str.data(), str.size()).Write(rnd, sizeof(rnd)).Finalize(hash.begin());
-=======
     GetRandBytes(rnd);
     uint256 hash;
     CHash256().Write(MakeUCharSpan(str)).Write(rnd).Finalize(hash);
->>>>>>> 9e05de1d
 
     // import the static test key
     CKey key = DecodeSecret(strSecret1C);
@@ -255,8 +231,6 @@
     BOOST_CHECK(key.GetPubKey().data()[0] == 0x03);
 }
 
-<<<<<<< HEAD
-=======
 static CPubKey UnserializePubkey(const std::vector<uint8_t>& data)
 {
     CDataStream stream{SER_NETWORK, INIT_PROTO_VERSION};
@@ -370,5 +344,4 @@
     }
 }
 
->>>>>>> 9e05de1d
 BOOST_AUTO_TEST_SUITE_END()