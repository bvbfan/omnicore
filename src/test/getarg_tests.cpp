<<<<<<< HEAD
// Copyright (c) 2012-2019 The Bitcoin Core developers
=======
// Copyright (c) 2012-2021 The Bitcoin Core developers
>>>>>>> 9e05de1d
// Distributed under the MIT software license, see the accompanying
// file COPYING or http://www.opensource.org/licenses/mit-license.php.

#include <test/util/setup_common.h>
#include <univalue.h>
#include <util/settings.h>
#include <util/strencodings.h>
#include <util/system.h>
<<<<<<< HEAD
#include <test/util/setup_common.h>
=======
>>>>>>> 9e05de1d

#include <limits>
#include <string>
#include <utility>
#include <vector>

#include <boost/test/unit_test.hpp>

BOOST_FIXTURE_TEST_SUITE(getarg_tests, BasicTestingSetup)

void ResetArgs(ArgsManager& local_args, const std::string& strArg)
{
    std::vector<std::string> vecArg;
    if (strArg.size()) {
        vecArg = SplitString(strArg, ' ');
    }

    // Insert dummy executable name:
    vecArg.insert(vecArg.begin(), "testbitcoin");

    // Convert to char*:
    std::vector<const char*> vecChar;
    for (const std::string& s : vecArg)
        vecChar.push_back(s.c_str());

    std::string error;
    BOOST_CHECK(local_args.ParseParameters(vecChar.size(), vecChar.data(), error));
}

<<<<<<< HEAD
static void SetupArgs(const std::vector<std::pair<std::string, unsigned int>>& args)
{
    gArgs.ClearArgs();
    for (const auto& arg : args) {
        gArgs.AddArg(arg.first, "", arg.second, OptionsCategory::OPTIONS);
=======
void SetupArgs(ArgsManager& local_args, const std::vector<std::pair<std::string, unsigned int>>& args)
{
    for (const auto& arg : args) {
        local_args.AddArg(arg.first, "", arg.second, OptionsCategory::OPTIONS);
>>>>>>> 9e05de1d
    }
}

// Test behavior of GetArg functions when string, integer, and boolean types
// are specified in the settings.json file. GetArg functions are convenience
// functions. The GetSetting method can always be used instead of GetArg
// methods to retrieve original values, and there's not always an objective
// answer to what GetArg behavior is best in every case. This test makes sure
// there's test coverage for whatever the current behavior is, so it's not
// broken or changed unintentionally.
BOOST_AUTO_TEST_CASE(setting_args)
{
    ArgsManager args;
    SetupArgs(args, {{"-foo", ArgsManager::ALLOW_ANY}});

    auto set_foo = [&](const util::SettingsValue& value) {
      args.LockSettings([&](util::Settings& settings) {
        settings.rw_settings["foo"] = value;
      });
    };

    set_foo("str");
    BOOST_CHECK_EQUAL(args.GetSetting("foo").write(), "\"str\"");
    BOOST_CHECK_EQUAL(args.GetArg("foo", "default"), "str");
    BOOST_CHECK_EQUAL(args.GetIntArg("foo", 100), 0);
    BOOST_CHECK_EQUAL(args.GetBoolArg("foo", true), false);
    BOOST_CHECK_EQUAL(args.GetBoolArg("foo", false), false);

    set_foo("99");
    BOOST_CHECK_EQUAL(args.GetSetting("foo").write(), "\"99\"");
    BOOST_CHECK_EQUAL(args.GetArg("foo", "default"), "99");
    BOOST_CHECK_EQUAL(args.GetIntArg("foo", 100), 99);
    BOOST_CHECK_EQUAL(args.GetBoolArg("foo", true), true);
    BOOST_CHECK_EQUAL(args.GetBoolArg("foo", false), true);

    set_foo("3.25");
    BOOST_CHECK_EQUAL(args.GetSetting("foo").write(), "\"3.25\"");
    BOOST_CHECK_EQUAL(args.GetArg("foo", "default"), "3.25");
    BOOST_CHECK_EQUAL(args.GetIntArg("foo", 100), 3);
    BOOST_CHECK_EQUAL(args.GetBoolArg("foo", true), true);
    BOOST_CHECK_EQUAL(args.GetBoolArg("foo", false), true);

    set_foo("0");
    BOOST_CHECK_EQUAL(args.GetSetting("foo").write(), "\"0\"");
    BOOST_CHECK_EQUAL(args.GetArg("foo", "default"), "0");
    BOOST_CHECK_EQUAL(args.GetIntArg("foo", 100), 0);
    BOOST_CHECK_EQUAL(args.GetBoolArg("foo", true), false);
    BOOST_CHECK_EQUAL(args.GetBoolArg("foo", false), false);

    set_foo("");
    BOOST_CHECK_EQUAL(args.GetSetting("foo").write(), "\"\"");
    BOOST_CHECK_EQUAL(args.GetArg("foo", "default"), "");
    BOOST_CHECK_EQUAL(args.GetIntArg("foo", 100), 0);
    BOOST_CHECK_EQUAL(args.GetBoolArg("foo", true), true);
    BOOST_CHECK_EQUAL(args.GetBoolArg("foo", false), true);

    set_foo(99);
    BOOST_CHECK_EQUAL(args.GetSetting("foo").write(), "99");
    BOOST_CHECK_EQUAL(args.GetArg("foo", "default"), "99");
    BOOST_CHECK_EQUAL(args.GetIntArg("foo", 100), 99);
    BOOST_CHECK_THROW(args.GetBoolArg("foo", true), std::runtime_error);
    BOOST_CHECK_THROW(args.GetBoolArg("foo", false), std::runtime_error);

    set_foo(3.25);
    BOOST_CHECK_EQUAL(args.GetSetting("foo").write(), "3.25");
    BOOST_CHECK_EQUAL(args.GetArg("foo", "default"), "3.25");
    BOOST_CHECK_THROW(args.GetIntArg("foo", 100), std::runtime_error);
    BOOST_CHECK_THROW(args.GetBoolArg("foo", true), std::runtime_error);
    BOOST_CHECK_THROW(args.GetBoolArg("foo", false), std::runtime_error);

    set_foo(0);
    BOOST_CHECK_EQUAL(args.GetSetting("foo").write(), "0");
    BOOST_CHECK_EQUAL(args.GetArg("foo", "default"), "0");
    BOOST_CHECK_EQUAL(args.GetIntArg("foo", 100), 0);
    BOOST_CHECK_THROW(args.GetBoolArg("foo", true), std::runtime_error);
    BOOST_CHECK_THROW(args.GetBoolArg("foo", false), std::runtime_error);

    set_foo(true);
    BOOST_CHECK_EQUAL(args.GetSetting("foo").write(), "true");
    BOOST_CHECK_EQUAL(args.GetArg("foo", "default"), "1");
    BOOST_CHECK_EQUAL(args.GetIntArg("foo", 100), 1);
    BOOST_CHECK_EQUAL(args.GetBoolArg("foo", true), true);
    BOOST_CHECK_EQUAL(args.GetBoolArg("foo", false), true);

    set_foo(false);
    BOOST_CHECK_EQUAL(args.GetSetting("foo").write(), "false");
    BOOST_CHECK_EQUAL(args.GetArg("foo", "default"), "0");
    BOOST_CHECK_EQUAL(args.GetIntArg("foo", 100), 0);
    BOOST_CHECK_EQUAL(args.GetBoolArg("foo", true), false);
    BOOST_CHECK_EQUAL(args.GetBoolArg("foo", false), false);

    set_foo(UniValue::VOBJ);
    BOOST_CHECK_EQUAL(args.GetSetting("foo").write(), "{}");
    BOOST_CHECK_THROW(args.GetArg("foo", "default"), std::runtime_error);
    BOOST_CHECK_THROW(args.GetIntArg("foo", 100), std::runtime_error);
    BOOST_CHECK_THROW(args.GetBoolArg("foo", true), std::runtime_error);
    BOOST_CHECK_THROW(args.GetBoolArg("foo", false), std::runtime_error);

    set_foo(UniValue::VARR);
    BOOST_CHECK_EQUAL(args.GetSetting("foo").write(), "[]");
    BOOST_CHECK_THROW(args.GetArg("foo", "default"), std::runtime_error);
    BOOST_CHECK_THROW(args.GetIntArg("foo", 100), std::runtime_error);
    BOOST_CHECK_THROW(args.GetBoolArg("foo", true), std::runtime_error);
    BOOST_CHECK_THROW(args.GetBoolArg("foo", false), std::runtime_error);

    set_foo(UniValue::VNULL);
    BOOST_CHECK_EQUAL(args.GetSetting("foo").write(), "null");
    BOOST_CHECK_EQUAL(args.GetArg("foo", "default"), "default");
    BOOST_CHECK_EQUAL(args.GetIntArg("foo", 100), 100);
    BOOST_CHECK_EQUAL(args.GetBoolArg("foo", true), true);
    BOOST_CHECK_EQUAL(args.GetBoolArg("foo", false), false);
}

BOOST_AUTO_TEST_CASE(boolarg)
{
<<<<<<< HEAD
    const auto foo = std::make_pair("-foo", ArgsManager::ALLOW_ANY);
    SetupArgs({foo});
    ResetArgs("-foo");
    BOOST_CHECK(gArgs.GetBoolArg("-foo", false));
    BOOST_CHECK(gArgs.GetBoolArg("-foo", true));
=======
    ArgsManager local_args;

    const auto foo = std::make_pair("-foo", ArgsManager::ALLOW_ANY);
    SetupArgs(local_args, {foo});
    ResetArgs(local_args, "-foo");
    BOOST_CHECK(local_args.GetBoolArg("-foo", false));
    BOOST_CHECK(local_args.GetBoolArg("-foo", true));
>>>>>>> 9e05de1d

    BOOST_CHECK(!local_args.GetBoolArg("-fo", false));
    BOOST_CHECK(local_args.GetBoolArg("-fo", true));

    BOOST_CHECK(!local_args.GetBoolArg("-fooo", false));
    BOOST_CHECK(local_args.GetBoolArg("-fooo", true));

    ResetArgs(local_args, "-foo=0");
    BOOST_CHECK(!local_args.GetBoolArg("-foo", false));
    BOOST_CHECK(!local_args.GetBoolArg("-foo", true));

    ResetArgs(local_args, "-foo=1");
    BOOST_CHECK(local_args.GetBoolArg("-foo", false));
    BOOST_CHECK(local_args.GetBoolArg("-foo", true));

    // New 0.6 feature: auto-map -nosomething to !-something:
    ResetArgs(local_args, "-nofoo");
    BOOST_CHECK(!local_args.GetBoolArg("-foo", false));
    BOOST_CHECK(!local_args.GetBoolArg("-foo", true));

    ResetArgs(local_args, "-nofoo=1");
    BOOST_CHECK(!local_args.GetBoolArg("-foo", false));
    BOOST_CHECK(!local_args.GetBoolArg("-foo", true));

    ResetArgs(local_args, "-foo -nofoo"); // -nofoo should win
    BOOST_CHECK(!local_args.GetBoolArg("-foo", false));
    BOOST_CHECK(!local_args.GetBoolArg("-foo", true));

    ResetArgs(local_args, "-foo=1 -nofoo=1"); // -nofoo should win
    BOOST_CHECK(!local_args.GetBoolArg("-foo", false));
    BOOST_CHECK(!local_args.GetBoolArg("-foo", true));

    ResetArgs(local_args, "-foo=0 -nofoo=0"); // -nofoo=0 should win
    BOOST_CHECK(local_args.GetBoolArg("-foo", false));
    BOOST_CHECK(local_args.GetBoolArg("-foo", true));

    // New 0.6 feature: treat -- same as -:
    ResetArgs(local_args, "--foo=1");
    BOOST_CHECK(local_args.GetBoolArg("-foo", false));
    BOOST_CHECK(local_args.GetBoolArg("-foo", true));

    ResetArgs(local_args, "--nofoo=1");
    BOOST_CHECK(!local_args.GetBoolArg("-foo", false));
    BOOST_CHECK(!local_args.GetBoolArg("-foo", true));
}

BOOST_AUTO_TEST_CASE(stringarg)
{
<<<<<<< HEAD
    const auto foo = std::make_pair("-foo", ArgsManager::ALLOW_ANY);
    const auto bar = std::make_pair("-bar", ArgsManager::ALLOW_ANY);
    SetupArgs({foo, bar});
    ResetArgs("");
    BOOST_CHECK_EQUAL(gArgs.GetArg("-foo", ""), "");
    BOOST_CHECK_EQUAL(gArgs.GetArg("-foo", "eleven"), "eleven");
=======
    ArgsManager local_args;

    const auto foo = std::make_pair("-foo", ArgsManager::ALLOW_ANY);
    const auto bar = std::make_pair("-bar", ArgsManager::ALLOW_ANY);
    SetupArgs(local_args, {foo, bar});
    ResetArgs(local_args, "");
    BOOST_CHECK_EQUAL(local_args.GetArg("-foo", ""), "");
    BOOST_CHECK_EQUAL(local_args.GetArg("-foo", "eleven"), "eleven");

    ResetArgs(local_args, "-foo -bar");
    BOOST_CHECK_EQUAL(local_args.GetArg("-foo", ""), "");
    BOOST_CHECK_EQUAL(local_args.GetArg("-foo", "eleven"), "");

    ResetArgs(local_args, "-foo=");
    BOOST_CHECK_EQUAL(local_args.GetArg("-foo", ""), "");
    BOOST_CHECK_EQUAL(local_args.GetArg("-foo", "eleven"), "");

    ResetArgs(local_args, "-foo=11");
    BOOST_CHECK_EQUAL(local_args.GetArg("-foo", ""), "11");
    BOOST_CHECK_EQUAL(local_args.GetArg("-foo", "eleven"), "11");

    ResetArgs(local_args, "-foo=eleven");
    BOOST_CHECK_EQUAL(local_args.GetArg("-foo", ""), "eleven");
    BOOST_CHECK_EQUAL(local_args.GetArg("-foo", "eleven"), "eleven");
}
>>>>>>> 9e05de1d

BOOST_AUTO_TEST_CASE(intarg)
{
    ArgsManager local_args;

    const auto foo = std::make_pair("-foo", ArgsManager::ALLOW_ANY);
    const auto bar = std::make_pair("-bar", ArgsManager::ALLOW_ANY);
    SetupArgs(local_args, {foo, bar});
    ResetArgs(local_args, "");
    BOOST_CHECK_EQUAL(local_args.GetIntArg("-foo", 11), 11);
    BOOST_CHECK_EQUAL(local_args.GetIntArg("-foo", 0), 0);

    ResetArgs(local_args, "-foo -bar");
    BOOST_CHECK_EQUAL(local_args.GetIntArg("-foo", 11), 0);
    BOOST_CHECK_EQUAL(local_args.GetIntArg("-bar", 11), 0);

    // Check under-/overflow behavior.
    ResetArgs(local_args, "-foo=-9223372036854775809 -bar=9223372036854775808");
    BOOST_CHECK_EQUAL(local_args.GetIntArg("-foo", 0), std::numeric_limits<int64_t>::min());
    BOOST_CHECK_EQUAL(local_args.GetIntArg("-bar", 0), std::numeric_limits<int64_t>::max());

    ResetArgs(local_args, "-foo=11 -bar=12");
    BOOST_CHECK_EQUAL(local_args.GetIntArg("-foo", 0), 11);
    BOOST_CHECK_EQUAL(local_args.GetIntArg("-bar", 11), 12);

    ResetArgs(local_args, "-foo=NaN -bar=NotANumber");
    BOOST_CHECK_EQUAL(local_args.GetIntArg("-foo", 1), 0);
    BOOST_CHECK_EQUAL(local_args.GetIntArg("-bar", 11), 0);
}

BOOST_AUTO_TEST_CASE(patharg)
{
    ArgsManager local_args;

    const auto dir = std::make_pair("-dir", ArgsManager::ALLOW_ANY);
    SetupArgs(local_args, {dir});
    ResetArgs(local_args, "");
    BOOST_CHECK_EQUAL(local_args.GetPathArg("-dir"), fs::path{});

    const fs::path root_path{"/"};
    ResetArgs(local_args, "-dir=/");
    BOOST_CHECK_EQUAL(local_args.GetPathArg("-dir"), root_path);

    ResetArgs(local_args, "-dir=/.");
    BOOST_CHECK_EQUAL(local_args.GetPathArg("-dir"), root_path);

<<<<<<< HEAD
BOOST_AUTO_TEST_CASE(intarg)
{
    const auto foo = std::make_pair("-foo", ArgsManager::ALLOW_ANY);
    const auto bar = std::make_pair("-bar", ArgsManager::ALLOW_ANY);
    SetupArgs({foo, bar});
    ResetArgs("");
    BOOST_CHECK_EQUAL(gArgs.GetArg("-foo", 11), 11);
    BOOST_CHECK_EQUAL(gArgs.GetArg("-foo", 0), 0);

    ResetArgs("-foo -bar");
    BOOST_CHECK_EQUAL(gArgs.GetArg("-foo", 11), 0);
    BOOST_CHECK_EQUAL(gArgs.GetArg("-bar", 11), 0);

    ResetArgs("-foo=11 -bar=12");
    BOOST_CHECK_EQUAL(gArgs.GetArg("-foo", 0), 11);
    BOOST_CHECK_EQUAL(gArgs.GetArg("-bar", 11), 12);

    ResetArgs("-foo=NaN -bar=NotANumber");
    BOOST_CHECK_EQUAL(gArgs.GetArg("-foo", 1), 0);
    BOOST_CHECK_EQUAL(gArgs.GetArg("-bar", 11), 0);
=======
    ResetArgs(local_args, "-dir=/./");
    BOOST_CHECK_EQUAL(local_args.GetPathArg("-dir"), root_path);

    ResetArgs(local_args, "-dir=/.//");
    BOOST_CHECK_EQUAL(local_args.GetPathArg("-dir"), root_path);

#ifdef WIN32
    const fs::path win_root_path{"C:\\"};
    ResetArgs(local_args, "-dir=C:\\");
    BOOST_CHECK_EQUAL(local_args.GetPathArg("-dir"), win_root_path);

    ResetArgs(local_args, "-dir=C:/");
    BOOST_CHECK_EQUAL(local_args.GetPathArg("-dir"), win_root_path);

    ResetArgs(local_args, "-dir=C:\\\\");
    BOOST_CHECK_EQUAL(local_args.GetPathArg("-dir"), win_root_path);

    ResetArgs(local_args, "-dir=C:\\.");
    BOOST_CHECK_EQUAL(local_args.GetPathArg("-dir"), win_root_path);

    ResetArgs(local_args, "-dir=C:\\.\\");
    BOOST_CHECK_EQUAL(local_args.GetPathArg("-dir"), win_root_path);

    ResetArgs(local_args, "-dir=C:\\.\\\\");
    BOOST_CHECK_EQUAL(local_args.GetPathArg("-dir"), win_root_path);
#endif

    const fs::path absolute_path{"/home/user/.bitcoin"};
    ResetArgs(local_args, "-dir=/home/user/.bitcoin");
    BOOST_CHECK_EQUAL(local_args.GetPathArg("-dir"), absolute_path);

    ResetArgs(local_args, "-dir=/root/../home/user/.bitcoin");
    BOOST_CHECK_EQUAL(local_args.GetPathArg("-dir"), absolute_path);

    ResetArgs(local_args, "-dir=/home/./user/.bitcoin");
    BOOST_CHECK_EQUAL(local_args.GetPathArg("-dir"), absolute_path);

    ResetArgs(local_args, "-dir=/home/user/.bitcoin/");
    BOOST_CHECK_EQUAL(local_args.GetPathArg("-dir"), absolute_path);

    ResetArgs(local_args, "-dir=/home/user/.bitcoin//");
    BOOST_CHECK_EQUAL(local_args.GetPathArg("-dir"), absolute_path);

    ResetArgs(local_args, "-dir=/home/user/.bitcoin/.");
    BOOST_CHECK_EQUAL(local_args.GetPathArg("-dir"), absolute_path);

    ResetArgs(local_args, "-dir=/home/user/.bitcoin/./");
    BOOST_CHECK_EQUAL(local_args.GetPathArg("-dir"), absolute_path);

    ResetArgs(local_args, "-dir=/home/user/.bitcoin/.//");
    BOOST_CHECK_EQUAL(local_args.GetPathArg("-dir"), absolute_path);

    const fs::path relative_path{"user/.bitcoin"};
    ResetArgs(local_args, "-dir=user/.bitcoin");
    BOOST_CHECK_EQUAL(local_args.GetPathArg("-dir"), relative_path);

    ResetArgs(local_args, "-dir=somewhere/../user/.bitcoin");
    BOOST_CHECK_EQUAL(local_args.GetPathArg("-dir"), relative_path);

    ResetArgs(local_args, "-dir=user/./.bitcoin");
    BOOST_CHECK_EQUAL(local_args.GetPathArg("-dir"), relative_path);

    ResetArgs(local_args, "-dir=user/.bitcoin/");
    BOOST_CHECK_EQUAL(local_args.GetPathArg("-dir"), relative_path);

    ResetArgs(local_args, "-dir=user/.bitcoin//");
    BOOST_CHECK_EQUAL(local_args.GetPathArg("-dir"), relative_path);

    ResetArgs(local_args, "-dir=user/.bitcoin/.");
    BOOST_CHECK_EQUAL(local_args.GetPathArg("-dir"), relative_path);

    ResetArgs(local_args, "-dir=user/.bitcoin/./");
    BOOST_CHECK_EQUAL(local_args.GetPathArg("-dir"), relative_path);

    ResetArgs(local_args, "-dir=user/.bitcoin/.//");
    BOOST_CHECK_EQUAL(local_args.GetPathArg("-dir"), relative_path);

    // Check negated and default argument handling. Specifying an empty argument
    // is the same as not specifying the argument. This is convenient for
    // scripting so later command line arguments can override earlier command
    // line arguments or bitcoin.conf values. Currently the -dir= case cannot be
    // distinguished from -dir case with no assignment, but #16545 would add the
    // ability to distinguish these in the future (and treat the no-assign case
    // like an imperative command or an error).
    ResetArgs(local_args, "");
    BOOST_CHECK_EQUAL(local_args.GetPathArg("-dir", "default"), fs::path{"default"});
    ResetArgs(local_args, "-dir=override");
    BOOST_CHECK_EQUAL(local_args.GetPathArg("-dir", "default"), fs::path{"override"});
    ResetArgs(local_args, "-dir=");
    BOOST_CHECK_EQUAL(local_args.GetPathArg("-dir", "default"), fs::path{"default"});
    ResetArgs(local_args, "-dir");
    BOOST_CHECK_EQUAL(local_args.GetPathArg("-dir", "default"), fs::path{"default"});
    ResetArgs(local_args, "-nodir");
    BOOST_CHECK_EQUAL(local_args.GetPathArg("-dir", "default"), fs::path{""});
>>>>>>> 9e05de1d
}

BOOST_AUTO_TEST_CASE(doubledash)
{
<<<<<<< HEAD
    const auto foo = std::make_pair("-foo", ArgsManager::ALLOW_ANY);
    const auto bar = std::make_pair("-bar", ArgsManager::ALLOW_ANY);
    SetupArgs({foo, bar});
    ResetArgs("--foo");
    BOOST_CHECK_EQUAL(gArgs.GetBoolArg("-foo", false), true);
=======
    ArgsManager local_args;

    const auto foo = std::make_pair("-foo", ArgsManager::ALLOW_ANY);
    const auto bar = std::make_pair("-bar", ArgsManager::ALLOW_ANY);
    SetupArgs(local_args, {foo, bar});
    ResetArgs(local_args, "--foo");
    BOOST_CHECK_EQUAL(local_args.GetBoolArg("-foo", false), true);
>>>>>>> 9e05de1d

    ResetArgs(local_args, "--foo=verbose --bar=1");
    BOOST_CHECK_EQUAL(local_args.GetArg("-foo", ""), "verbose");
    BOOST_CHECK_EQUAL(local_args.GetIntArg("-bar", 0), 1);
}

BOOST_AUTO_TEST_CASE(boolargno)
{
<<<<<<< HEAD
    const auto foo = std::make_pair("-foo", ArgsManager::ALLOW_ANY);
    const auto bar = std::make_pair("-bar", ArgsManager::ALLOW_ANY);
    SetupArgs({foo, bar});
    ResetArgs("-nofoo");
    BOOST_CHECK(!gArgs.GetBoolArg("-foo", true));
    BOOST_CHECK(!gArgs.GetBoolArg("-foo", false));

    ResetArgs("-nofoo=1");
    BOOST_CHECK(!gArgs.GetBoolArg("-foo", true));
    BOOST_CHECK(!gArgs.GetBoolArg("-foo", false));

    ResetArgs("-nofoo=0");
    BOOST_CHECK(gArgs.GetBoolArg("-foo", true));
    BOOST_CHECK(gArgs.GetBoolArg("-foo", false));

    ResetArgs("-foo --nofoo"); // --nofoo should win
    BOOST_CHECK(!gArgs.GetBoolArg("-foo", true));
    BOOST_CHECK(!gArgs.GetBoolArg("-foo", false));

    ResetArgs("-nofoo -foo"); // foo always wins:
    BOOST_CHECK(gArgs.GetBoolArg("-foo", true));
    BOOST_CHECK(gArgs.GetBoolArg("-foo", false));
=======
    ArgsManager local_args;

    const auto foo = std::make_pair("-foo", ArgsManager::ALLOW_ANY);
    const auto bar = std::make_pair("-bar", ArgsManager::ALLOW_ANY);
    SetupArgs(local_args, {foo, bar});
    ResetArgs(local_args, "-nofoo");
    BOOST_CHECK(!local_args.GetBoolArg("-foo", true));
    BOOST_CHECK(!local_args.GetBoolArg("-foo", false));

    ResetArgs(local_args, "-nofoo=1");
    BOOST_CHECK(!local_args.GetBoolArg("-foo", true));
    BOOST_CHECK(!local_args.GetBoolArg("-foo", false));

    ResetArgs(local_args, "-nofoo=0");
    BOOST_CHECK(local_args.GetBoolArg("-foo", true));
    BOOST_CHECK(local_args.GetBoolArg("-foo", false));

    ResetArgs(local_args, "-foo --nofoo"); // --nofoo should win
    BOOST_CHECK(!local_args.GetBoolArg("-foo", true));
    BOOST_CHECK(!local_args.GetBoolArg("-foo", false));

    ResetArgs(local_args, "-nofoo -foo"); // foo always wins:
    BOOST_CHECK(local_args.GetBoolArg("-foo", true));
    BOOST_CHECK(local_args.GetBoolArg("-foo", false));
}

BOOST_AUTO_TEST_CASE(logargs)
{
    ArgsManager local_args;

    const auto okaylog_bool = std::make_pair("-okaylog-bool", ArgsManager::ALLOW_ANY);
    const auto okaylog_negbool = std::make_pair("-okaylog-negbool", ArgsManager::ALLOW_ANY);
    const auto okaylog = std::make_pair("-okaylog", ArgsManager::ALLOW_ANY);
    const auto dontlog = std::make_pair("-dontlog", ArgsManager::ALLOW_ANY | ArgsManager::SENSITIVE);
    SetupArgs(local_args, {okaylog_bool, okaylog_negbool, okaylog, dontlog});
    ResetArgs(local_args, "-okaylog-bool -nookaylog-negbool -okaylog=public -dontlog=private");

    // Everything logged to debug.log will also append to str
    std::string str;
    auto print_connection = LogInstance().PushBackCallback(
        [&str](const std::string& s) {
            str += s;
        });

    // Log the arguments
    local_args.LogArgs();

    LogInstance().DeleteCallback(print_connection);
    // Check that what should appear does, and what shouldn't doesn't.
    BOOST_CHECK(str.find("Command-line arg: okaylog-bool=\"\"") != std::string::npos);
    BOOST_CHECK(str.find("Command-line arg: okaylog-negbool=false") != std::string::npos);
    BOOST_CHECK(str.find("Command-line arg: okaylog=\"public\"") != std::string::npos);
    BOOST_CHECK(str.find("dontlog=****") != std::string::npos);
    BOOST_CHECK(str.find("private") == std::string::npos);
>>>>>>> 9e05de1d
}

BOOST_AUTO_TEST_CASE(logargs)
{
    const auto okaylog_bool = std::make_pair("-okaylog-bool", ArgsManager::ALLOW_BOOL);
    const auto okaylog_negbool = std::make_pair("-okaylog-negbool", ArgsManager::ALLOW_BOOL);
    const auto okaylog = std::make_pair("-okaylog", ArgsManager::ALLOW_ANY);
    const auto dontlog = std::make_pair("-dontlog", ArgsManager::ALLOW_ANY | ArgsManager::SENSITIVE);
    SetupArgs({okaylog_bool, okaylog_negbool, okaylog, dontlog});
    ResetArgs("-okaylog-bool -nookaylog-negbool -okaylog=public -dontlog=private");

    // Everything logged to debug.log will also append to str
    std::string str;
    auto print_connection = LogInstance().PushBackCallback(
        [&str](const std::string& s) {
            str += s;
        });

    // Log the arguments
    gArgs.LogArgs();

    LogInstance().DeleteCallback(print_connection);
    // Check that what should appear does, and what shouldn't doesn't.
    BOOST_CHECK(str.find("Command-line arg: okaylog-bool=\"\"") != std::string::npos);
    BOOST_CHECK(str.find("Command-line arg: okaylog-negbool=false") != std::string::npos);
    BOOST_CHECK(str.find("Command-line arg: okaylog=\"public\"") != std::string::npos);
    BOOST_CHECK(str.find("dontlog=****") != std::string::npos);
    BOOST_CHECK(str.find("private") == std::string::npos);
}

BOOST_AUTO_TEST_SUITE_END()<|MERGE_RESOLUTION|>--- conflicted
+++ resolved
@@ -1,8 +1,4 @@
-<<<<<<< HEAD
-// Copyright (c) 2012-2019 The Bitcoin Core developers
-=======
 // Copyright (c) 2012-2021 The Bitcoin Core developers
->>>>>>> 9e05de1d
 // Distributed under the MIT software license, see the accompanying
 // file COPYING or http://www.opensource.org/licenses/mit-license.php.
 
@@ -11,10 +7,6 @@
 #include <util/settings.h>
 #include <util/strencodings.h>
 #include <util/system.h>
-<<<<<<< HEAD
-#include <test/util/setup_common.h>
-=======
->>>>>>> 9e05de1d
 
 #include <limits>
 #include <string>
@@ -44,18 +36,10 @@
     BOOST_CHECK(local_args.ParseParameters(vecChar.size(), vecChar.data(), error));
 }
 
-<<<<<<< HEAD
-static void SetupArgs(const std::vector<std::pair<std::string, unsigned int>>& args)
-{
-    gArgs.ClearArgs();
-    for (const auto& arg : args) {
-        gArgs.AddArg(arg.first, "", arg.second, OptionsCategory::OPTIONS);
-=======
 void SetupArgs(ArgsManager& local_args, const std::vector<std::pair<std::string, unsigned int>>& args)
 {
     for (const auto& arg : args) {
         local_args.AddArg(arg.first, "", arg.second, OptionsCategory::OPTIONS);
->>>>>>> 9e05de1d
     }
 }
 
@@ -171,13 +155,6 @@
 
 BOOST_AUTO_TEST_CASE(boolarg)
 {
-<<<<<<< HEAD
-    const auto foo = std::make_pair("-foo", ArgsManager::ALLOW_ANY);
-    SetupArgs({foo});
-    ResetArgs("-foo");
-    BOOST_CHECK(gArgs.GetBoolArg("-foo", false));
-    BOOST_CHECK(gArgs.GetBoolArg("-foo", true));
-=======
     ArgsManager local_args;
 
     const auto foo = std::make_pair("-foo", ArgsManager::ALLOW_ANY);
@@ -185,7 +162,6 @@
     ResetArgs(local_args, "-foo");
     BOOST_CHECK(local_args.GetBoolArg("-foo", false));
     BOOST_CHECK(local_args.GetBoolArg("-foo", true));
->>>>>>> 9e05de1d
 
     BOOST_CHECK(!local_args.GetBoolArg("-fo", false));
     BOOST_CHECK(local_args.GetBoolArg("-fo", true));
@@ -234,14 +210,6 @@
 
 BOOST_AUTO_TEST_CASE(stringarg)
 {
-<<<<<<< HEAD
-    const auto foo = std::make_pair("-foo", ArgsManager::ALLOW_ANY);
-    const auto bar = std::make_pair("-bar", ArgsManager::ALLOW_ANY);
-    SetupArgs({foo, bar});
-    ResetArgs("");
-    BOOST_CHECK_EQUAL(gArgs.GetArg("-foo", ""), "");
-    BOOST_CHECK_EQUAL(gArgs.GetArg("-foo", "eleven"), "eleven");
-=======
     ArgsManager local_args;
 
     const auto foo = std::make_pair("-foo", ArgsManager::ALLOW_ANY);
@@ -267,7 +235,6 @@
     BOOST_CHECK_EQUAL(local_args.GetArg("-foo", ""), "eleven");
     BOOST_CHECK_EQUAL(local_args.GetArg("-foo", "eleven"), "eleven");
 }
->>>>>>> 9e05de1d
 
 BOOST_AUTO_TEST_CASE(intarg)
 {
@@ -314,28 +281,6 @@
     ResetArgs(local_args, "-dir=/.");
     BOOST_CHECK_EQUAL(local_args.GetPathArg("-dir"), root_path);
 
-<<<<<<< HEAD
-BOOST_AUTO_TEST_CASE(intarg)
-{
-    const auto foo = std::make_pair("-foo", ArgsManager::ALLOW_ANY);
-    const auto bar = std::make_pair("-bar", ArgsManager::ALLOW_ANY);
-    SetupArgs({foo, bar});
-    ResetArgs("");
-    BOOST_CHECK_EQUAL(gArgs.GetArg("-foo", 11), 11);
-    BOOST_CHECK_EQUAL(gArgs.GetArg("-foo", 0), 0);
-
-    ResetArgs("-foo -bar");
-    BOOST_CHECK_EQUAL(gArgs.GetArg("-foo", 11), 0);
-    BOOST_CHECK_EQUAL(gArgs.GetArg("-bar", 11), 0);
-
-    ResetArgs("-foo=11 -bar=12");
-    BOOST_CHECK_EQUAL(gArgs.GetArg("-foo", 0), 11);
-    BOOST_CHECK_EQUAL(gArgs.GetArg("-bar", 11), 12);
-
-    ResetArgs("-foo=NaN -bar=NotANumber");
-    BOOST_CHECK_EQUAL(gArgs.GetArg("-foo", 1), 0);
-    BOOST_CHECK_EQUAL(gArgs.GetArg("-bar", 11), 0);
-=======
     ResetArgs(local_args, "-dir=/./");
     BOOST_CHECK_EQUAL(local_args.GetPathArg("-dir"), root_path);
 
@@ -430,18 +375,10 @@
     BOOST_CHECK_EQUAL(local_args.GetPathArg("-dir", "default"), fs::path{"default"});
     ResetArgs(local_args, "-nodir");
     BOOST_CHECK_EQUAL(local_args.GetPathArg("-dir", "default"), fs::path{""});
->>>>>>> 9e05de1d
 }
 
 BOOST_AUTO_TEST_CASE(doubledash)
 {
-<<<<<<< HEAD
-    const auto foo = std::make_pair("-foo", ArgsManager::ALLOW_ANY);
-    const auto bar = std::make_pair("-bar", ArgsManager::ALLOW_ANY);
-    SetupArgs({foo, bar});
-    ResetArgs("--foo");
-    BOOST_CHECK_EQUAL(gArgs.GetBoolArg("-foo", false), true);
-=======
     ArgsManager local_args;
 
     const auto foo = std::make_pair("-foo", ArgsManager::ALLOW_ANY);
@@ -449,7 +386,6 @@
     SetupArgs(local_args, {foo, bar});
     ResetArgs(local_args, "--foo");
     BOOST_CHECK_EQUAL(local_args.GetBoolArg("-foo", false), true);
->>>>>>> 9e05de1d
 
     ResetArgs(local_args, "--foo=verbose --bar=1");
     BOOST_CHECK_EQUAL(local_args.GetArg("-foo", ""), "verbose");
@@ -458,30 +394,6 @@
 
 BOOST_AUTO_TEST_CASE(boolargno)
 {
-<<<<<<< HEAD
-    const auto foo = std::make_pair("-foo", ArgsManager::ALLOW_ANY);
-    const auto bar = std::make_pair("-bar", ArgsManager::ALLOW_ANY);
-    SetupArgs({foo, bar});
-    ResetArgs("-nofoo");
-    BOOST_CHECK(!gArgs.GetBoolArg("-foo", true));
-    BOOST_CHECK(!gArgs.GetBoolArg("-foo", false));
-
-    ResetArgs("-nofoo=1");
-    BOOST_CHECK(!gArgs.GetBoolArg("-foo", true));
-    BOOST_CHECK(!gArgs.GetBoolArg("-foo", false));
-
-    ResetArgs("-nofoo=0");
-    BOOST_CHECK(gArgs.GetBoolArg("-foo", true));
-    BOOST_CHECK(gArgs.GetBoolArg("-foo", false));
-
-    ResetArgs("-foo --nofoo"); // --nofoo should win
-    BOOST_CHECK(!gArgs.GetBoolArg("-foo", true));
-    BOOST_CHECK(!gArgs.GetBoolArg("-foo", false));
-
-    ResetArgs("-nofoo -foo"); // foo always wins:
-    BOOST_CHECK(gArgs.GetBoolArg("-foo", true));
-    BOOST_CHECK(gArgs.GetBoolArg("-foo", false));
-=======
     ArgsManager local_args;
 
     const auto foo = std::make_pair("-foo", ArgsManager::ALLOW_ANY);
@@ -536,35 +448,6 @@
     BOOST_CHECK(str.find("Command-line arg: okaylog=\"public\"") != std::string::npos);
     BOOST_CHECK(str.find("dontlog=****") != std::string::npos);
     BOOST_CHECK(str.find("private") == std::string::npos);
->>>>>>> 9e05de1d
-}
-
-BOOST_AUTO_TEST_CASE(logargs)
-{
-    const auto okaylog_bool = std::make_pair("-okaylog-bool", ArgsManager::ALLOW_BOOL);
-    const auto okaylog_negbool = std::make_pair("-okaylog-negbool", ArgsManager::ALLOW_BOOL);
-    const auto okaylog = std::make_pair("-okaylog", ArgsManager::ALLOW_ANY);
-    const auto dontlog = std::make_pair("-dontlog", ArgsManager::ALLOW_ANY | ArgsManager::SENSITIVE);
-    SetupArgs({okaylog_bool, okaylog_negbool, okaylog, dontlog});
-    ResetArgs("-okaylog-bool -nookaylog-negbool -okaylog=public -dontlog=private");
-
-    // Everything logged to debug.log will also append to str
-    std::string str;
-    auto print_connection = LogInstance().PushBackCallback(
-        [&str](const std::string& s) {
-            str += s;
-        });
-
-    // Log the arguments
-    gArgs.LogArgs();
-
-    LogInstance().DeleteCallback(print_connection);
-    // Check that what should appear does, and what shouldn't doesn't.
-    BOOST_CHECK(str.find("Command-line arg: okaylog-bool=\"\"") != std::string::npos);
-    BOOST_CHECK(str.find("Command-line arg: okaylog-negbool=false") != std::string::npos);
-    BOOST_CHECK(str.find("Command-line arg: okaylog=\"public\"") != std::string::npos);
-    BOOST_CHECK(str.find("dontlog=****") != std::string::npos);
-    BOOST_CHECK(str.find("private") == std::string::npos);
 }
 
 BOOST_AUTO_TEST_SUITE_END()