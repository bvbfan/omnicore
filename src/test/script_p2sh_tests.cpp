--- conflicted
+++ resolved
@@ -1,17 +1,9 @@
-<<<<<<< HEAD
-// Copyright (c) 2012-2019 The Bitcoin Core developers
-=======
 // Copyright (c) 2012-2021 The Bitcoin Core developers
->>>>>>> 9e05de1d
 // Distributed under the MIT software license, see the accompanying
 // file COPYING or http://www.opensource.org/licenses/mit-license.php.
 
 #include <consensus/tx_verify.h>
 #include <key.h>
-<<<<<<< HEAD
-#include <validation.h>
-=======
->>>>>>> 9e05de1d
 #include <policy/policy.h>
 #include <policy/settings.h>
 #include <script/script.h>
@@ -20,10 +12,7 @@
 #include <script/sign.h>
 #include <script/signingprovider.h>
 #include <test/util/setup_common.h>
-<<<<<<< HEAD
-=======
 #include <validation.h>
->>>>>>> 9e05de1d
 
 #include <vector>
 
