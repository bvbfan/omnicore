--- conflicted
+++ resolved
@@ -1,8 +1,4 @@
-<<<<<<< HEAD
-// Copyright (c) 2018-2019 The Bitcoin Core developers
-=======
 // Copyright (c) 2018-2021 The Bitcoin Core developers
->>>>>>> 9e05de1d
 // Distributed under the MIT software license, see the accompanying
 // file COPYING or http://www.opensource.org/licenses/mit-license.php.
 
@@ -46,9 +42,4 @@
     return std::make_unique<CleanupHandler>(std::move(cleanup));
 }
 
-std::unique_ptr<Handler> MakeHandler(std::function<void()> cleanup)
-{
-    return MakeUnique<CleanupHandler>(std::move(cleanup));
-}
-
 } // namespace interfaces