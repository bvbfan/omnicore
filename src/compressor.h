// Copyright (c) 2009-2010 Satoshi Nakamoto
// Copyright (c) 2009-2021 The Bitcoin Core developers
// Distributed under the MIT software license, see the accompanying
// file COPYING or http://www.opensource.org/licenses/mit-license.php.

#ifndef BITCOIN_COMPRESSOR_H
#define BITCOIN_COMPRESSOR_H

#include <prevector.h>
#include <primitives/transaction.h>
#include <script/script.h>
#include <serialize.h>
#include <span.h>

<<<<<<< HEAD
bool CompressScript(const CScript& script, std::vector<unsigned char> &out);
=======
/**
 * This saves us from making many heap allocations when serializing
 * and deserializing compressed scripts.
 *
 * This prevector size is determined by the largest .resize() in the
 * CompressScript function. The largest compressed script format is a
 * compressed public key, which is 33 bytes.
 */
using CompressedScript = prevector<33, unsigned char>;


bool CompressScript(const CScript& script, CompressedScript& out);
>>>>>>> 9e05de1d
unsigned int GetSpecialScriptSize(unsigned int nSize);
bool DecompressScript(CScript& script, unsigned int nSize, const CompressedScript& in);

/**
 * Compress amount.
 *
 * nAmount is of type uint64_t and thus cannot be negative. If you're passing in
 * a CAmount (int64_t), make sure to properly handle the case where the amount
 * is negative before calling CompressAmount(...).
 *
 * @pre Function defined only for 0 <= nAmount <= MAX_MONEY.
 */
uint64_t CompressAmount(uint64_t nAmount);

uint64_t DecompressAmount(uint64_t nAmount);

/** Compact serializer for scripts.
 *
 *  It detects common cases and encodes them much more efficiently.
 *  3 special cases are defined:
 *  * Pay to pubkey hash (encoded as 21 bytes)
 *  * Pay to script hash (encoded as 21 bytes)
 *  * Pay to pubkey starting with 0x02, 0x03 or 0x04 (encoded as 33 bytes)
 *
 *  Other scripts up to 121 bytes require 1 byte + script length. Above
 *  that, scripts up to 16505 bytes require 2 bytes + script length.
 */
struct ScriptCompression
{
    /**
     * make this static for now (there are only 6 special scripts defined)
     * this can potentially be extended together with a new nVersion for
     * transactions, in which case this value becomes dependent on nVersion
     * and nHeight of the enclosing transaction.
     */
    static const unsigned int nSpecialScripts = 6;

    template<typename Stream>
    void Ser(Stream &s, const CScript& script) {
<<<<<<< HEAD
        std::vector<unsigned char> compr;
=======
        CompressedScript compr;
>>>>>>> 9e05de1d
        if (CompressScript(script, compr)) {
            s << Span{compr};
            return;
        }
        unsigned int nSize = script.size() + nSpecialScripts;
        s << VARINT(nSize);
        s << Span{script};
    }

    template<typename Stream>
    void Unser(Stream &s, CScript& script) {
        unsigned int nSize = 0;
        s >> VARINT(nSize);
        if (nSize < nSpecialScripts) {
            CompressedScript vch(GetSpecialScriptSize(nSize), 0x00);
            s >> Span{vch};
            DecompressScript(script, nSize, vch);
            return;
        }
        nSize -= nSpecialScripts;
        if (nSize > MAX_SCRIPT_SIZE) {
            // Overly long script, replace with a short invalid one
            script << OP_RETURN;
            s.ignore(nSize);
        } else {
            script.resize(nSize);
            s >> Span{script};
        }
    }
};

struct AmountCompression
{
    template<typename Stream, typename I> void Ser(Stream& s, I val)
    {
        s << VARINT(CompressAmount(val));
    }
    template<typename Stream, typename I> void Unser(Stream& s, I& val)
    {
        uint64_t v;
        s >> VARINT(v);
        val = DecompressAmount(v);
    }
};

/** wrapper for CTxOut that provides a more compact serialization */
struct TxOutCompression
{
    FORMATTER_METHODS(CTxOut, obj) { READWRITE(Using<AmountCompression>(obj.nValue), Using<ScriptCompression>(obj.scriptPubKey)); }
};

#endif // BITCOIN_COMPRESSOR_H<|MERGE_RESOLUTION|>--- conflicted
+++ resolved
@@ -12,9 +12,6 @@
 #include <serialize.h>
 #include <span.h>
 
-<<<<<<< HEAD
-bool CompressScript(const CScript& script, std::vector<unsigned char> &out);
-=======
 /**
  * This saves us from making many heap allocations when serializing
  * and deserializing compressed scripts.
@@ -27,7 +24,6 @@
 
 
 bool CompressScript(const CScript& script, CompressedScript& out);
->>>>>>> 9e05de1d
 unsigned int GetSpecialScriptSize(unsigned int nSize);
 bool DecompressScript(CScript& script, unsigned int nSize, const CompressedScript& in);
 
@@ -67,11 +63,7 @@
 
     template<typename Stream>
     void Ser(Stream &s, const CScript& script) {
-<<<<<<< HEAD
-        std::vector<unsigned char> compr;
-=======
         CompressedScript compr;
->>>>>>> 9e05de1d
         if (CompressScript(script, compr)) {
             s << Span{compr};
             return;
