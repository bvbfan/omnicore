--- conflicted
+++ resolved
@@ -15,13 +15,8 @@
 
 //! These need to be macros, as clientversion.cpp's and bitcoin*-res.rc's voodoo requires it
 #define CLIENT_VERSION_MAJOR 0
-<<<<<<< HEAD
-#define CLIENT_VERSION_MINOR 10
-#define CLIENT_VERSION_REVISION 4
-=======
 #define CLIENT_VERSION_MINOR 13
 #define CLIENT_VERSION_REVISION 1
->>>>>>> 9460771a
 #define CLIENT_VERSION_BUILD 0
 
 //! Set to true for release, false for prerelease or test build
@@ -31,11 +26,7 @@
  * Copyright year (2009-this)
  * Todo: update this when changing our copyright comments in the source
  */
-<<<<<<< HEAD
-#define COPYRIGHT_YEAR 2015
-=======
 #define COPYRIGHT_YEAR 2016
->>>>>>> 9460771a
 
 #endif //HAVE_CONFIG_H
 
@@ -47,11 +38,7 @@
 #define DO_STRINGIZE(X) #X
 
 //! Copyright string used in Windows .rc files
-<<<<<<< HEAD
-#define COPYRIGHT_STR "2009-" STRINGIZE(COPYRIGHT_YEAR) " The Bitcoin Core Developers and Omni Core Developers"
-=======
 #define COPYRIGHT_STR "2009-" STRINGIZE(COPYRIGHT_YEAR) " " COPYRIGHT_HOLDERS_FINAL
->>>>>>> 9460771a
 
 /**
  * bitcoind-res.rc includes this file, but it cannot cope with real c++ code.
