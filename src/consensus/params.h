--- conflicted
+++ resolved
@@ -1,9 +1,5 @@
 // Copyright (c) 2009-2010 Satoshi Nakamoto
-<<<<<<< HEAD
-// Copyright (c) 2009-2019 The Bitcoin Core developers
-=======
 // Copyright (c) 2009-2021 The Bitcoin Core developers
->>>>>>> 9e05de1d
 // Distributed under the MIT software license, see the accompanying
 // file COPYING or http://www.opensource.org/licenses/mit-license.php.
 
@@ -14,10 +10,7 @@
 
 #include <chrono>
 #include <limits>
-<<<<<<< HEAD
-=======
 #include <map>
->>>>>>> 9e05de1d
 
 namespace Consensus {
 
@@ -37,12 +30,8 @@
 
 enum DeploymentPos : uint16_t {
     DEPLOYMENT_TESTDUMMY,
-<<<<<<< HEAD
-    // NOTE: Also add new deployments to VersionBitsDeploymentInfo in versionbits.cpp
-=======
     DEPLOYMENT_TAPROOT, // Deployment of Schnorr/Taproot (BIPs 340-342)
     // NOTE: Also add new deployments to VersionBitsDeploymentInfo in deploymentinfo.cpp
->>>>>>> 9e05de1d
     MAX_VERSION_BITS_DEPLOYMENTS
 };
 constexpr bool ValidDeployment(DeploymentPos dep) { return dep < MAX_VERSION_BITS_DEPLOYMENTS; }
