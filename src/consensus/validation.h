// Copyright (c) 2009-2010 Satoshi Nakamoto
<<<<<<< HEAD
// Copyright (c) 2009-2019 The Bitcoin Core developers
=======
// Copyright (c) 2009-2021 The Bitcoin Core developers
>>>>>>> 9e05de1d
// Distributed under the MIT software license, see the accompanying
// file COPYING or http://www.opensource.org/licenses/mit-license.php.

#ifndef BITCOIN_CONSENSUS_VALIDATION_H
#define BITCOIN_CONSENSUS_VALIDATION_H

#include <string>
#include <version.h>
#include <consensus/consensus.h>
#include <primitives/transaction.h>
#include <primitives/block.h>

<<<<<<< HEAD
=======
/** Index marker for when no witness commitment is present in a coinbase transaction. */
static constexpr int NO_WITNESS_COMMITMENT{-1};

/** Minimum size of a witness commitment structure. Defined in BIP 141. **/
static constexpr size_t MINIMUM_WITNESS_COMMITMENT{38};

>>>>>>> 9e05de1d
/** A "reason" why a transaction was invalid, suitable for determining whether the
  * provider of the transaction should be banned/ignored/disconnected/etc.
  */
enum class TxValidationResult {
    TX_RESULT_UNSET = 0,     //!< initial value. Tx has not yet been rejected
    TX_CONSENSUS,            //!< invalid by consensus rules
    /**
     * Invalid by a change to consensus rules more recent than SegWit.
     * Currently unused as there are no such consensus rule changes, and any download
     * sources realistically need to support SegWit in order to provide useful data,
     * so differentiating between always-invalid and invalid-by-pre-SegWit-soft-fork
     * is uninteresting.
     */
    TX_RECENT_CONSENSUS_CHANGE,
    TX_INPUTS_NOT_STANDARD,   //!< inputs (covered by txid) failed policy rules
    TX_NOT_STANDARD,          //!< otherwise didn't meet our local policy rules
    TX_MISSING_INPUTS,        //!< transaction was missing some of its inputs
    TX_PREMATURE_SPEND,       //!< transaction spends a coinbase too early, or violates locktime/sequence locks
    /**
<<<<<<< HEAD
     * Transaction might be missing a witness, have a witness prior to SegWit
=======
     * Transaction might have a witness prior to SegWit
>>>>>>> 9e05de1d
     * activation, or witness may have been malleated (which includes
     * non-standard witnesses).
     */
    TX_WITNESS_MUTATED,
    /**
<<<<<<< HEAD
=======
     * Transaction is missing a witness.
     */
    TX_WITNESS_STRIPPED,
    /**
>>>>>>> 9e05de1d
     * Tx already in mempool or conflicts with a tx in the chain
     * (if it conflicts with another tx in mempool, we use MEMPOOL_POLICY as it failed to reach the RBF threshold)
     * Currently this is only used if the transaction already exists in the mempool or on chain.
     */
    TX_CONFLICT,
    TX_MEMPOOL_POLICY,        //!< violated mempool's fee/size/descendant/RBF/etc limits
<<<<<<< HEAD
=======
    TX_NO_MEMPOOL,            //!< this node does not have a mempool so can't validate the transaction
>>>>>>> 9e05de1d
};

/** A "reason" why a block was invalid, suitable for determining whether the
  * provider of the block should be banned/ignored/disconnected/etc.
  * These are much more granular than the rejection codes, which may be more
  * useful for some other use-cases.
  */
enum class BlockValidationResult {
    BLOCK_RESULT_UNSET = 0,  //!< initial value. Block has not yet been rejected
    BLOCK_CONSENSUS,         //!< invalid by consensus rules (excluding any below reasons)
    /**
     * Invalid by a change to consensus rules more recent than SegWit.
     * Currently unused as there are no such consensus rule changes, and any download
     * sources realistically need to support SegWit in order to provide useful data,
     * so differentiating between always-invalid and invalid-by-pre-SegWit-soft-fork
     * is uninteresting.
     */
    BLOCK_RECENT_CONSENSUS_CHANGE,
    BLOCK_CACHED_INVALID,    //!< this block was cached as being invalid and we didn't store the reason why
    BLOCK_INVALID_HEADER,    //!< invalid proof of work or time too old
    BLOCK_MUTATED,           //!< the block's data didn't match the data committed to by the PoW
    BLOCK_MISSING_PREV,      //!< We don't have the previous block the checked one is built on
    BLOCK_INVALID_PREV,      //!< A block this one builds on is invalid
    BLOCK_TIME_FUTURE,       //!< block timestamp was > 2 hours in the future (or our clock is bad)
    BLOCK_CHECKPOINT,        //!< the block failed to meet one of our checkpoints
<<<<<<< HEAD
=======
    BLOCK_HEADER_LOW_WORK    //!< the block header may be on a too-little-work chain
>>>>>>> 9e05de1d
};



/** Template for capturing information about block/transaction validation. This is instantiated
 *  by TxValidationState and BlockValidationState for validation information on transactions
 *  and blocks respectively. */
template <typename Result>
<<<<<<< HEAD
class ValidationState {
private:
    enum mode_state {
        MODE_VALID,   //!< everything ok
        MODE_INVALID, //!< network rule violation (DoS value may be set)
        MODE_ERROR,   //!< run-time error
    } m_mode{MODE_VALID};
    Result m_result{};
    std::string m_reject_reason;
    std::string m_debug_message;
public:
    bool Invalid(Result result,
                 const std::string &reject_reason="",
                 const std::string &debug_message="")
=======
class ValidationState
{
private:
    enum class ModeState {
        M_VALID,   //!< everything ok
        M_INVALID, //!< network rule violation (DoS value may be set)
        M_ERROR,   //!< run-time error
    } m_mode{ModeState::M_VALID};
    Result m_result{};
    std::string m_reject_reason;
    std::string m_debug_message;

public:
    bool Invalid(Result result,
                 const std::string& reject_reason = "",
                 const std::string& debug_message = "")
>>>>>>> 9e05de1d
    {
        m_result = result;
        m_reject_reason = reject_reason;
        m_debug_message = debug_message;
<<<<<<< HEAD
        if (m_mode != MODE_ERROR) m_mode = MODE_INVALID;
=======
        if (m_mode != ModeState::M_ERROR) m_mode = ModeState::M_INVALID;
>>>>>>> 9e05de1d
        return false;
    }
    bool Error(const std::string& reject_reason)
    {
<<<<<<< HEAD
        if (m_mode == MODE_VALID)
            m_reject_reason = reject_reason;
        m_mode = MODE_ERROR;
        return false;
    }
    bool IsValid() const { return m_mode == MODE_VALID; }
    bool IsInvalid() const { return m_mode == MODE_INVALID; }
    bool IsError() const { return m_mode == MODE_ERROR; }
=======
        if (m_mode == ModeState::M_VALID)
            m_reject_reason = reject_reason;
        m_mode = ModeState::M_ERROR;
        return false;
    }
    bool IsValid() const { return m_mode == ModeState::M_VALID; }
    bool IsInvalid() const { return m_mode == ModeState::M_INVALID; }
    bool IsError() const { return m_mode == ModeState::M_ERROR; }
>>>>>>> 9e05de1d
    Result GetResult() const { return m_result; }
    std::string GetRejectReason() const { return m_reject_reason; }
    std::string GetDebugMessage() const { return m_debug_message; }
    std::string ToString() const
    {
        if (IsValid()) {
            return "Valid";
        }

        if (!m_debug_message.empty()) {
            return m_reject_reason + ", " + m_debug_message;
        }

        return m_reject_reason;
    }
};

class TxValidationState : public ValidationState<TxValidationResult> {};
class BlockValidationState : public ValidationState<BlockValidationResult> {};

// These implement the weight = (stripped_size * 4) + witness_size formula,
// using only serialization with and without witness data. As witness_size
// is equal to total_size - stripped_size, this formula is identical to:
// weight = (stripped_size * 3) + total_size.
static inline int64_t GetTransactionWeight(const CTransaction& tx)
{
    return ::GetSerializeSize(tx, PROTOCOL_VERSION | SERIALIZE_TRANSACTION_NO_WITNESS) * (WITNESS_SCALE_FACTOR - 1) + ::GetSerializeSize(tx, PROTOCOL_VERSION);
}
static inline int64_t GetBlockWeight(const CBlock& block)
{
    return ::GetSerializeSize(block, PROTOCOL_VERSION | SERIALIZE_TRANSACTION_NO_WITNESS) * (WITNESS_SCALE_FACTOR - 1) + ::GetSerializeSize(block, PROTOCOL_VERSION);
}
static inline int64_t GetTransactionInputWeight(const CTxIn& txin)
{
    // scriptWitness size is added here because witnesses and txins are split up in segwit serialization.
    return ::GetSerializeSize(txin, PROTOCOL_VERSION | SERIALIZE_TRANSACTION_NO_WITNESS) * (WITNESS_SCALE_FACTOR - 1) + ::GetSerializeSize(txin, PROTOCOL_VERSION) + ::GetSerializeSize(txin.scriptWitness.stack, PROTOCOL_VERSION);
}

/** Compute at which vout of the block's coinbase transaction the witness commitment occurs, or -1 if not found */
inline int GetWitnessCommitmentIndex(const CBlock& block)
{
    int commitpos = NO_WITNESS_COMMITMENT;
    if (!block.vtx.empty()) {
        for (size_t o = 0; o < block.vtx[0]->vout.size(); o++) {
            const CTxOut& vout = block.vtx[0]->vout[o];
            if (vout.scriptPubKey.size() >= MINIMUM_WITNESS_COMMITMENT &&
                vout.scriptPubKey[0] == OP_RETURN &&
                vout.scriptPubKey[1] == 0x24 &&
                vout.scriptPubKey[2] == 0xaa &&
                vout.scriptPubKey[3] == 0x21 &&
                vout.scriptPubKey[4] == 0xa9 &&
                vout.scriptPubKey[5] == 0xed) {
                commitpos = o;
            }
        }
    }
    return commitpos;
}

#endif // BITCOIN_CONSENSUS_VALIDATION_H<|MERGE_RESOLUTION|>--- conflicted
+++ resolved
@@ -1,9 +1,5 @@
 // Copyright (c) 2009-2010 Satoshi Nakamoto
-<<<<<<< HEAD
-// Copyright (c) 2009-2019 The Bitcoin Core developers
-=======
 // Copyright (c) 2009-2021 The Bitcoin Core developers
->>>>>>> 9e05de1d
 // Distributed under the MIT software license, see the accompanying
 // file COPYING or http://www.opensource.org/licenses/mit-license.php.
 
@@ -16,15 +12,12 @@
 #include <primitives/transaction.h>
 #include <primitives/block.h>
 
-<<<<<<< HEAD
-=======
 /** Index marker for when no witness commitment is present in a coinbase transaction. */
 static constexpr int NO_WITNESS_COMMITMENT{-1};
 
 /** Minimum size of a witness commitment structure. Defined in BIP 141. **/
 static constexpr size_t MINIMUM_WITNESS_COMMITMENT{38};
 
->>>>>>> 9e05de1d
 /** A "reason" why a transaction was invalid, suitable for determining whether the
   * provider of the transaction should be banned/ignored/disconnected/etc.
   */
@@ -44,33 +37,23 @@
     TX_MISSING_INPUTS,        //!< transaction was missing some of its inputs
     TX_PREMATURE_SPEND,       //!< transaction spends a coinbase too early, or violates locktime/sequence locks
     /**
-<<<<<<< HEAD
-     * Transaction might be missing a witness, have a witness prior to SegWit
-=======
      * Transaction might have a witness prior to SegWit
->>>>>>> 9e05de1d
      * activation, or witness may have been malleated (which includes
      * non-standard witnesses).
      */
     TX_WITNESS_MUTATED,
     /**
-<<<<<<< HEAD
-=======
      * Transaction is missing a witness.
      */
     TX_WITNESS_STRIPPED,
     /**
->>>>>>> 9e05de1d
      * Tx already in mempool or conflicts with a tx in the chain
      * (if it conflicts with another tx in mempool, we use MEMPOOL_POLICY as it failed to reach the RBF threshold)
      * Currently this is only used if the transaction already exists in the mempool or on chain.
      */
     TX_CONFLICT,
     TX_MEMPOOL_POLICY,        //!< violated mempool's fee/size/descendant/RBF/etc limits
-<<<<<<< HEAD
-=======
     TX_NO_MEMPOOL,            //!< this node does not have a mempool so can't validate the transaction
->>>>>>> 9e05de1d
 };
 
 /** A "reason" why a block was invalid, suitable for determining whether the
@@ -96,10 +79,7 @@
     BLOCK_INVALID_PREV,      //!< A block this one builds on is invalid
     BLOCK_TIME_FUTURE,       //!< block timestamp was > 2 hours in the future (or our clock is bad)
     BLOCK_CHECKPOINT,        //!< the block failed to meet one of our checkpoints
-<<<<<<< HEAD
-=======
     BLOCK_HEADER_LOW_WORK    //!< the block header may be on a too-little-work chain
->>>>>>> 9e05de1d
 };
 
 
@@ -108,22 +88,6 @@
  *  by TxValidationState and BlockValidationState for validation information on transactions
  *  and blocks respectively. */
 template <typename Result>
-<<<<<<< HEAD
-class ValidationState {
-private:
-    enum mode_state {
-        MODE_VALID,   //!< everything ok
-        MODE_INVALID, //!< network rule violation (DoS value may be set)
-        MODE_ERROR,   //!< run-time error
-    } m_mode{MODE_VALID};
-    Result m_result{};
-    std::string m_reject_reason;
-    std::string m_debug_message;
-public:
-    bool Invalid(Result result,
-                 const std::string &reject_reason="",
-                 const std::string &debug_message="")
-=======
 class ValidationState
 {
 private:
@@ -140,30 +104,15 @@
     bool Invalid(Result result,
                  const std::string& reject_reason = "",
                  const std::string& debug_message = "")
->>>>>>> 9e05de1d
     {
         m_result = result;
         m_reject_reason = reject_reason;
         m_debug_message = debug_message;
-<<<<<<< HEAD
-        if (m_mode != MODE_ERROR) m_mode = MODE_INVALID;
-=======
         if (m_mode != ModeState::M_ERROR) m_mode = ModeState::M_INVALID;
->>>>>>> 9e05de1d
         return false;
     }
     bool Error(const std::string& reject_reason)
     {
-<<<<<<< HEAD
-        if (m_mode == MODE_VALID)
-            m_reject_reason = reject_reason;
-        m_mode = MODE_ERROR;
-        return false;
-    }
-    bool IsValid() const { return m_mode == MODE_VALID; }
-    bool IsInvalid() const { return m_mode == MODE_INVALID; }
-    bool IsError() const { return m_mode == MODE_ERROR; }
-=======
         if (m_mode == ModeState::M_VALID)
             m_reject_reason = reject_reason;
         m_mode = ModeState::M_ERROR;
@@ -172,7 +121,6 @@
     bool IsValid() const { return m_mode == ModeState::M_VALID; }
     bool IsInvalid() const { return m_mode == ModeState::M_INVALID; }
     bool IsError() const { return m_mode == ModeState::M_ERROR; }
->>>>>>> 9e05de1d
     Result GetResult() const { return m_result; }
     std::string GetRejectReason() const { return m_reject_reason; }
     std::string GetDebugMessage() const { return m_debug_message; }
