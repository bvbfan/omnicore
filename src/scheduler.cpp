<<<<<<< HEAD
// Copyright (c) 2015-2019 The Bitcoin Core developers
=======
// Copyright (c) 2015-2021 The Bitcoin Core developers
>>>>>>> 9e05de1d
// Distributed under the MIT software license, see the accompanying
// file COPYING or http://www.opensource.org/licenses/mit-license.php.

#include <scheduler.h>

<<<<<<< HEAD
#include <random.h>
=======
#include <sync.h>
#include <util/syscall_sandbox.h>
#include <util/time.h>
>>>>>>> 9e05de1d

#include <cassert>
#include <functional>
#include <utility>

<<<<<<< HEAD
CScheduler::CScheduler()
{
}
=======
CScheduler::CScheduler() = default;
>>>>>>> 9e05de1d

CScheduler::~CScheduler()
{
    assert(nThreadsServicingQueue == 0);
    if (stopWhenEmpty) assert(taskQueue.empty());
}


void CScheduler::serviceQueue()
{
<<<<<<< HEAD
=======
    SetSyscallSandboxPolicy(SyscallSandboxPolicy::SCHEDULER);
>>>>>>> 9e05de1d
    WAIT_LOCK(newTaskMutex, lock);
    ++nThreadsServicingQueue;

    // newTaskMutex is locked throughout this loop EXCEPT
    // when the thread is waiting or when the user's function
    // is called.
    while (!shouldStop()) {
        try {
<<<<<<< HEAD
            if (!shouldStop() && taskQueue.empty()) {
                REVERSE_LOCK(lock);
            }
=======
>>>>>>> 9e05de1d
            while (!shouldStop() && taskQueue.empty()) {
                // Wait until there is something to do.
                newTaskScheduled.wait(lock);
            }

            // Wait until either there is a new task, or until
            // the time of the first item on the queue:

            while (!shouldStop() && !taskQueue.empty()) {
<<<<<<< HEAD
                std::chrono::system_clock::time_point timeToWaitFor = taskQueue.begin()->first;
=======
                std::chrono::steady_clock::time_point timeToWaitFor = taskQueue.begin()->first;
>>>>>>> 9e05de1d
                if (newTaskScheduled.wait_until(lock, timeToWaitFor) == std::cv_status::timeout) {
                    break; // Exit loop after timeout, it means we reached the time of the event
                }
            }

            // If there are multiple threads, the queue can empty while we're waiting (another
            // thread may service the task we were waiting on).
            if (shouldStop() || taskQueue.empty())
                continue;

            Function f = taskQueue.begin()->second;
            taskQueue.erase(taskQueue.begin());

            {
                // Unlock before calling f, so it can reschedule itself or another task
                // without deadlocking:
                REVERSE_LOCK(lock);
                f();
            }
        } catch (...) {
            --nThreadsServicingQueue;
            throw;
        }
    }
    --nThreadsServicingQueue;
    newTaskScheduled.notify_one();
}

void CScheduler::schedule(CScheduler::Function f, std::chrono::steady_clock::time_point t)
{
    {
        LOCK(newTaskMutex);
<<<<<<< HEAD
        if (drain)
            stopWhenEmpty = true;
        else
            stopRequested = true;
=======
        taskQueue.insert(std::make_pair(t, f));
>>>>>>> 9e05de1d
    }
    newTaskScheduled.notify_one();
}

<<<<<<< HEAD
void CScheduler::schedule(CScheduler::Function f, std::chrono::system_clock::time_point t)
=======
void CScheduler::MockForward(std::chrono::seconds delta_seconds)
>>>>>>> 9e05de1d
{
    assert(delta_seconds > 0s && delta_seconds <= 1h);

    {
        LOCK(newTaskMutex);
<<<<<<< HEAD
        taskQueue.insert(std::make_pair(t, f));
=======

        // use temp_queue to maintain updated schedule
        std::multimap<std::chrono::steady_clock::time_point, Function> temp_queue;

        for (const auto& element : taskQueue) {
            temp_queue.emplace_hint(temp_queue.cend(), element.first - delta_seconds, element.second);
        }

        // point taskQueue to temp_queue
        taskQueue = std::move(temp_queue);
>>>>>>> 9e05de1d
    }

<<<<<<< HEAD
void CScheduler::MockForward(std::chrono::seconds delta_seconds)
{
    assert(delta_seconds.count() > 0 && delta_seconds < std::chrono::hours{1});

    {
        LOCK(newTaskMutex);

        // use temp_queue to maintain updated schedule
        std::multimap<std::chrono::system_clock::time_point, Function> temp_queue;

        for (const auto& element : taskQueue) {
            temp_queue.emplace_hint(temp_queue.cend(), element.first - delta_seconds, element.second);
        }

        // point taskQueue to temp_queue
        taskQueue = std::move(temp_queue);
    }

=======
>>>>>>> 9e05de1d
    // notify that the taskQueue needs to be processed
    newTaskScheduled.notify_one();
}

static void Repeat(CScheduler& s, CScheduler::Function f, std::chrono::milliseconds delta)
{
    f();
    s.scheduleFromNow([=, &s] { Repeat(s, f, delta); }, delta);
}

void CScheduler::scheduleEvery(CScheduler::Function f, std::chrono::milliseconds delta)
{
<<<<<<< HEAD
    scheduleFromNow([=] { Repeat(*this, f, delta); }, delta);
}

size_t CScheduler::getQueueInfo(std::chrono::system_clock::time_point &first,
                             std::chrono::system_clock::time_point &last) const
=======
    scheduleFromNow([this, f, delta] { Repeat(*this, f, delta); }, delta);
}

size_t CScheduler::getQueueInfo(std::chrono::steady_clock::time_point& first,
                                std::chrono::steady_clock::time_point& last) const
>>>>>>> 9e05de1d
{
    LOCK(newTaskMutex);
    size_t result = taskQueue.size();
    if (!taskQueue.empty()) {
        first = taskQueue.begin()->first;
        last = taskQueue.rbegin()->first;
    }
    return result;
}

<<<<<<< HEAD
bool CScheduler::AreThreadsServicingQueue() const {
=======
bool CScheduler::AreThreadsServicingQueue() const
{
>>>>>>> 9e05de1d
    LOCK(newTaskMutex);
    return nThreadsServicingQueue;
}


void SingleThreadedSchedulerClient::MaybeScheduleProcessQueue()
{
    {
        LOCK(m_callbacks_mutex);
        // Try to avoid scheduling too many copies here, but if we
        // accidentally have two ProcessQueue's scheduled at once its
        // not a big deal.
        if (m_are_callbacks_running) return;
        if (m_callbacks_pending.empty()) return;
    }
<<<<<<< HEAD
    m_pscheduler->schedule(std::bind(&SingleThreadedSchedulerClient::ProcessQueue, this), std::chrono::system_clock::now());
=======
    m_scheduler.schedule([this] { this->ProcessQueue(); }, std::chrono::steady_clock::now());
>>>>>>> 9e05de1d
}

void SingleThreadedSchedulerClient::ProcessQueue()
{
    std::function<void()> callback;
    {
        LOCK(m_callbacks_mutex);
        if (m_are_callbacks_running) return;
        if (m_callbacks_pending.empty()) return;
        m_are_callbacks_running = true;

        callback = std::move(m_callbacks_pending.front());
        m_callbacks_pending.pop_front();
    }

    // RAII the setting of fCallbacksRunning and calling MaybeScheduleProcessQueue
    // to ensure both happen safely even if callback() throws.
    struct RAIICallbacksRunning {
        SingleThreadedSchedulerClient* instance;
        explicit RAIICallbacksRunning(SingleThreadedSchedulerClient* _instance) : instance(_instance) {}
        ~RAIICallbacksRunning()
        {
            {
                LOCK(instance->m_callbacks_mutex);
                instance->m_are_callbacks_running = false;
            }
            instance->MaybeScheduleProcessQueue();
        }
    } raiicallbacksrunning(this);

    callback();
}

void SingleThreadedSchedulerClient::AddToProcessQueue(std::function<void()> func)
{
    {
        LOCK(m_callbacks_mutex);
        m_callbacks_pending.emplace_back(std::move(func));
    }
    MaybeScheduleProcessQueue();
}

void SingleThreadedSchedulerClient::EmptyQueue()
{
    assert(!m_scheduler.AreThreadsServicingQueue());
    bool should_continue = true;
    while (should_continue) {
        ProcessQueue();
        LOCK(m_callbacks_mutex);
        should_continue = !m_callbacks_pending.empty();
    }
}

size_t SingleThreadedSchedulerClient::CallbacksPending()
{
    LOCK(m_callbacks_mutex);
    return m_callbacks_pending.size();
}<|MERGE_RESOLUTION|>--- conflicted
+++ resolved
@@ -1,32 +1,18 @@
-<<<<<<< HEAD
-// Copyright (c) 2015-2019 The Bitcoin Core developers
-=======
 // Copyright (c) 2015-2021 The Bitcoin Core developers
->>>>>>> 9e05de1d
 // Distributed under the MIT software license, see the accompanying
 // file COPYING or http://www.opensource.org/licenses/mit-license.php.
 
 #include <scheduler.h>
 
-<<<<<<< HEAD
-#include <random.h>
-=======
 #include <sync.h>
 #include <util/syscall_sandbox.h>
 #include <util/time.h>
->>>>>>> 9e05de1d
 
 #include <cassert>
 #include <functional>
 #include <utility>
 
-<<<<<<< HEAD
-CScheduler::CScheduler()
-{
-}
-=======
 CScheduler::CScheduler() = default;
->>>>>>> 9e05de1d
 
 CScheduler::~CScheduler()
 {
@@ -37,10 +23,7 @@
 
 void CScheduler::serviceQueue()
 {
-<<<<<<< HEAD
-=======
     SetSyscallSandboxPolicy(SyscallSandboxPolicy::SCHEDULER);
->>>>>>> 9e05de1d
     WAIT_LOCK(newTaskMutex, lock);
     ++nThreadsServicingQueue;
 
@@ -49,12 +32,6 @@
     // is called.
     while (!shouldStop()) {
         try {
-<<<<<<< HEAD
-            if (!shouldStop() && taskQueue.empty()) {
-                REVERSE_LOCK(lock);
-            }
-=======
->>>>>>> 9e05de1d
             while (!shouldStop() && taskQueue.empty()) {
                 // Wait until there is something to do.
                 newTaskScheduled.wait(lock);
@@ -64,11 +41,7 @@
             // the time of the first item on the queue:
 
             while (!shouldStop() && !taskQueue.empty()) {
-<<<<<<< HEAD
-                std::chrono::system_clock::time_point timeToWaitFor = taskQueue.begin()->first;
-=======
                 std::chrono::steady_clock::time_point timeToWaitFor = taskQueue.begin()->first;
->>>>>>> 9e05de1d
                 if (newTaskScheduled.wait_until(lock, timeToWaitFor) == std::cv_status::timeout) {
                     break; // Exit loop after timeout, it means we reached the time of the event
                 }
@@ -101,31 +74,17 @@
 {
     {
         LOCK(newTaskMutex);
-<<<<<<< HEAD
-        if (drain)
-            stopWhenEmpty = true;
-        else
-            stopRequested = true;
-=======
         taskQueue.insert(std::make_pair(t, f));
->>>>>>> 9e05de1d
     }
     newTaskScheduled.notify_one();
 }
 
-<<<<<<< HEAD
-void CScheduler::schedule(CScheduler::Function f, std::chrono::system_clock::time_point t)
-=======
 void CScheduler::MockForward(std::chrono::seconds delta_seconds)
->>>>>>> 9e05de1d
 {
     assert(delta_seconds > 0s && delta_seconds <= 1h);
 
     {
         LOCK(newTaskMutex);
-<<<<<<< HEAD
-        taskQueue.insert(std::make_pair(t, f));
-=======
 
         // use temp_queue to maintain updated schedule
         std::multimap<std::chrono::steady_clock::time_point, Function> temp_queue;
@@ -136,30 +95,8 @@
 
         // point taskQueue to temp_queue
         taskQueue = std::move(temp_queue);
->>>>>>> 9e05de1d
-    }
-
-<<<<<<< HEAD
-void CScheduler::MockForward(std::chrono::seconds delta_seconds)
-{
-    assert(delta_seconds.count() > 0 && delta_seconds < std::chrono::hours{1});
-
-    {
-        LOCK(newTaskMutex);
-
-        // use temp_queue to maintain updated schedule
-        std::multimap<std::chrono::system_clock::time_point, Function> temp_queue;
-
-        for (const auto& element : taskQueue) {
-            temp_queue.emplace_hint(temp_queue.cend(), element.first - delta_seconds, element.second);
-        }
-
-        // point taskQueue to temp_queue
-        taskQueue = std::move(temp_queue);
-    }
-
-=======
->>>>>>> 9e05de1d
+    }
+
     // notify that the taskQueue needs to be processed
     newTaskScheduled.notify_one();
 }
@@ -172,19 +109,11 @@
 
 void CScheduler::scheduleEvery(CScheduler::Function f, std::chrono::milliseconds delta)
 {
-<<<<<<< HEAD
-    scheduleFromNow([=] { Repeat(*this, f, delta); }, delta);
-}
-
-size_t CScheduler::getQueueInfo(std::chrono::system_clock::time_point &first,
-                             std::chrono::system_clock::time_point &last) const
-=======
     scheduleFromNow([this, f, delta] { Repeat(*this, f, delta); }, delta);
 }
 
 size_t CScheduler::getQueueInfo(std::chrono::steady_clock::time_point& first,
                                 std::chrono::steady_clock::time_point& last) const
->>>>>>> 9e05de1d
 {
     LOCK(newTaskMutex);
     size_t result = taskQueue.size();
@@ -195,12 +124,8 @@
     return result;
 }
 
-<<<<<<< HEAD
-bool CScheduler::AreThreadsServicingQueue() const {
-=======
 bool CScheduler::AreThreadsServicingQueue() const
 {
->>>>>>> 9e05de1d
     LOCK(newTaskMutex);
     return nThreadsServicingQueue;
 }
@@ -216,11 +141,7 @@
         if (m_are_callbacks_running) return;
         if (m_callbacks_pending.empty()) return;
     }
-<<<<<<< HEAD
-    m_pscheduler->schedule(std::bind(&SingleThreadedSchedulerClient::ProcessQueue, this), std::chrono::system_clock::now());
-=======
     m_scheduler.schedule([this] { this->ProcessQueue(); }, std::chrono::steady_clock::now());
->>>>>>> 9e05de1d
 }
 
 void SingleThreadedSchedulerClient::ProcessQueue()
