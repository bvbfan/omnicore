// Copyright (c) 2009-2010 Satoshi Nakamoto
<<<<<<< HEAD
// Copyright (c) 2009-2019 The Bitcoin Core developers
=======
// Copyright (c) 2009-2020 The Bitcoin Core developers
>>>>>>> 9e05de1d
// Distributed under the MIT software license, see the accompanying
// file COPYING or http://www.opensource.org/licenses/mit-license.php.

#include <script/script.h>

#include <util/strencodings.h>

#include <string>

std::string GetOpName(opcodetype opcode)
{
    switch (opcode)
    {
    // push value
    case OP_0                      : return "0";
    case OP_PUSHDATA1              : return "OP_PUSHDATA1";
    case OP_PUSHDATA2              : return "OP_PUSHDATA2";
    case OP_PUSHDATA4              : return "OP_PUSHDATA4";
    case OP_1NEGATE                : return "-1";
    case OP_RESERVED               : return "OP_RESERVED";
    case OP_1                      : return "1";
    case OP_2                      : return "2";
    case OP_3                      : return "3";
    case OP_4                      : return "4";
    case OP_5                      : return "5";
    case OP_6                      : return "6";
    case OP_7                      : return "7";
    case OP_8                      : return "8";
    case OP_9                      : return "9";
    case OP_10                     : return "10";
    case OP_11                     : return "11";
    case OP_12                     : return "12";
    case OP_13                     : return "13";
    case OP_14                     : return "14";
    case OP_15                     : return "15";
    case OP_16                     : return "16";

    // control
    case OP_NOP                    : return "OP_NOP";
    case OP_VER                    : return "OP_VER";
    case OP_IF                     : return "OP_IF";
    case OP_NOTIF                  : return "OP_NOTIF";
    case OP_VERIF                  : return "OP_VERIF";
    case OP_VERNOTIF               : return "OP_VERNOTIF";
    case OP_ELSE                   : return "OP_ELSE";
    case OP_ENDIF                  : return "OP_ENDIF";
    case OP_VERIFY                 : return "OP_VERIFY";
    case OP_RETURN                 : return "OP_RETURN";

    // stack ops
    case OP_TOALTSTACK             : return "OP_TOALTSTACK";
    case OP_FROMALTSTACK           : return "OP_FROMALTSTACK";
    case OP_2DROP                  : return "OP_2DROP";
    case OP_2DUP                   : return "OP_2DUP";
    case OP_3DUP                   : return "OP_3DUP";
    case OP_2OVER                  : return "OP_2OVER";
    case OP_2ROT                   : return "OP_2ROT";
    case OP_2SWAP                  : return "OP_2SWAP";
    case OP_IFDUP                  : return "OP_IFDUP";
    case OP_DEPTH                  : return "OP_DEPTH";
    case OP_DROP                   : return "OP_DROP";
    case OP_DUP                    : return "OP_DUP";
    case OP_NIP                    : return "OP_NIP";
    case OP_OVER                   : return "OP_OVER";
    case OP_PICK                   : return "OP_PICK";
    case OP_ROLL                   : return "OP_ROLL";
    case OP_ROT                    : return "OP_ROT";
    case OP_SWAP                   : return "OP_SWAP";
    case OP_TUCK                   : return "OP_TUCK";

    // splice ops
    case OP_CAT                    : return "OP_CAT";
    case OP_SUBSTR                 : return "OP_SUBSTR";
    case OP_LEFT                   : return "OP_LEFT";
    case OP_RIGHT                  : return "OP_RIGHT";
    case OP_SIZE                   : return "OP_SIZE";

    // bit logic
    case OP_INVERT                 : return "OP_INVERT";
    case OP_AND                    : return "OP_AND";
    case OP_OR                     : return "OP_OR";
    case OP_XOR                    : return "OP_XOR";
    case OP_EQUAL                  : return "OP_EQUAL";
    case OP_EQUALVERIFY            : return "OP_EQUALVERIFY";
    case OP_RESERVED1              : return "OP_RESERVED1";
    case OP_RESERVED2              : return "OP_RESERVED2";

    // numeric
    case OP_1ADD                   : return "OP_1ADD";
    case OP_1SUB                   : return "OP_1SUB";
    case OP_2MUL                   : return "OP_2MUL";
    case OP_2DIV                   : return "OP_2DIV";
    case OP_NEGATE                 : return "OP_NEGATE";
    case OP_ABS                    : return "OP_ABS";
    case OP_NOT                    : return "OP_NOT";
    case OP_0NOTEQUAL              : return "OP_0NOTEQUAL";
    case OP_ADD                    : return "OP_ADD";
    case OP_SUB                    : return "OP_SUB";
    case OP_MUL                    : return "OP_MUL";
    case OP_DIV                    : return "OP_DIV";
    case OP_MOD                    : return "OP_MOD";
    case OP_LSHIFT                 : return "OP_LSHIFT";
    case OP_RSHIFT                 : return "OP_RSHIFT";
    case OP_BOOLAND                : return "OP_BOOLAND";
    case OP_BOOLOR                 : return "OP_BOOLOR";
    case OP_NUMEQUAL               : return "OP_NUMEQUAL";
    case OP_NUMEQUALVERIFY         : return "OP_NUMEQUALVERIFY";
    case OP_NUMNOTEQUAL            : return "OP_NUMNOTEQUAL";
    case OP_LESSTHAN               : return "OP_LESSTHAN";
    case OP_GREATERTHAN            : return "OP_GREATERTHAN";
    case OP_LESSTHANOREQUAL        : return "OP_LESSTHANOREQUAL";
    case OP_GREATERTHANOREQUAL     : return "OP_GREATERTHANOREQUAL";
    case OP_MIN                    : return "OP_MIN";
    case OP_MAX                    : return "OP_MAX";
    case OP_WITHIN                 : return "OP_WITHIN";

    // crypto
    case OP_RIPEMD160              : return "OP_RIPEMD160";
    case OP_SHA1                   : return "OP_SHA1";
    case OP_SHA256                 : return "OP_SHA256";
    case OP_HASH160                : return "OP_HASH160";
    case OP_HASH256                : return "OP_HASH256";
    case OP_CODESEPARATOR          : return "OP_CODESEPARATOR";
    case OP_CHECKSIG               : return "OP_CHECKSIG";
    case OP_CHECKSIGVERIFY         : return "OP_CHECKSIGVERIFY";
    case OP_CHECKMULTISIG          : return "OP_CHECKMULTISIG";
    case OP_CHECKMULTISIGVERIFY    : return "OP_CHECKMULTISIGVERIFY";

    // expansion
    case OP_NOP1                   : return "OP_NOP1";
    case OP_CHECKLOCKTIMEVERIFY    : return "OP_CHECKLOCKTIMEVERIFY";
    case OP_CHECKSEQUENCEVERIFY    : return "OP_CHECKSEQUENCEVERIFY";
    case OP_NOP4                   : return "OP_NOP4";
    case OP_NOP5                   : return "OP_NOP5";
    case OP_NOP6                   : return "OP_NOP6";
    case OP_NOP7                   : return "OP_NOP7";
    case OP_NOP8                   : return "OP_NOP8";
    case OP_NOP9                   : return "OP_NOP9";
    case OP_NOP10                  : return "OP_NOP10";

    // Opcode added by BIP 342 (Tapscript)
    case OP_CHECKSIGADD            : return "OP_CHECKSIGADD";

    case OP_INVALIDOPCODE          : return "OP_INVALIDOPCODE";

    default:
        return "OP_UNKNOWN";
    }
}

unsigned int CScript::GetSigOpCount(bool fAccurate) const
{
    unsigned int n = 0;
    const_iterator pc = begin();
    opcodetype lastOpcode = OP_INVALIDOPCODE;
    while (pc < end())
    {
        opcodetype opcode;
        if (!GetOp(pc, opcode))
            break;
        if (opcode == OP_CHECKSIG || opcode == OP_CHECKSIGVERIFY)
            n++;
        else if (opcode == OP_CHECKMULTISIG || opcode == OP_CHECKMULTISIGVERIFY)
        {
            if (fAccurate && lastOpcode >= OP_1 && lastOpcode <= OP_16)
                n += DecodeOP_N(lastOpcode);
            else
                n += MAX_PUBKEYS_PER_MULTISIG;
        }
        lastOpcode = opcode;
    }
    return n;
}

unsigned int CScript::GetSigOpCount(const CScript& scriptSig) const
{
    if (!IsPayToScriptHash())
        return GetSigOpCount(true);

    // This is a pay-to-script-hash scriptPubKey;
    // get the last item that the scriptSig
    // pushes onto the stack:
    const_iterator pc = scriptSig.begin();
    std::vector<unsigned char> vData;
    while (pc < scriptSig.end())
    {
        opcodetype opcode;
        if (!scriptSig.GetOp(pc, opcode, vData))
            return 0;
        if (opcode > OP_16)
            return 0;
    }

    /// ... and return its opcount:
    CScript subscript(vData.begin(), vData.end());
    return subscript.GetSigOpCount(true);
}

bool CScript::IsPayToScriptHash() const
{
    // Extra-fast test for pay-to-script-hash CScripts:
    return (this->size() == 23 &&
            (*this)[0] == OP_HASH160 &&
            (*this)[1] == 0x14 &&
            (*this)[22] == OP_EQUAL);
}

bool CScript::IsPayToWitnessScriptHash() const
{
    // Extra-fast test for pay-to-witness-script-hash CScripts:
    return (this->size() == 34 &&
            (*this)[0] == OP_0 &&
            (*this)[1] == 0x20);
}

// A witness program is any valid CScript that consists of a 1-byte push opcode
// followed by a data push between 2 and 40 bytes.
bool CScript::IsWitnessProgram(int& version, std::vector<unsigned char>& program) const
{
    if (this->size() < 4 || this->size() > 42) {
        return false;
    }
    if ((*this)[0] != OP_0 && ((*this)[0] < OP_1 || (*this)[0] > OP_16)) {
        return false;
    }
    if ((size_t)((*this)[1] + 2) == this->size()) {
        version = DecodeOP_N((opcodetype)(*this)[0]);
        program = std::vector<unsigned char>(this->begin() + 2, this->end());
        return true;
    }
    return false;
}

bool CScript::IsPushOnly(const_iterator pc) const
{
    while (pc < end())
    {
        opcodetype opcode;
        if (!GetOp(pc, opcode))
            return false;
        // Note that IsPushOnly() *does* consider OP_RESERVED to be a
        // push-type opcode, however execution of OP_RESERVED fails, so
        // it's not relevant to P2SH/BIP62 as the scriptSig would fail prior to
        // the P2SH special validation code being executed.
        if (opcode > OP_16)
            return false;
    }
    return true;
}

bool CScript::IsPushOnly() const
{
    return this->IsPushOnly(begin());
}

std::string CScriptWitness::ToString() const
{
    std::string ret = "CScriptWitness(";
    for (unsigned int i = 0; i < stack.size(); i++) {
        if (i) {
            ret += ", ";
        }
        ret += HexStr(stack[i]);
    }
    return ret + ")";
}

bool CScript::HasValidOps() const
{
    CScript::const_iterator it = begin();
    while (it < end()) {
        opcodetype opcode;
        std::vector<unsigned char> item;
        if (!GetOp(it, opcode, item) || opcode > MAX_OPCODE || item.size() > MAX_SCRIPT_ELEMENT_SIZE) {
            return false;
        }
    }
    return true;
}

bool GetScriptOp(CScriptBase::const_iterator& pc, CScriptBase::const_iterator end, opcodetype& opcodeRet, std::vector<unsigned char>* pvchRet)
{
    opcodeRet = OP_INVALIDOPCODE;
    if (pvchRet)
        pvchRet->clear();
    if (pc >= end)
        return false;

    // Read instruction
    if (end - pc < 1)
        return false;
    unsigned int opcode = *pc++;

    // Immediate operand
    if (opcode <= OP_PUSHDATA4)
    {
        unsigned int nSize = 0;
        if (opcode < OP_PUSHDATA1)
        {
            nSize = opcode;
        }
        else if (opcode == OP_PUSHDATA1)
        {
            if (end - pc < 1)
                return false;
            nSize = *pc++;
        }
        else if (opcode == OP_PUSHDATA2)
        {
            if (end - pc < 2)
                return false;
            nSize = ReadLE16(&pc[0]);
            pc += 2;
        }
        else if (opcode == OP_PUSHDATA4)
        {
            if (end - pc < 4)
                return false;
            nSize = ReadLE32(&pc[0]);
            pc += 4;
        }
        if (end - pc < 0 || (unsigned int)(end - pc) < nSize)
            return false;
        if (pvchRet)
            pvchRet->assign(pc, pc + nSize);
        pc += nSize;
    }

    opcodeRet = static_cast<opcodetype>(opcode);
    return true;
}

<<<<<<< HEAD
bool CScript::IsPayToPubkey() const
{
    if (this->size() == 35 && (*this)[0] == 33 && (*this)[34] == OP_CHECKSIG
                            && ((*this)[1] == 0x02 || (*this)[1] == 0x03)) {
        return true;
     }
     if (this->size() == 67 && (*this)[0] == 65 && (*this)[66] == OP_CHECKSIG
                            && (*this)[1] == 0x04) {
        return true;
     }
     return false;
}

bool CScript::IsPayToPubkeyHash() const
{
    // Extra-fast test for pay-to-pubkeyhash CScripts:
    return (this->size() == 25 &&
            (*this)[0] == OP_DUP &&
            (*this)[1] == OP_HASH160 &&
            (*this)[2] == 0x14 &&
            (*this)[23] == OP_EQUALVERIFY &&
            (*this)[24] == OP_CHECKSIG);
}

bool CScript::IsPayToWitnessPubkeyHash() const
{
    // Extra-fast test for pay-to-witness-pubkey-hash CScripts:
    return (this->size() == 22 &&
            (*this)[0] == OP_0 &&
            (*this)[1] == 0x14);
=======
bool IsOpSuccess(const opcodetype& opcode)
{
    return opcode == 80 || opcode == 98 || (opcode >= 126 && opcode <= 129) ||
           (opcode >= 131 && opcode <= 134) || (opcode >= 137 && opcode <= 138) ||
           (opcode >= 141 && opcode <= 142) || (opcode >= 149 && opcode <= 153) ||
           (opcode >= 187 && opcode <= 254);
}

bool CheckMinimalPush(const std::vector<unsigned char>& data, opcodetype opcode) {
    // Excludes OP_1NEGATE, OP_1-16 since they are by definition minimal
    assert(0 <= opcode && opcode <= OP_PUSHDATA4);
    if (data.size() == 0) {
        // Should have used OP_0.
        return opcode == OP_0;
    } else if (data.size() == 1 && data[0] >= 1 && data[0] <= 16) {
        // Should have used OP_1 .. OP_16.
        return false;
    } else if (data.size() == 1 && data[0] == 0x81) {
        // Should have used OP_1NEGATE.
        return false;
    } else if (data.size() <= 75) {
        // Must have used a direct push (opcode indicating number of bytes pushed + those bytes).
        return opcode == data.size();
    } else if (data.size() <= 255) {
        // Must have used OP_PUSHDATA.
        return opcode == OP_PUSHDATA1;
    } else if (data.size() <= 65535) {
        // Must have used OP_PUSHDATA2.
        return opcode == OP_PUSHDATA2;
    }
    return true;
>>>>>>> 9e05de1d
}<|MERGE_RESOLUTION|>--- conflicted
+++ resolved
@@ -1,9 +1,5 @@
 // Copyright (c) 2009-2010 Satoshi Nakamoto
-<<<<<<< HEAD
-// Copyright (c) 2009-2019 The Bitcoin Core developers
-=======
 // Copyright (c) 2009-2020 The Bitcoin Core developers
->>>>>>> 9e05de1d
 // Distributed under the MIT software license, see the accompanying
 // file COPYING or http://www.opensource.org/licenses/mit-license.php.
 
@@ -336,7 +332,39 @@
     return true;
 }
 
-<<<<<<< HEAD
+bool IsOpSuccess(const opcodetype& opcode)
+{
+    return opcode == 80 || opcode == 98 || (opcode >= 126 && opcode <= 129) ||
+           (opcode >= 131 && opcode <= 134) || (opcode >= 137 && opcode <= 138) ||
+           (opcode >= 141 && opcode <= 142) || (opcode >= 149 && opcode <= 153) ||
+           (opcode >= 187 && opcode <= 254);
+}
+
+bool CheckMinimalPush(const std::vector<unsigned char>& data, opcodetype opcode) {
+    // Excludes OP_1NEGATE, OP_1-16 since they are by definition minimal
+    assert(0 <= opcode && opcode <= OP_PUSHDATA4);
+    if (data.size() == 0) {
+        // Should have used OP_0.
+        return opcode == OP_0;
+    } else if (data.size() == 1 && data[0] >= 1 && data[0] <= 16) {
+        // Should have used OP_1 .. OP_16.
+        return false;
+    } else if (data.size() == 1 && data[0] == 0x81) {
+        // Should have used OP_1NEGATE.
+        return false;
+    } else if (data.size() <= 75) {
+        // Must have used a direct push (opcode indicating number of bytes pushed + those bytes).
+        return opcode == data.size();
+    } else if (data.size() <= 255) {
+        // Must have used OP_PUSHDATA.
+        return opcode == OP_PUSHDATA1;
+    } else if (data.size() <= 65535) {
+        // Must have used OP_PUSHDATA2.
+        return opcode == OP_PUSHDATA2;
+    }
+    return true;
+}
+
 bool CScript::IsPayToPubkey() const
 {
     if (this->size() == 35 && (*this)[0] == 33 && (*this)[34] == OP_CHECKSIG
@@ -367,37 +395,4 @@
     return (this->size() == 22 &&
             (*this)[0] == OP_0 &&
             (*this)[1] == 0x14);
-=======
-bool IsOpSuccess(const opcodetype& opcode)
-{
-    return opcode == 80 || opcode == 98 || (opcode >= 126 && opcode <= 129) ||
-           (opcode >= 131 && opcode <= 134) || (opcode >= 137 && opcode <= 138) ||
-           (opcode >= 141 && opcode <= 142) || (opcode >= 149 && opcode <= 153) ||
-           (opcode >= 187 && opcode <= 254);
-}
-
-bool CheckMinimalPush(const std::vector<unsigned char>& data, opcodetype opcode) {
-    // Excludes OP_1NEGATE, OP_1-16 since they are by definition minimal
-    assert(0 <= opcode && opcode <= OP_PUSHDATA4);
-    if (data.size() == 0) {
-        // Should have used OP_0.
-        return opcode == OP_0;
-    } else if (data.size() == 1 && data[0] >= 1 && data[0] <= 16) {
-        // Should have used OP_1 .. OP_16.
-        return false;
-    } else if (data.size() == 1 && data[0] == 0x81) {
-        // Should have used OP_1NEGATE.
-        return false;
-    } else if (data.size() <= 75) {
-        // Must have used a direct push (opcode indicating number of bytes pushed + those bytes).
-        return opcode == data.size();
-    } else if (data.size() <= 255) {
-        // Must have used OP_PUSHDATA.
-        return opcode == OP_PUSHDATA1;
-    } else if (data.size() <= 65535) {
-        // Must have used OP_PUSHDATA2.
-        return opcode == OP_PUSHDATA2;
-    }
-    return true;
->>>>>>> 9e05de1d
 }