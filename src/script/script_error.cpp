// Copyright (c) 2009-2010 Satoshi Nakamoto
// Copyright (c) 2009-2018 The Bitcoin Core developers
// Distributed under the MIT software license, see the accompanying
// file COPYING or http://www.opensource.org/licenses/mit-license.php.

#include <script/script_error.h>

const char* ScriptErrorString(const ScriptError serror)
{
    switch (serror)
    {
        case SCRIPT_ERR_OK:
            return "No error";
        case SCRIPT_ERR_EVAL_FALSE:
            return "Script evaluated without error but finished with a false/empty top stack element";
        case SCRIPT_ERR_VERIFY:
            return "Script failed an OP_VERIFY operation";
        case SCRIPT_ERR_EQUALVERIFY:
            return "Script failed an OP_EQUALVERIFY operation";
        case SCRIPT_ERR_CHECKMULTISIGVERIFY:
            return "Script failed an OP_CHECKMULTISIGVERIFY operation";
        case SCRIPT_ERR_CHECKSIGVERIFY:
            return "Script failed an OP_CHECKSIGVERIFY operation";
        case SCRIPT_ERR_NUMEQUALVERIFY:
            return "Script failed an OP_NUMEQUALVERIFY operation";
        case SCRIPT_ERR_SCRIPT_SIZE:
            return "Script is too big";
        case SCRIPT_ERR_PUSH_SIZE:
            return "Push value size limit exceeded";
        case SCRIPT_ERR_OP_COUNT:
            return "Operation limit exceeded";
        case SCRIPT_ERR_STACK_SIZE:
            return "Stack size limit exceeded";
        case SCRIPT_ERR_SIG_COUNT:
            return "Signature count negative or greater than pubkey count";
        case SCRIPT_ERR_PUBKEY_COUNT:
            return "Pubkey count negative or limit exceeded";
        case SCRIPT_ERR_BAD_OPCODE:
            return "Opcode missing or not understood";
        case SCRIPT_ERR_DISABLED_OPCODE:
            return "Attempted to use a disabled opcode";
        case SCRIPT_ERR_INVALID_STACK_OPERATION:
            return "Operation not valid with the current stack size";
        case SCRIPT_ERR_INVALID_ALTSTACK_OPERATION:
            return "Operation not valid with the current altstack size";
        case SCRIPT_ERR_OP_RETURN:
            return "OP_RETURN was encountered";
        case SCRIPT_ERR_UNBALANCED_CONDITIONAL:
            return "Invalid OP_IF construction";
        case SCRIPT_ERR_NEGATIVE_LOCKTIME:
            return "Negative locktime";
        case SCRIPT_ERR_UNSATISFIED_LOCKTIME:
            return "Locktime requirement not satisfied";
        case SCRIPT_ERR_SIG_HASHTYPE:
            return "Signature hash type missing or not understood";
        case SCRIPT_ERR_SIG_DER:
            return "Non-canonical DER signature";
        case SCRIPT_ERR_MINIMALDATA:
            return "Data push larger than necessary";
        case SCRIPT_ERR_SIG_PUSHONLY:
            return "Only non-push operators allowed in signatures";
        case SCRIPT_ERR_SIG_HIGH_S:
            return "Non-canonical signature: S value is unnecessarily high";
        case SCRIPT_ERR_SIG_NULLDUMMY:
            return "Dummy CHECKMULTISIG argument must be zero";
        case SCRIPT_ERR_MINIMALIF:
            return "OP_IF/NOTIF argument must be minimal";
        case SCRIPT_ERR_SIG_NULLFAIL:
            return "Signature must be zero for failed CHECK(MULTI)SIG operation";
        case SCRIPT_ERR_DISCOURAGE_UPGRADABLE_NOPS:
            return "NOPx reserved for soft-fork upgrades";
        case SCRIPT_ERR_DISCOURAGE_UPGRADABLE_WITNESS_PROGRAM:
            return "Witness version reserved for soft-fork upgrades";
        case SCRIPT_ERR_PUBKEYTYPE:
            return "Public key is neither compressed or uncompressed";
        case SCRIPT_ERR_CLEANSTACK:
            return "Extra items left on stack after execution";
        case SCRIPT_ERR_WITNESS_PROGRAM_WRONG_LENGTH:
            return "Witness program has incorrect length";
        case SCRIPT_ERR_WITNESS_PROGRAM_WITNESS_EMPTY:
            return "Witness program was passed an empty witness";
        case SCRIPT_ERR_WITNESS_PROGRAM_MISMATCH:
            return "Witness program hash mismatch";
        case SCRIPT_ERR_WITNESS_MALLEATED:
            return "Witness requires empty scriptSig";
        case SCRIPT_ERR_WITNESS_MALLEATED_P2SH:
            return "Witness requires only-redeemscript scriptSig";
        case SCRIPT_ERR_WITNESS_UNEXPECTED:
            return "Witness provided for non-witness script";
        case SCRIPT_ERR_WITNESS_PUBKEYTYPE:
            return "Using non-compressed keys in segwit";
<<<<<<< HEAD
=======
        case SCRIPT_ERR_OP_CODESEPARATOR:
            return "Using OP_CODESEPARATOR in non-witness script";
        case SCRIPT_ERR_SIG_FINDANDDELETE:
            return "Signature is found in scriptCode";
>>>>>>> be92be56
        case SCRIPT_ERR_UNKNOWN_ERROR:
        case SCRIPT_ERR_ERROR_COUNT:
        default: break;
    }
    return "unknown error";
}<|MERGE_RESOLUTION|>--- conflicted
+++ resolved
@@ -89,13 +89,10 @@
             return "Witness provided for non-witness script";
         case SCRIPT_ERR_WITNESS_PUBKEYTYPE:
             return "Using non-compressed keys in segwit";
-<<<<<<< HEAD
-=======
         case SCRIPT_ERR_OP_CODESEPARATOR:
             return "Using OP_CODESEPARATOR in non-witness script";
         case SCRIPT_ERR_SIG_FINDANDDELETE:
             return "Signature is found in scriptCode";
->>>>>>> be92be56
         case SCRIPT_ERR_UNKNOWN_ERROR:
         case SCRIPT_ERR_ERROR_COUNT:
         default: break;
