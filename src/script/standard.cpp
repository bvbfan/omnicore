// Copyright (c) 2009-2010 Satoshi Nakamoto
<<<<<<< HEAD
// Copyright (c) 2009-2019 The Bitcoin Core developers
=======
// Copyright (c) 2009-2021 The Bitcoin Core developers
>>>>>>> 9e05de1d
// Distributed under the MIT software license, see the accompanying
// file COPYING or http://www.opensource.org/licenses/mit-license.php.

#include <script/standard.h>

#include <crypto/sha256.h>
#include <hash.h>
#include <pubkey.h>
#include <script/interpreter.h>
#include <script/script.h>
<<<<<<< HEAD
=======
#include <util/strencodings.h>

#include <string>
>>>>>>> 9e05de1d

typedef std::vector<unsigned char> valtype;

CScriptID::CScriptID(const CScript& in) : BaseHash(Hash160(in)) {}
CScriptID::CScriptID(const ScriptHash& in) : BaseHash(static_cast<uint160>(in)) {}

ScriptHash::ScriptHash(const CScript& in) : BaseHash(Hash160(in)) {}
ScriptHash::ScriptHash(const CScriptID& in) : BaseHash(static_cast<uint160>(in)) {}

PKHash::PKHash(const CPubKey& pubkey) : BaseHash(pubkey.GetID()) {}
PKHash::PKHash(const CKeyID& pubkey_id) : BaseHash(pubkey_id) {}

WitnessV0KeyHash::WitnessV0KeyHash(const CPubKey& pubkey) : BaseHash(pubkey.GetID()) {}
WitnessV0KeyHash::WitnessV0KeyHash(const PKHash& pubkey_hash) : BaseHash(static_cast<uint160>(pubkey_hash)) {}

CKeyID ToKeyID(const PKHash& key_hash)
{
    return CKeyID{static_cast<uint160>(key_hash)};
}

CKeyID ToKeyID(const WitnessV0KeyHash& key_hash)
{
    return CKeyID{static_cast<uint160>(key_hash)};
}

ScriptHash::ScriptHash(const CScript& in) : uint160(Hash160(in.begin(), in.end())) {}

PKHash::PKHash(const CPubKey& pubkey) : uint160(pubkey.GetID()) {}

WitnessV0ScriptHash::WitnessV0ScriptHash(const CScript& in)
{
    CSHA256().Write(in.data(), in.size()).Finalize(begin());
}

std::string GetTxnOutputType(TxoutType t)
{
    switch (t) {
    case TxoutType::NONSTANDARD: return "nonstandard";
    case TxoutType::PUBKEY: return "pubkey";
    case TxoutType::PUBKEYHASH: return "pubkeyhash";
    case TxoutType::SCRIPTHASH: return "scripthash";
    case TxoutType::MULTISIG: return "multisig";
    case TxoutType::NULL_DATA: return "nulldata";
    case TxoutType::WITNESS_V0_KEYHASH: return "witness_v0_keyhash";
    case TxoutType::WITNESS_V0_SCRIPTHASH: return "witness_v0_scripthash";
    case TxoutType::WITNESS_V1_TAPROOT: return "witness_v1_taproot";
    case TxoutType::WITNESS_UNKNOWN: return "witness_unknown";
    } // no default case, so the compiler can warn about missing cases
    assert(false);
}

static bool MatchPayToPubkey(const CScript& script, valtype& pubkey)
{
    if (script.size() == CPubKey::SIZE + 2 && script[0] == CPubKey::SIZE && script.back() == OP_CHECKSIG) {
        pubkey = valtype(script.begin() + 1, script.begin() + CPubKey::SIZE + 1);
        return CPubKey::ValidSize(pubkey);
    }
    if (script.size() == CPubKey::COMPRESSED_SIZE + 2 && script[0] == CPubKey::COMPRESSED_SIZE && script.back() == OP_CHECKSIG) {
        pubkey = valtype(script.begin() + 1, script.begin() + CPubKey::COMPRESSED_SIZE + 1);
        return CPubKey::ValidSize(pubkey);
    }
    return false;
}

static bool MatchPayToPubkeyHash(const CScript& script, valtype& pubkeyhash)
{
    if (script.size() == 25 && script[0] == OP_DUP && script[1] == OP_HASH160 && script[2] == 20 && script[23] == OP_EQUALVERIFY && script[24] == OP_CHECKSIG) {
        pubkeyhash = valtype(script.begin () + 3, script.begin() + 23);
        return true;
    }
    return false;
}

/** Test for "small positive integer" script opcodes - OP_1 through OP_16. */
static constexpr bool IsSmallInteger(opcodetype opcode)
{
    return opcode >= OP_1 && opcode <= OP_16;
}

/** Retrieve a minimally-encoded number in range [min,max] from an (opcode, data) pair,
 *  whether it's OP_n or through a push. */
static std::optional<int> GetScriptNumber(opcodetype opcode, valtype data, int min, int max)
{
    int count;
    if (IsSmallInteger(opcode)) {
        count = CScript::DecodeOP_N(opcode);
    } else if (IsPushdataOp(opcode)) {
        if (!CheckMinimalPush(data, opcode)) return {};
        try {
            count = CScriptNum(data, /* fRequireMinimal = */ true).getint();
        } catch (const scriptnum_error&) {
            return {};
        }
    } else {
        return {};
    }
    if (count < min || count > max) return {};
    return count;
}

static bool MatchMultisig(const CScript& script, int& required_sigs, std::vector<valtype>& pubkeys)
{
    opcodetype opcode;
    valtype data;

    CScript::const_iterator it = script.begin();
    if (script.size() < 1 || script.back() != OP_CHECKMULTISIG) return false;

    if (!script.GetOp(it, opcode, data)) return false;
    auto req_sigs = GetScriptNumber(opcode, data, 1, MAX_PUBKEYS_PER_MULTISIG);
    if (!req_sigs) return false;
    required_sigs = *req_sigs;
    while (script.GetOp(it, opcode, data) && CPubKey::ValidSize(data)) {
        pubkeys.emplace_back(std::move(data));
    }
    auto num_keys = GetScriptNumber(opcode, data, required_sigs, MAX_PUBKEYS_PER_MULTISIG);
    if (!num_keys) return false;
    if (pubkeys.size() != static_cast<unsigned long>(*num_keys)) return false;

    return (it + 1 == script.end());
}

std::optional<std::pair<int, std::vector<Span<const unsigned char>>>> MatchMultiA(const CScript& script)
{
    std::vector<Span<const unsigned char>> keyspans;

    // Redundant, but very fast and selective test.
    if (script.size() == 0 || script[0] != 32 || script.back() != OP_NUMEQUAL) return {};

    // Parse keys
    auto it = script.begin();
    while (script.end() - it >= 34) {
        if (*it != 32) return {};
        ++it;
        keyspans.emplace_back(&*it, 32);
        it += 32;
        if (*it != (keyspans.size() == 1 ? OP_CHECKSIG : OP_CHECKSIGADD)) return {};
        ++it;
    }
    if (keyspans.size() == 0 || keyspans.size() > MAX_PUBKEYS_PER_MULTI_A) return {};

    // Parse threshold.
    opcodetype opcode;
    std::vector<unsigned char> data;
    if (!script.GetOp(it, opcode, data)) return {};
    if (it == script.end()) return {};
    if (*it != OP_NUMEQUAL) return {};
    ++it;
    if (it != script.end()) return {};
    auto threshold = GetScriptNumber(opcode, data, 1, (int)keyspans.size());
    if (!threshold) return {};

    // Construct result.
    return std::pair{*threshold, std::move(keyspans)};
}

TxoutType Solver(const CScript& scriptPubKey, std::vector<std::vector<unsigned char>>& vSolutionsRet)
{
    vSolutionsRet.clear();

    // Shortcut for pay-to-script-hash, which are more constrained than the other types:
    // it is always OP_HASH160 20 [20 byte hash] OP_EQUAL
    if (scriptPubKey.IsPayToScriptHash())
    {
        std::vector<unsigned char> hashBytes(scriptPubKey.begin()+2, scriptPubKey.begin()+22);
        vSolutionsRet.push_back(hashBytes);
        return TxoutType::SCRIPTHASH;
    }

    int witnessversion;
    std::vector<unsigned char> witnessprogram;
    if (scriptPubKey.IsWitnessProgram(witnessversion, witnessprogram)) {
        if (witnessversion == 0 && witnessprogram.size() == WITNESS_V0_KEYHASH_SIZE) {
            vSolutionsRet.push_back(std::move(witnessprogram));
            return TxoutType::WITNESS_V0_KEYHASH;
        }
        if (witnessversion == 0 && witnessprogram.size() == WITNESS_V0_SCRIPTHASH_SIZE) {
            vSolutionsRet.push_back(std::move(witnessprogram));
            return TxoutType::WITNESS_V0_SCRIPTHASH;
        }
        if (witnessversion == 1 && witnessprogram.size() == WITNESS_V1_TAPROOT_SIZE) {
            vSolutionsRet.push_back(std::move(witnessprogram));
            return TxoutType::WITNESS_V1_TAPROOT;
        }
        if (witnessversion != 0) {
            vSolutionsRet.push_back(std::vector<unsigned char>{(unsigned char)witnessversion});
            vSolutionsRet.push_back(std::move(witnessprogram));
            return TxoutType::WITNESS_UNKNOWN;
        }
        return TxoutType::NONSTANDARD;
    }

    // Provably prunable, data-carrying output
    //
    // So long as script passes the IsUnspendable() test and all but the first
    // byte passes the IsPushOnly() test we don't care what exactly is in the
    // script.
    if (scriptPubKey.size() >= 1 && scriptPubKey[0] == OP_RETURN && scriptPubKey.IsPushOnly(scriptPubKey.begin()+1)) {
        return TxoutType::NULL_DATA;
    }

    std::vector<unsigned char> data;
    if (MatchPayToPubkey(scriptPubKey, data)) {
        vSolutionsRet.push_back(std::move(data));
        return TxoutType::PUBKEY;
    }

    if (MatchPayToPubkeyHash(scriptPubKey, data)) {
        vSolutionsRet.push_back(std::move(data));
        return TxoutType::PUBKEYHASH;
    }

    int required;
    std::vector<std::vector<unsigned char>> keys;
    if (MatchMultisig(scriptPubKey, required, keys)) {
        vSolutionsRet.push_back({static_cast<unsigned char>(required)}); // safe as required is in range 1..20
        vSolutionsRet.insert(vSolutionsRet.end(), keys.begin(), keys.end());
        vSolutionsRet.push_back({static_cast<unsigned char>(keys.size())}); // safe as size is in range 1..20
        return TxoutType::MULTISIG;
    }

    vSolutionsRet.clear();
    return TxoutType::NONSTANDARD;
}

bool ExtractDestination(const CScript& scriptPubKey, CTxDestination& addressRet)
{
    std::vector<valtype> vSolutions;
    TxoutType whichType = Solver(scriptPubKey, vSolutions);

    switch (whichType) {
    case TxoutType::PUBKEY: {
        CPubKey pubKey(vSolutions[0]);
        if (!pubKey.IsValid())
            return false;

        addressRet = PKHash(pubKey);
        return true;
    }
<<<<<<< HEAD
    else if (whichType == TX_PUBKEYHASH)
    {
        addressRet = PKHash(uint160(vSolutions[0]));
        return true;
    }
    else if (whichType == TX_SCRIPTHASH)
    {
=======
    case TxoutType::PUBKEYHASH: {
        addressRet = PKHash(uint160(vSolutions[0]));
        return true;
    }
    case TxoutType::SCRIPTHASH: {
>>>>>>> 9e05de1d
        addressRet = ScriptHash(uint160(vSolutions[0]));
        return true;
    }
    case TxoutType::WITNESS_V0_KEYHASH: {
        WitnessV0KeyHash hash;
        std::copy(vSolutions[0].begin(), vSolutions[0].end(), hash.begin());
        addressRet = hash;
        return true;
    }
    case TxoutType::WITNESS_V0_SCRIPTHASH: {
        WitnessV0ScriptHash hash;
        std::copy(vSolutions[0].begin(), vSolutions[0].end(), hash.begin());
        addressRet = hash;
        return true;
    }
    case TxoutType::WITNESS_V1_TAPROOT: {
        WitnessV1Taproot tap;
        std::copy(vSolutions[0].begin(), vSolutions[0].end(), tap.begin());
        addressRet = tap;
        return true;
    }
    case TxoutType::WITNESS_UNKNOWN: {
        WitnessUnknown unk;
        unk.version = vSolutions[0][0];
        std::copy(vSolutions[1].begin(), vSolutions[1].end(), unk.program);
        unk.length = vSolutions[1].size();
        addressRet = unk;
        return true;
    }
    case TxoutType::MULTISIG:
    case TxoutType::NULL_DATA:
    case TxoutType::NONSTANDARD:
        return false;
<<<<<<< HEAD
    }

    if (typeRet == TX_MULTISIG)
    {
        nRequiredRet = vSolutions.front()[0];
        for (unsigned int i = 1; i < vSolutions.size()-1; i++)
        {
            CPubKey pubKey(vSolutions[i]);
            if (!pubKey.IsValid())
                continue;

            CTxDestination address = PKHash(pubKey);
            addressRet.push_back(address);
        }

        if (addressRet.empty())
            return false;
    }
    else
    {
        nRequiredRet = 1;
        CTxDestination address;
        if (!ExtractDestination(scriptPubKey, address))
           return false;
        addressRet.push_back(address);
    }

    return true;
=======
    } // no default case, so the compiler can warn about missing cases
    assert(false);
>>>>>>> 9e05de1d
}

namespace {
class CScriptVisitor
{
public:
    CScript operator()(const CNoDestination& dest) const
    {
        return CScript();
    }

    CScript operator()(const PKHash& keyID) const
    {
        return CScript() << OP_DUP << OP_HASH160 << ToByteVector(keyID) << OP_EQUALVERIFY << OP_CHECKSIG;
    }

<<<<<<< HEAD
    bool operator()(const PKHash &keyID) const {
        script->clear();
        *script << OP_DUP << OP_HASH160 << ToByteVector(keyID) << OP_EQUALVERIFY << OP_CHECKSIG;
        return true;
    }

    bool operator()(const ScriptHash &scriptID) const {
        script->clear();
        *script << OP_HASH160 << ToByteVector(scriptID) << OP_EQUAL;
        return true;
=======
    CScript operator()(const ScriptHash& scriptID) const
    {
        return CScript() << OP_HASH160 << ToByteVector(scriptID) << OP_EQUAL;
    }

    CScript operator()(const WitnessV0KeyHash& id) const
    {
        return CScript() << OP_0 << ToByteVector(id);
>>>>>>> 9e05de1d
    }

    CScript operator()(const WitnessV0ScriptHash& id) const
    {
        return CScript() << OP_0 << ToByteVector(id);
    }

    CScript operator()(const WitnessV1Taproot& tap) const
    {
        return CScript() << OP_1 << ToByteVector(tap);
    }

    CScript operator()(const WitnessUnknown& id) const
    {
        return CScript() << CScript::EncodeOP_N(id.version) << std::vector<unsigned char>(id.program, id.program + id.length);
    }
};
} // namespace

CScript GetScriptForDestination(const CTxDestination& dest)
{
    return std::visit(CScriptVisitor(), dest);
}

CScript GetScriptForRawPubKey(const CPubKey& pubKey)
{
    return CScript() << std::vector<unsigned char>(pubKey.begin(), pubKey.end()) << OP_CHECKSIG;
}

CScript GetScriptForMultisig(int nRequired, const std::vector<CPubKey>& keys)
{
    CScript script;

    script << nRequired;
    for (const CPubKey& key : keys)
        script << ToByteVector(key);
    script << keys.size() << OP_CHECKMULTISIG;

    return script;
}

bool IsValidDestination(const CTxDestination& dest) {
    return dest.index() != 0;
}

/*static*/ TaprootBuilder::NodeInfo TaprootBuilder::Combine(NodeInfo&& a, NodeInfo&& b)
{
    NodeInfo ret;
    /* Iterate over all tracked leaves in a, add b's hash to their Merkle branch, and move them to ret. */
    for (auto& leaf : a.leaves) {
        leaf.merkle_branch.push_back(b.hash);
        ret.leaves.emplace_back(std::move(leaf));
    }
    /* Iterate over all tracked leaves in b, add a's hash to their Merkle branch, and move them to ret. */
    for (auto& leaf : b.leaves) {
        leaf.merkle_branch.push_back(a.hash);
        ret.leaves.emplace_back(std::move(leaf));
    }
    /* Lexicographically sort a and b's hash, and compute parent hash. */
    if (a.hash < b.hash) {
        ret.hash = (HashWriter{HASHER_TAPBRANCH} << a.hash << b.hash).GetSHA256();
    } else {
        ret.hash = (HashWriter{HASHER_TAPBRANCH} << b.hash << a.hash).GetSHA256();
    }
    return ret;
}

<<<<<<< HEAD
bool IsValidDestination(const CTxDestination& dest) {
    return dest.which() != 0;
}


valtype DataVisitor::operator()(const CNoDestination& noDest) const { return valtype(); }
valtype DataVisitor::operator()(const CKeyID& keyID) const { return valtype(keyID.begin(), keyID.end()); }
valtype DataVisitor::operator()(const CScriptID& scriptID) const { return valtype(scriptID.begin(), scriptID.end()); }
valtype DataVisitor::operator()(const WitnessV0ScriptHash& witnessScriptHash) const { return valtype(witnessScriptHash.begin(), witnessScriptHash.end()); }
valtype DataVisitor::operator()(const WitnessV0KeyHash& witnessKeyHash) const { return valtype(witnessKeyHash.begin(), witnessKeyHash.end()); }
valtype DataVisitor::operator()(const WitnessUnknown&) const { return valtype(); }
=======
void TaprootSpendData::Merge(TaprootSpendData other)
{
    // TODO: figure out how to better deal with conflicting information
    // being merged.
    if (internal_key.IsNull() && !other.internal_key.IsNull()) {
        internal_key = other.internal_key;
    }
    if (merkle_root.IsNull() && !other.merkle_root.IsNull()) {
        merkle_root = other.merkle_root;
    }
    for (auto& [key, control_blocks] : other.scripts) {
        scripts[key].merge(std::move(control_blocks));
    }
}

void TaprootBuilder::Insert(TaprootBuilder::NodeInfo&& node, int depth)
{
    assert(depth >= 0 && (size_t)depth <= TAPROOT_CONTROL_MAX_NODE_COUNT);
    /* We cannot insert a leaf at a lower depth while a deeper branch is unfinished. Doing
     * so would mean the Add() invocations do not correspond to a DFS traversal of a
     * binary tree. */
    if ((size_t)depth + 1 < m_branch.size()) {
        m_valid = false;
        return;
    }
    /* As long as an entry in the branch exists at the specified depth, combine it and propagate up.
     * The 'node' variable is overwritten here with the newly combined node. */
    while (m_valid && m_branch.size() > (size_t)depth && m_branch[depth].has_value()) {
        node = Combine(std::move(node), std::move(*m_branch[depth]));
        m_branch.pop_back();
        if (depth == 0) m_valid = false; /* Can't propagate further up than the root */
        --depth;
    }
    if (m_valid) {
        /* Make sure the branch is big enough to place the new node. */
        if (m_branch.size() <= (size_t)depth) m_branch.resize((size_t)depth + 1);
        assert(!m_branch[depth].has_value());
        m_branch[depth] = std::move(node);
    }
}

/*static*/ bool TaprootBuilder::ValidDepths(const std::vector<int>& depths)
{
    std::vector<bool> branch;
    for (int depth : depths) {
        // This inner loop corresponds to effectively the same logic on branch
        // as what Insert() performs on the m_branch variable. Instead of
        // storing a NodeInfo object, just remember whether or not there is one
        // at that depth.
        if (depth < 0 || (size_t)depth > TAPROOT_CONTROL_MAX_NODE_COUNT) return false;
        if ((size_t)depth + 1 < branch.size()) return false;
        while (branch.size() > (size_t)depth && branch[depth]) {
            branch.pop_back();
            if (depth == 0) return false;
            --depth;
        }
        if (branch.size() <= (size_t)depth) branch.resize((size_t)depth + 1);
        assert(!branch[depth]);
        branch[depth] = true;
    }
    // And this check corresponds to the IsComplete() check on m_branch.
    return branch.size() == 0 || (branch.size() == 1 && branch[0]);
}

TaprootBuilder& TaprootBuilder::Add(int depth, const CScript& script, int leaf_version, bool track)
{
    assert((leaf_version & ~TAPROOT_LEAF_MASK) == 0);
    if (!IsValid()) return *this;
    /* Construct NodeInfo object with leaf hash and (if track is true) also leaf information. */
    NodeInfo node;
    node.hash = (HashWriter{HASHER_TAPLEAF} << uint8_t(leaf_version) << script).GetSHA256();
    if (track) node.leaves.emplace_back(LeafInfo{script, leaf_version, {}});
    /* Insert into the branch. */
    Insert(std::move(node), depth);
    return *this;
}

TaprootBuilder& TaprootBuilder::AddOmitted(int depth, const uint256& hash)
{
    if (!IsValid()) return *this;
    /* Construct NodeInfo object with the hash directly, and insert it into the branch. */
    NodeInfo node;
    node.hash = hash;
    Insert(std::move(node), depth);
    return *this;
}

TaprootBuilder& TaprootBuilder::Finalize(const XOnlyPubKey& internal_key)
{
    /* Can only call this function when IsComplete() is true. */
    assert(IsComplete());
    m_internal_key = internal_key;
    auto ret = m_internal_key.CreateTapTweak(m_branch.size() == 0 ? nullptr : &m_branch[0]->hash);
    assert(ret.has_value());
    std::tie(m_output_key, m_parity) = *ret;
    return *this;
}

WitnessV1Taproot TaprootBuilder::GetOutput() { return WitnessV1Taproot{m_output_key}; }

TaprootSpendData TaprootBuilder::GetSpendData() const
{
    assert(IsComplete());
    assert(m_output_key.IsFullyValid());
    TaprootSpendData spd;
    spd.merkle_root = m_branch.size() == 0 ? uint256() : m_branch[0]->hash;
    spd.internal_key = m_internal_key;
    if (m_branch.size()) {
        // If any script paths exist, they have been combined into the root m_branch[0]
        // by now. Compute the control block for each of its tracked leaves, and put them in
        // spd.scripts.
        for (const auto& leaf : m_branch[0]->leaves) {
            std::vector<unsigned char> control_block;
            control_block.resize(TAPROOT_CONTROL_BASE_SIZE + TAPROOT_CONTROL_NODE_SIZE * leaf.merkle_branch.size());
            control_block[0] = leaf.leaf_version | (m_parity ? 1 : 0);
            std::copy(m_internal_key.begin(), m_internal_key.end(), control_block.begin() + 1);
            if (leaf.merkle_branch.size()) {
                std::copy(leaf.merkle_branch[0].begin(),
                          leaf.merkle_branch[0].begin() + TAPROOT_CONTROL_NODE_SIZE * leaf.merkle_branch.size(),
                          control_block.begin() + TAPROOT_CONTROL_BASE_SIZE);
            }
            spd.scripts[{leaf.script, leaf.leaf_version}].insert(std::move(control_block));
        }
    }
    return spd;
}

std::optional<std::vector<std::tuple<int, CScript, int>>> InferTaprootTree(const TaprootSpendData& spenddata, const XOnlyPubKey& output)
{
    // Verify that the output matches the assumed Merkle root and internal key.
    auto tweak = spenddata.internal_key.CreateTapTweak(spenddata.merkle_root.IsNull() ? nullptr : &spenddata.merkle_root);
    if (!tweak || tweak->first != output) return std::nullopt;
    // If the Merkle root is 0, the tree is empty, and we're done.
    std::vector<std::tuple<int, CScript, int>> ret;
    if (spenddata.merkle_root.IsNull()) return ret;

    /** Data structure to represent the nodes of the tree we're going to build. */
    struct TreeNode {
        /** Hash of this node, if known; 0 otherwise. */
        uint256 hash;
        /** The left and right subtrees (note that their order is irrelevant). */
        std::unique_ptr<TreeNode> sub[2];
        /** If this is known to be a leaf node, a pointer to the (script, leaf_ver) pair.
         *  nullptr otherwise. */
        const std::pair<CScript, int>* leaf = nullptr;
        /** Whether or not this node has been explored (is known to be a leaf, or known to have children). */
        bool explored = false;
        /** Whether or not this node is an inner node (unknown until explored = true). */
        bool inner;
        /** Whether or not we have produced output for this subtree. */
        bool done = false;
    };

    // Build tree from the provided branches.
    TreeNode root;
    root.hash = spenddata.merkle_root;
    for (const auto& [key, control_blocks] : spenddata.scripts) {
        const auto& [script, leaf_ver] = key;
        for (const auto& control : control_blocks) {
            // Skip script records with nonsensical leaf version.
            if (leaf_ver < 0 || leaf_ver >= 0x100 || leaf_ver & 1) continue;
            // Skip script records with invalid control block sizes.
            if (control.size() < TAPROOT_CONTROL_BASE_SIZE || control.size() > TAPROOT_CONTROL_MAX_SIZE ||
                ((control.size() - TAPROOT_CONTROL_BASE_SIZE) % TAPROOT_CONTROL_NODE_SIZE) != 0) continue;
            // Skip script records that don't match the control block.
            if ((control[0] & TAPROOT_LEAF_MASK) != leaf_ver) continue;
            // Skip script records that don't match the provided Merkle root.
            const uint256 leaf_hash = ComputeTapleafHash(leaf_ver, script);
            const uint256 merkle_root = ComputeTaprootMerkleRoot(control, leaf_hash);
            if (merkle_root != spenddata.merkle_root) continue;

            TreeNode* node = &root;
            size_t levels = (control.size() - TAPROOT_CONTROL_BASE_SIZE) / TAPROOT_CONTROL_NODE_SIZE;
            for (size_t depth = 0; depth < levels; ++depth) {
                // Can't descend into a node which we already know is a leaf.
                if (node->explored && !node->inner) return std::nullopt;

                // Extract partner hash from Merkle branch in control block.
                uint256 hash;
                std::copy(control.begin() + TAPROOT_CONTROL_BASE_SIZE + (levels - 1 - depth) * TAPROOT_CONTROL_NODE_SIZE,
                          control.begin() + TAPROOT_CONTROL_BASE_SIZE + (levels - depth) * TAPROOT_CONTROL_NODE_SIZE,
                          hash.begin());

                if (node->sub[0]) {
                    // Descend into the existing left or right branch.
                    bool desc = false;
                    for (int i = 0; i < 2; ++i) {
                        if (node->sub[i]->hash == hash || (node->sub[i]->hash.IsNull() && node->sub[1-i]->hash != hash)) {
                            node->sub[i]->hash = hash;
                            node = &*node->sub[1-i];
                            desc = true;
                            break;
                        }
                    }
                    if (!desc) return std::nullopt; // This probably requires a hash collision to hit.
                } else {
                    // We're in an unexplored node. Create subtrees and descend.
                    node->explored = true;
                    node->inner = true;
                    node->sub[0] = std::make_unique<TreeNode>();
                    node->sub[1] = std::make_unique<TreeNode>();
                    node->sub[1]->hash = hash;
                    node = &*node->sub[0];
                }
            }
            // Cannot turn a known inner node into a leaf.
            if (node->sub[0]) return std::nullopt;
            node->explored = true;
            node->inner = false;
            node->leaf = &key;
            node->hash = leaf_hash;
        }
    }

    // Recursive processing to turn the tree into flattened output. Use an explicit stack here to avoid
    // overflowing the call stack (the tree may be 128 levels deep).
    std::vector<TreeNode*> stack{&root};
    while (!stack.empty()) {
        TreeNode& node = *stack.back();
        if (!node.explored) {
            // Unexplored node, which means the tree is incomplete.
            return std::nullopt;
        } else if (!node.inner) {
            // Leaf node; produce output.
            ret.emplace_back(stack.size() - 1, node.leaf->first, node.leaf->second);
            node.done = true;
            stack.pop_back();
        } else if (node.sub[0]->done && !node.sub[1]->done && !node.sub[1]->explored && !node.sub[1]->hash.IsNull() &&
                   (HashWriter{HASHER_TAPBRANCH} << node.sub[1]->hash << node.sub[1]->hash).GetSHA256() == node.hash) {
            // Whenever there are nodes with two identical subtrees under it, we run into a problem:
            // the control blocks for the leaves underneath those will be identical as well, and thus
            // they will all be matched to the same path in the tree. The result is that at the location
            // where the duplicate occurred, the left child will contain a normal tree that can be explored
            // and processed, but the right one will remain unexplored.
            //
            // This situation can be detected, by encountering an inner node with unexplored right subtree
            // with known hash, and H_TapBranch(hash, hash) is equal to the parent node (this node)'s hash.
            //
            // To deal with this, simply process the left tree a second time (set its done flag to false;
            // noting that the done flag of its children have already been set to false after processing
            // those). To avoid ending up in an infinite loop, set the done flag of the right (unexplored)
            // subtree to true.
            node.sub[0]->done = false;
            node.sub[1]->done = true;
        } else if (node.sub[0]->done && node.sub[1]->done) {
            // An internal node which we're finished with.
            node.sub[0]->done = false;
            node.sub[1]->done = false;
            node.done = true;
            stack.pop_back();
        } else if (!node.sub[0]->done) {
            // An internal node whose left branch hasn't been processed yet. Do so first.
            stack.push_back(&*node.sub[0]);
        } else if (!node.sub[1]->done) {
            // An internal node whose right branch hasn't been processed yet. Do so first.
            stack.push_back(&*node.sub[1]);
        }
    }

    return ret;
}

std::vector<std::tuple<uint8_t, uint8_t, CScript>> TaprootBuilder::GetTreeTuples() const
{
    assert(IsComplete());
    std::vector<std::tuple<uint8_t, uint8_t, CScript>> tuples;
    if (m_branch.size()) {
        const auto& leaves = m_branch[0]->leaves;
        for (const auto& leaf : leaves) {
            assert(leaf.merkle_branch.size() <= TAPROOT_CONTROL_MAX_NODE_COUNT);
            uint8_t depth = (uint8_t)leaf.merkle_branch.size();
            uint8_t leaf_ver = (uint8_t)leaf.leaf_version;
            tuples.push_back(std::make_tuple(depth, leaf_ver, leaf.script));
        }
    }
    return tuples;
}
>>>>>>> 9e05de1d
<|MERGE_RESOLUTION|>--- conflicted
+++ resolved
@@ -1,9 +1,5 @@
 // Copyright (c) 2009-2010 Satoshi Nakamoto
-<<<<<<< HEAD
-// Copyright (c) 2009-2019 The Bitcoin Core developers
-=======
 // Copyright (c) 2009-2021 The Bitcoin Core developers
->>>>>>> 9e05de1d
 // Distributed under the MIT software license, see the accompanying
 // file COPYING or http://www.opensource.org/licenses/mit-license.php.
 
@@ -14,14 +10,13 @@
 #include <pubkey.h>
 #include <script/interpreter.h>
 #include <script/script.h>
-<<<<<<< HEAD
-=======
 #include <util/strencodings.h>
 
 #include <string>
->>>>>>> 9e05de1d
 
 typedef std::vector<unsigned char> valtype;
+
+unsigned nMaxDatacarrierBytes = MAX_OP_RETURN_RELAY;
 
 CScriptID::CScriptID(const CScript& in) : BaseHash(Hash160(in)) {}
 CScriptID::CScriptID(const ScriptHash& in) : BaseHash(static_cast<uint160>(in)) {}
@@ -44,10 +39,6 @@
 {
     return CKeyID{static_cast<uint160>(key_hash)};
 }
-
-ScriptHash::ScriptHash(const CScript& in) : uint160(Hash160(in.begin(), in.end())) {}
-
-PKHash::PKHash(const CPubKey& pubkey) : uint160(pubkey.GetID()) {}
 
 WitnessV0ScriptHash::WitnessV0ScriptHash(const CScript& in)
 {
@@ -259,21 +250,11 @@
         addressRet = PKHash(pubKey);
         return true;
     }
-<<<<<<< HEAD
-    else if (whichType == TX_PUBKEYHASH)
-    {
-        addressRet = PKHash(uint160(vSolutions[0]));
-        return true;
-    }
-    else if (whichType == TX_SCRIPTHASH)
-    {
-=======
     case TxoutType::PUBKEYHASH: {
         addressRet = PKHash(uint160(vSolutions[0]));
         return true;
     }
     case TxoutType::SCRIPTHASH: {
->>>>>>> 9e05de1d
         addressRet = ScriptHash(uint160(vSolutions[0]));
         return true;
     }
@@ -307,10 +288,23 @@
     case TxoutType::NULL_DATA:
     case TxoutType::NONSTANDARD:
         return false;
-<<<<<<< HEAD
-    }
-
-    if (typeRet == TX_MULTISIG)
+    } // no default case, so the compiler can warn about missing cases
+    assert(false);
+}
+
+bool ExtractDestinations(const CScript& scriptPubKey, TxoutType& typeRet, std::vector<CTxDestination>& addressRet, int& nRequiredRet)
+{
+    addressRet.clear();
+    std::vector<valtype> vSolutions;
+    typeRet = Solver(scriptPubKey, vSolutions);
+    if (typeRet == TxoutType::NONSTANDARD) {
+        return false;
+    } else if (typeRet == TxoutType::NULL_DATA) {
+        // This is data, not addresses
+        return false;
+    }
+
+    if (typeRet == TxoutType::MULTISIG)
     {
         nRequiredRet = vSolutions.front()[0];
         for (unsigned int i = 1; i < vSolutions.size()-1; i++)
@@ -336,10 +330,6 @@
     }
 
     return true;
-=======
-    } // no default case, so the compiler can warn about missing cases
-    assert(false);
->>>>>>> 9e05de1d
 }
 
 namespace {
@@ -356,18 +346,6 @@
         return CScript() << OP_DUP << OP_HASH160 << ToByteVector(keyID) << OP_EQUALVERIFY << OP_CHECKSIG;
     }
 
-<<<<<<< HEAD
-    bool operator()(const PKHash &keyID) const {
-        script->clear();
-        *script << OP_DUP << OP_HASH160 << ToByteVector(keyID) << OP_EQUALVERIFY << OP_CHECKSIG;
-        return true;
-    }
-
-    bool operator()(const ScriptHash &scriptID) const {
-        script->clear();
-        *script << OP_HASH160 << ToByteVector(scriptID) << OP_EQUAL;
-        return true;
-=======
     CScript operator()(const ScriptHash& scriptID) const
     {
         return CScript() << OP_HASH160 << ToByteVector(scriptID) << OP_EQUAL;
@@ -376,7 +354,6 @@
     CScript operator()(const WitnessV0KeyHash& id) const
     {
         return CScript() << OP_0 << ToByteVector(id);
->>>>>>> 9e05de1d
     }
 
     CScript operator()(const WitnessV0ScriptHash& id) const
@@ -444,19 +421,6 @@
     return ret;
 }
 
-<<<<<<< HEAD
-bool IsValidDestination(const CTxDestination& dest) {
-    return dest.which() != 0;
-}
-
-
-valtype DataVisitor::operator()(const CNoDestination& noDest) const { return valtype(); }
-valtype DataVisitor::operator()(const CKeyID& keyID) const { return valtype(keyID.begin(), keyID.end()); }
-valtype DataVisitor::operator()(const CScriptID& scriptID) const { return valtype(scriptID.begin(), scriptID.end()); }
-valtype DataVisitor::operator()(const WitnessV0ScriptHash& witnessScriptHash) const { return valtype(witnessScriptHash.begin(), witnessScriptHash.end()); }
-valtype DataVisitor::operator()(const WitnessV0KeyHash& witnessKeyHash) const { return valtype(witnessKeyHash.begin(), witnessKeyHash.end()); }
-valtype DataVisitor::operator()(const WitnessUnknown&) const { return valtype(); }
-=======
 void TaprootSpendData::Merge(TaprootSpendData other)
 {
     // TODO: figure out how to better deal with conflicting information
@@ -734,4 +698,12 @@
     }
     return tuples;
 }
->>>>>>> 9e05de1d
+
+
+valtype DataVisitor::operator()(const CNoDestination& noDest) const { return valtype(); }
+valtype DataVisitor::operator()(const PKHash& hash) const { return valtype(hash.begin(), hash.end()); }
+valtype DataVisitor::operator()(const ScriptHash& scriptHash) const { return valtype(scriptHash.begin(), scriptHash.end()); }
+valtype DataVisitor::operator()(const WitnessV0ScriptHash& witnessScriptHash) const { return valtype(witnessScriptHash.begin(), witnessScriptHash.end()); }
+valtype DataVisitor::operator()(const WitnessV0KeyHash& witnessKeyHash) const { return valtype(witnessKeyHash.begin(), witnessKeyHash.end()); }
+valtype DataVisitor::operator()(const WitnessV1Taproot& witnessTaproot) const { return valtype(witnessTaproot.begin(), witnessTaproot.end()); }
+valtype DataVisitor::operator()(const WitnessUnknown&) const { return valtype(); }