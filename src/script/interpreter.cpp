// Copyright (c) 2009-2010 Satoshi Nakamoto
<<<<<<< HEAD
// Copyright (c) 2009-2019 The Bitcoin Core developers
=======
// Copyright (c) 2009-2021 The Bitcoin Core developers
>>>>>>> 9e05de1d
// Distributed under the MIT software license, see the accompanying
// file COPYING or http://www.opensource.org/licenses/mit-license.php.

#include <script/interpreter.h>

#include <crypto/ripemd160.h>
#include <crypto/sha1.h>
#include <crypto/sha256.h>
#include <pubkey.h>
#include <script/script.h>
#include <uint256.h>

typedef std::vector<unsigned char> valtype;

namespace {

inline bool set_success(ScriptError* ret)
{
    if (ret)
        *ret = SCRIPT_ERR_OK;
    return true;
}

inline bool set_error(ScriptError* ret, const ScriptError serror)
{
    if (ret)
        *ret = serror;
    return false;
}

} // namespace

bool CastToBool(const valtype& vch)
{
    for (unsigned int i = 0; i < vch.size(); i++)
    {
        if (vch[i] != 0)
        {
            // Can be negative zero
            if (i == vch.size()-1 && vch[i] == 0x80)
                return false;
            return true;
        }
    }
    return false;
}

/**
 * Script is a stack machine (like Forth) that evaluates a predicate
 * returning a bool indicating valid or not.  There are no loops.
 */
#define stacktop(i)  (stack.at(stack.size()+(i)))
#define altstacktop(i)  (altstack.at(altstack.size()+(i)))
static inline void popstack(std::vector<valtype>& stack)
{
    if (stack.empty())
        throw std::runtime_error("popstack(): stack empty");
    stack.pop_back();
}

bool static IsCompressedOrUncompressedPubKey(const valtype &vchPubKey) {
    if (vchPubKey.size() < CPubKey::COMPRESSED_SIZE) {
        //  Non-canonical public key: too short
        return false;
    }
    if (vchPubKey[0] == 0x04) {
        if (vchPubKey.size() != CPubKey::SIZE) {
            //  Non-canonical public key: invalid length for uncompressed key
            return false;
        }
    } else if (vchPubKey[0] == 0x02 || vchPubKey[0] == 0x03) {
        if (vchPubKey.size() != CPubKey::COMPRESSED_SIZE) {
            //  Non-canonical public key: invalid length for compressed key
            return false;
        }
    } else {
        //  Non-canonical public key: neither compressed nor uncompressed
        return false;
    }
    return true;
}

bool static IsCompressedPubKey(const valtype &vchPubKey) {
    if (vchPubKey.size() != CPubKey::COMPRESSED_SIZE) {
        //  Non-canonical public key: invalid length for compressed key
        return false;
    }
    if (vchPubKey[0] != 0x02 && vchPubKey[0] != 0x03) {
        //  Non-canonical public key: invalid prefix for compressed key
        return false;
    }
    return true;
}

/**
 * A canonical signature exists of: <30> <total len> <02> <len R> <R> <02> <len S> <S> <hashtype>
 * Where R and S are not negative (their first byte has its highest bit not set), and not
 * excessively padded (do not start with a 0 byte, unless an otherwise negative number follows,
 * in which case a single 0 byte is necessary and even required).
 *
 * See https://bitcointalk.org/index.php?topic=8392.msg127623#msg127623
 *
 * This function is consensus-critical since BIP66.
 */
bool static IsValidSignatureEncoding(const std::vector<unsigned char> &sig) {
    // Format: 0x30 [total-length] 0x02 [R-length] [R] 0x02 [S-length] [S] [sighash]
    // * total-length: 1-byte length descriptor of everything that follows,
    //   excluding the sighash byte.
    // * R-length: 1-byte length descriptor of the R value that follows.
    // * R: arbitrary-length big-endian encoded R value. It must use the shortest
    //   possible encoding for a positive integer (which means no null bytes at
    //   the start, except a single one when the next byte has its highest bit set).
    // * S-length: 1-byte length descriptor of the S value that follows.
    // * S: arbitrary-length big-endian encoded S value. The same rules apply.
    // * sighash: 1-byte value indicating what data is hashed (not part of the DER
    //   signature)

    // Minimum and maximum size constraints.
    if (sig.size() < 9) return false;
    if (sig.size() > 73) return false;

    // A signature is of type 0x30 (compound).
    if (sig[0] != 0x30) return false;

    // Make sure the length covers the entire signature.
    if (sig[1] != sig.size() - 3) return false;

    // Extract the length of the R element.
    unsigned int lenR = sig[3];

    // Make sure the length of the S element is still inside the signature.
    if (5 + lenR >= sig.size()) return false;

    // Extract the length of the S element.
    unsigned int lenS = sig[5 + lenR];

    // Verify that the length of the signature matches the sum of the length
    // of the elements.
    if ((size_t)(lenR + lenS + 7) != sig.size()) return false;

    // Check whether the R element is an integer.
    if (sig[2] != 0x02) return false;

    // Zero-length integers are not allowed for R.
    if (lenR == 0) return false;

    // Negative numbers are not allowed for R.
    if (sig[4] & 0x80) return false;

    // Null bytes at the start of R are not allowed, unless R would
    // otherwise be interpreted as a negative number.
    if (lenR > 1 && (sig[4] == 0x00) && !(sig[5] & 0x80)) return false;

    // Check whether the S element is an integer.
    if (sig[lenR + 4] != 0x02) return false;

    // Zero-length integers are not allowed for S.
    if (lenS == 0) return false;

    // Negative numbers are not allowed for S.
    if (sig[lenR + 6] & 0x80) return false;

    // Null bytes at the start of S are not allowed, unless S would otherwise be
    // interpreted as a negative number.
    if (lenS > 1 && (sig[lenR + 6] == 0x00) && !(sig[lenR + 7] & 0x80)) return false;

    return true;
}

bool static IsLowDERSignature(const valtype &vchSig, ScriptError* serror) {
    if (!IsValidSignatureEncoding(vchSig)) {
        return set_error(serror, SCRIPT_ERR_SIG_DER);
    }
    // https://bitcoin.stackexchange.com/a/12556:
    //     Also note that inside transaction signatures, an extra hashtype byte
    //     follows the actual signature data.
    std::vector<unsigned char> vchSigCopy(vchSig.begin(), vchSig.begin() + vchSig.size() - 1);
    // If the S value is above the order of the curve divided by two, its
    // complement modulo the order could have been used instead, which is
    // one byte shorter when encoded correctly.
    if (!CPubKey::CheckLowS(vchSigCopy)) {
        return set_error(serror, SCRIPT_ERR_SIG_HIGH_S);
    }
    return true;
}

bool static IsDefinedHashtypeSignature(const valtype &vchSig) {
    if (vchSig.size() == 0) {
        return false;
    }
    unsigned char nHashType = vchSig[vchSig.size() - 1] & (~(SIGHASH_ANYONECANPAY));
    if (nHashType < SIGHASH_ALL || nHashType > SIGHASH_SINGLE)
        return false;

    return true;
}

bool CheckSignatureEncoding(const std::vector<unsigned char> &vchSig, unsigned int flags, ScriptError* serror) {
    // Empty signature. Not strictly DER encoded, but allowed to provide a
    // compact way to provide an invalid signature for use with CHECK(MULTI)SIG
    if (vchSig.size() == 0) {
        return true;
    }
    if ((flags & (SCRIPT_VERIFY_DERSIG | SCRIPT_VERIFY_LOW_S | SCRIPT_VERIFY_STRICTENC)) != 0 && !IsValidSignatureEncoding(vchSig)) {
        return set_error(serror, SCRIPT_ERR_SIG_DER);
    } else if ((flags & SCRIPT_VERIFY_LOW_S) != 0 && !IsLowDERSignature(vchSig, serror)) {
        // serror is set
        return false;
    } else if ((flags & SCRIPT_VERIFY_STRICTENC) != 0 && !IsDefinedHashtypeSignature(vchSig)) {
        return set_error(serror, SCRIPT_ERR_SIG_HASHTYPE);
    }
    return true;
}

bool static CheckPubKeyEncoding(const valtype &vchPubKey, unsigned int flags, const SigVersion &sigversion, ScriptError* serror) {
    if ((flags & SCRIPT_VERIFY_STRICTENC) != 0 && !IsCompressedOrUncompressedPubKey(vchPubKey)) {
        return set_error(serror, SCRIPT_ERR_PUBKEYTYPE);
    }
    // Only compressed keys are accepted in segwit
    if ((flags & SCRIPT_VERIFY_WITNESS_PUBKEYTYPE) != 0 && sigversion == SigVersion::WITNESS_V0 && !IsCompressedPubKey(vchPubKey)) {
        return set_error(serror, SCRIPT_ERR_WITNESS_PUBKEYTYPE);
    }
    return true;
}

int FindAndDelete(CScript& script, const CScript& b)
{
    int nFound = 0;
    if (b.empty())
        return nFound;
    CScript result;
    CScript::const_iterator pc = script.begin(), pc2 = script.begin(), end = script.end();
    opcodetype opcode;
    do
    {
        result.insert(result.end(), pc2, pc);
        while (static_cast<size_t>(end - pc) >= b.size() && std::equal(b.begin(), b.end(), pc))
        {
            pc = pc + b.size();
            ++nFound;
        }
        pc2 = pc;
    }
    while (script.GetOp(pc, opcode));

    if (nFound > 0) {
        result.insert(result.end(), pc2, end);
        script = std::move(result);
    }

    return nFound;
}

namespace {
/** A data type to abstract out the condition stack during script execution.
 *
 * Conceptually it acts like a vector of booleans, one for each level of nested
 * IF/THEN/ELSE, indicating whether we're in the active or inactive branch of
 * each.
 *
 * The elements on the stack cannot be observed individually; we only need to
 * expose whether the stack is empty and whether or not any false values are
 * present at all. To implement OP_ELSE, a toggle_top modifier is added, which
 * flips the last value without returning it.
 *
 * This uses an optimized implementation that does not materialize the
 * actual stack. Instead, it just stores the size of the would-be stack,
 * and the position of the first false value in it.
 */
class ConditionStack {
private:
    //! A constant for m_first_false_pos to indicate there are no falses.
    static constexpr uint32_t NO_FALSE = std::numeric_limits<uint32_t>::max();

    //! The size of the implied stack.
    uint32_t m_stack_size = 0;
    //! The position of the first false value on the implied stack, or NO_FALSE if all true.
    uint32_t m_first_false_pos = NO_FALSE;

public:
<<<<<<< HEAD
    bool empty() { return m_stack_size == 0; }
    bool all_true() { return m_first_false_pos == NO_FALSE; }
=======
    bool empty() const { return m_stack_size == 0; }
    bool all_true() const { return m_first_false_pos == NO_FALSE; }
>>>>>>> 9e05de1d
    void push_back(bool f)
    {
        if (m_first_false_pos == NO_FALSE && !f) {
            // The stack consists of all true values, and a false is added.
            // The first false value will appear at the current size.
            m_first_false_pos = m_stack_size;
        }
        ++m_stack_size;
    }
    void pop_back()
    {
        assert(m_stack_size > 0);
        --m_stack_size;
        if (m_first_false_pos == m_stack_size) {
            // When popping off the first false value, everything becomes true.
            m_first_false_pos = NO_FALSE;
        }
    }
    void toggle_top()
    {
        assert(m_stack_size > 0);
        if (m_first_false_pos == NO_FALSE) {
            // The current stack is all true values; the first false will be the top.
            m_first_false_pos = m_stack_size - 1;
        } else if (m_first_false_pos == m_stack_size - 1) {
            // The top is the first false value; toggling it will make everything true.
            m_first_false_pos = NO_FALSE;
        } else {
            // There is a false value, but not on top. No action is needed as toggling
            // anything but the first false value is unobservable.
        }
    }
};
}

<<<<<<< HEAD
bool EvalScript(std::vector<std::vector<unsigned char> >& stack, const CScript& script, unsigned int flags, const BaseSignatureChecker& checker, SigVersion sigversion, ScriptError* serror)
=======
static bool EvalChecksigPreTapscript(const valtype& vchSig, const valtype& vchPubKey, CScript::const_iterator pbegincodehash, CScript::const_iterator pend, unsigned int flags, const BaseSignatureChecker& checker, SigVersion sigversion, ScriptError* serror, bool& fSuccess)
{
    assert(sigversion == SigVersion::BASE || sigversion == SigVersion::WITNESS_V0);

    // Subset of script starting at the most recent codeseparator
    CScript scriptCode(pbegincodehash, pend);

    // Drop the signature in pre-segwit scripts but not segwit scripts
    if (sigversion == SigVersion::BASE) {
        int found = FindAndDelete(scriptCode, CScript() << vchSig);
        if (found > 0 && (flags & SCRIPT_VERIFY_CONST_SCRIPTCODE))
            return set_error(serror, SCRIPT_ERR_SIG_FINDANDDELETE);
    }

    if (!CheckSignatureEncoding(vchSig, flags, serror) || !CheckPubKeyEncoding(vchPubKey, flags, sigversion, serror)) {
        //serror is set
        return false;
    }
    fSuccess = checker.CheckECDSASignature(vchSig, vchPubKey, scriptCode, sigversion);

    if (!fSuccess && (flags & SCRIPT_VERIFY_NULLFAIL) && vchSig.size())
        return set_error(serror, SCRIPT_ERR_SIG_NULLFAIL);

    return true;
}

static bool EvalChecksigTapscript(const valtype& sig, const valtype& pubkey, ScriptExecutionData& execdata, unsigned int flags, const BaseSignatureChecker& checker, SigVersion sigversion, ScriptError* serror, bool& success)
{
    assert(sigversion == SigVersion::TAPSCRIPT);

    /*
     *  The following validation sequence is consensus critical. Please note how --
     *    upgradable public key versions precede other rules;
     *    the script execution fails when using empty signature with invalid public key;
     *    the script execution fails when using non-empty invalid signature.
     */
    success = !sig.empty();
    if (success) {
        // Implement the sigops/witnesssize ratio test.
        // Passing with an upgradable public key version is also counted.
        assert(execdata.m_validation_weight_left_init);
        execdata.m_validation_weight_left -= VALIDATION_WEIGHT_PER_SIGOP_PASSED;
        if (execdata.m_validation_weight_left < 0) {
            return set_error(serror, SCRIPT_ERR_TAPSCRIPT_VALIDATION_WEIGHT);
        }
    }
    if (pubkey.size() == 0) {
        return set_error(serror, SCRIPT_ERR_PUBKEYTYPE);
    } else if (pubkey.size() == 32) {
        if (success && !checker.CheckSchnorrSignature(sig, pubkey, sigversion, execdata, serror)) {
            return false; // serror is set
        }
    } else {
        /*
         *  New public key version softforks should be defined before this `else` block.
         *  Generally, the new code should not do anything but failing the script execution. To avoid
         *  consensus bugs, it should not modify any existing values (including `success`).
         */
        if ((flags & SCRIPT_VERIFY_DISCOURAGE_UPGRADABLE_PUBKEYTYPE) != 0) {
            return set_error(serror, SCRIPT_ERR_DISCOURAGE_UPGRADABLE_PUBKEYTYPE);
        }
    }

    return true;
}

/** Helper for OP_CHECKSIG, OP_CHECKSIGVERIFY, and (in Tapscript) OP_CHECKSIGADD.
 *
 * A return value of false means the script fails entirely. When true is returned, the
 * success variable indicates whether the signature check itself succeeded.
 */
static bool EvalChecksig(const valtype& sig, const valtype& pubkey, CScript::const_iterator pbegincodehash, CScript::const_iterator pend, ScriptExecutionData& execdata, unsigned int flags, const BaseSignatureChecker& checker, SigVersion sigversion, ScriptError* serror, bool& success)
{
    switch (sigversion) {
    case SigVersion::BASE:
    case SigVersion::WITNESS_V0:
        return EvalChecksigPreTapscript(sig, pubkey, pbegincodehash, pend, flags, checker, sigversion, serror, success);
    case SigVersion::TAPSCRIPT:
        return EvalChecksigTapscript(sig, pubkey, execdata, flags, checker, sigversion, serror, success);
    case SigVersion::TAPROOT:
        // Key path spending in Taproot has no script, so this is unreachable.
        break;
    }
    assert(false);
}

bool EvalScript(std::vector<std::vector<unsigned char> >& stack, const CScript& script, unsigned int flags, const BaseSignatureChecker& checker, SigVersion sigversion, ScriptExecutionData& execdata, ScriptError* serror)
>>>>>>> 9e05de1d
{
    static const CScriptNum bnZero(0);
    static const CScriptNum bnOne(1);
    // static const CScriptNum bnFalse(0);
    // static const CScriptNum bnTrue(1);
    static const valtype vchFalse(0);
    // static const valtype vchZero(0);
    static const valtype vchTrue(1, 1);

    // sigversion cannot be TAPROOT here, as it admits no script execution.
    assert(sigversion == SigVersion::BASE || sigversion == SigVersion::WITNESS_V0 || sigversion == SigVersion::TAPSCRIPT);

    CScript::const_iterator pc = script.begin();
    CScript::const_iterator pend = script.end();
    CScript::const_iterator pbegincodehash = script.begin();
    opcodetype opcode;
    valtype vchPushValue;
    ConditionStack vfExec;
    std::vector<valtype> altstack;
    set_error(serror, SCRIPT_ERR_UNKNOWN_ERROR);
    if ((sigversion == SigVersion::BASE || sigversion == SigVersion::WITNESS_V0) && script.size() > MAX_SCRIPT_SIZE) {
        return set_error(serror, SCRIPT_ERR_SCRIPT_SIZE);
    }
    int nOpCount = 0;
    bool fRequireMinimal = (flags & SCRIPT_VERIFY_MINIMALDATA) != 0;
    uint32_t opcode_pos = 0;
    execdata.m_codeseparator_pos = 0xFFFFFFFFUL;
    execdata.m_codeseparator_pos_init = true;

    try
    {
<<<<<<< HEAD
        while (pc < pend)
        {
=======
        for (; pc < pend; ++opcode_pos) {
>>>>>>> 9e05de1d
            bool fExec = vfExec.all_true();

            //
            // Read instruction
            //
            if (!script.GetOp(pc, opcode, vchPushValue))
                return set_error(serror, SCRIPT_ERR_BAD_OPCODE);
            if (vchPushValue.size() > MAX_SCRIPT_ELEMENT_SIZE)
                return set_error(serror, SCRIPT_ERR_PUSH_SIZE);

            if (sigversion == SigVersion::BASE || sigversion == SigVersion::WITNESS_V0) {
                // Note how OP_RESERVED does not count towards the opcode limit.
                if (opcode > OP_16 && ++nOpCount > MAX_OPS_PER_SCRIPT) {
                    return set_error(serror, SCRIPT_ERR_OP_COUNT);
                }
            }

            if (opcode == OP_CAT ||
                opcode == OP_SUBSTR ||
                opcode == OP_LEFT ||
                opcode == OP_RIGHT ||
                opcode == OP_INVERT ||
                opcode == OP_AND ||
                opcode == OP_OR ||
                opcode == OP_XOR ||
                opcode == OP_2MUL ||
                opcode == OP_2DIV ||
                opcode == OP_MUL ||
                opcode == OP_DIV ||
                opcode == OP_MOD ||
                opcode == OP_LSHIFT ||
                opcode == OP_RSHIFT)
                return set_error(serror, SCRIPT_ERR_DISABLED_OPCODE); // Disabled opcodes (CVE-2010-5137).

            // With SCRIPT_VERIFY_CONST_SCRIPTCODE, OP_CODESEPARATOR in non-segwit script is rejected even in an unexecuted branch
            if (opcode == OP_CODESEPARATOR && sigversion == SigVersion::BASE && (flags & SCRIPT_VERIFY_CONST_SCRIPTCODE))
                return set_error(serror, SCRIPT_ERR_OP_CODESEPARATOR);

            if (fExec && 0 <= opcode && opcode <= OP_PUSHDATA4) {
                if (fRequireMinimal && !CheckMinimalPush(vchPushValue, opcode)) {
                    return set_error(serror, SCRIPT_ERR_MINIMALDATA);
                }
                stack.push_back(vchPushValue);
            } else if (fExec || (OP_IF <= opcode && opcode <= OP_ENDIF))
            switch (opcode)
            {
                //
                // Push value
                //
                case OP_1NEGATE:
                case OP_1:
                case OP_2:
                case OP_3:
                case OP_4:
                case OP_5:
                case OP_6:
                case OP_7:
                case OP_8:
                case OP_9:
                case OP_10:
                case OP_11:
                case OP_12:
                case OP_13:
                case OP_14:
                case OP_15:
                case OP_16:
                {
                    // ( -- value)
                    CScriptNum bn((int)opcode - (int)(OP_1 - 1));
                    stack.push_back(bn.getvch());
                    // The result of these opcodes should always be the minimal way to push the data
                    // they push, so no need for a CheckMinimalPush here.
                }
                break;


                //
                // Control
                //
                case OP_NOP:
                    break;

                case OP_CHECKLOCKTIMEVERIFY:
                {
                    if (!(flags & SCRIPT_VERIFY_CHECKLOCKTIMEVERIFY)) {
                        // not enabled; treat as a NOP2
                        break;
                    }

                    if (stack.size() < 1)
                        return set_error(serror, SCRIPT_ERR_INVALID_STACK_OPERATION);

                    // Note that elsewhere numeric opcodes are limited to
                    // operands in the range -2**31+1 to 2**31-1, however it is
                    // legal for opcodes to produce results exceeding that
                    // range. This limitation is implemented by CScriptNum's
                    // default 4-byte limit.
                    //
                    // If we kept to that limit we'd have a year 2038 problem,
                    // even though the nLockTime field in transactions
                    // themselves is uint32 which only becomes meaningless
                    // after the year 2106.
                    //
                    // Thus as a special case we tell CScriptNum to accept up
                    // to 5-byte bignums, which are good until 2**39-1, well
                    // beyond the 2**32-1 limit of the nLockTime field itself.
                    const CScriptNum nLockTime(stacktop(-1), fRequireMinimal, 5);

                    // In the rare event that the argument may be < 0 due to
                    // some arithmetic being done first, you can always use
                    // 0 MAX CHECKLOCKTIMEVERIFY.
                    if (nLockTime < 0)
                        return set_error(serror, SCRIPT_ERR_NEGATIVE_LOCKTIME);

                    // Actually compare the specified lock time with the transaction.
                    if (!checker.CheckLockTime(nLockTime))
                        return set_error(serror, SCRIPT_ERR_UNSATISFIED_LOCKTIME);

                    break;
                }

                case OP_CHECKSEQUENCEVERIFY:
                {
                    if (!(flags & SCRIPT_VERIFY_CHECKSEQUENCEVERIFY)) {
                        // not enabled; treat as a NOP3
                        break;
                    }

                    if (stack.size() < 1)
                        return set_error(serror, SCRIPT_ERR_INVALID_STACK_OPERATION);

                    // nSequence, like nLockTime, is a 32-bit unsigned integer
                    // field. See the comment in CHECKLOCKTIMEVERIFY regarding
                    // 5-byte numeric operands.
                    const CScriptNum nSequence(stacktop(-1), fRequireMinimal, 5);

                    // In the rare event that the argument may be < 0 due to
                    // some arithmetic being done first, you can always use
                    // 0 MAX CHECKSEQUENCEVERIFY.
                    if (nSequence < 0)
                        return set_error(serror, SCRIPT_ERR_NEGATIVE_LOCKTIME);

                    // To provide for future soft-fork extensibility, if the
                    // operand has the disabled lock-time flag set,
                    // CHECKSEQUENCEVERIFY behaves as a NOP.
                    if ((nSequence & CTxIn::SEQUENCE_LOCKTIME_DISABLE_FLAG) != 0)
                        break;

                    // Compare the specified sequence number with the input.
                    if (!checker.CheckSequence(nSequence))
                        return set_error(serror, SCRIPT_ERR_UNSATISFIED_LOCKTIME);

                    break;
                }

                case OP_NOP1: case OP_NOP4: case OP_NOP5:
                case OP_NOP6: case OP_NOP7: case OP_NOP8: case OP_NOP9: case OP_NOP10:
                {
                    if (flags & SCRIPT_VERIFY_DISCOURAGE_UPGRADABLE_NOPS)
                        return set_error(serror, SCRIPT_ERR_DISCOURAGE_UPGRADABLE_NOPS);
                }
                break;

                case OP_IF:
                case OP_NOTIF:
                {
                    // <expression> if [statements] [else [statements]] endif
                    bool fValue = false;
                    if (fExec)
                    {
                        if (stack.size() < 1)
                            return set_error(serror, SCRIPT_ERR_UNBALANCED_CONDITIONAL);
                        valtype& vch = stacktop(-1);
                        // Tapscript requires minimal IF/NOTIF inputs as a consensus rule.
                        if (sigversion == SigVersion::TAPSCRIPT) {
                            // The input argument to the OP_IF and OP_NOTIF opcodes must be either
                            // exactly 0 (the empty vector) or exactly 1 (the one-byte vector with value 1).
                            if (vch.size() > 1 || (vch.size() == 1 && vch[0] != 1)) {
                                return set_error(serror, SCRIPT_ERR_TAPSCRIPT_MINIMALIF);
                            }
                        }
                        // Under witness v0 rules it is only a policy rule, enabled through SCRIPT_VERIFY_MINIMALIF.
                        if (sigversion == SigVersion::WITNESS_V0 && (flags & SCRIPT_VERIFY_MINIMALIF)) {
                            if (vch.size() > 1)
                                return set_error(serror, SCRIPT_ERR_MINIMALIF);
                            if (vch.size() == 1 && vch[0] != 1)
                                return set_error(serror, SCRIPT_ERR_MINIMALIF);
                        }
                        fValue = CastToBool(vch);
                        if (opcode == OP_NOTIF)
                            fValue = !fValue;
                        popstack(stack);
                    }
                    vfExec.push_back(fValue);
                }
                break;

                case OP_ELSE:
                {
                    if (vfExec.empty())
                        return set_error(serror, SCRIPT_ERR_UNBALANCED_CONDITIONAL);
                    vfExec.toggle_top();
                }
                break;

                case OP_ENDIF:
                {
                    if (vfExec.empty())
                        return set_error(serror, SCRIPT_ERR_UNBALANCED_CONDITIONAL);
                    vfExec.pop_back();
                }
                break;

                case OP_VERIFY:
                {
                    // (true -- ) or
                    // (false -- false) and return
                    if (stack.size() < 1)
                        return set_error(serror, SCRIPT_ERR_INVALID_STACK_OPERATION);
                    bool fValue = CastToBool(stacktop(-1));
                    if (fValue)
                        popstack(stack);
                    else
                        return set_error(serror, SCRIPT_ERR_VERIFY);
                }
                break;

                case OP_RETURN:
                {
                    return set_error(serror, SCRIPT_ERR_OP_RETURN);
                }
                break;


                //
                // Stack ops
                //
                case OP_TOALTSTACK:
                {
                    if (stack.size() < 1)
                        return set_error(serror, SCRIPT_ERR_INVALID_STACK_OPERATION);
                    altstack.push_back(stacktop(-1));
                    popstack(stack);
                }
                break;

                case OP_FROMALTSTACK:
                {
                    if (altstack.size() < 1)
                        return set_error(serror, SCRIPT_ERR_INVALID_ALTSTACK_OPERATION);
                    stack.push_back(altstacktop(-1));
                    popstack(altstack);
                }
                break;

                case OP_2DROP:
                {
                    // (x1 x2 -- )
                    if (stack.size() < 2)
                        return set_error(serror, SCRIPT_ERR_INVALID_STACK_OPERATION);
                    popstack(stack);
                    popstack(stack);
                }
                break;

                case OP_2DUP:
                {
                    // (x1 x2 -- x1 x2 x1 x2)
                    if (stack.size() < 2)
                        return set_error(serror, SCRIPT_ERR_INVALID_STACK_OPERATION);
                    valtype vch1 = stacktop(-2);
                    valtype vch2 = stacktop(-1);
                    stack.push_back(vch1);
                    stack.push_back(vch2);
                }
                break;

                case OP_3DUP:
                {
                    // (x1 x2 x3 -- x1 x2 x3 x1 x2 x3)
                    if (stack.size() < 3)
                        return set_error(serror, SCRIPT_ERR_INVALID_STACK_OPERATION);
                    valtype vch1 = stacktop(-3);
                    valtype vch2 = stacktop(-2);
                    valtype vch3 = stacktop(-1);
                    stack.push_back(vch1);
                    stack.push_back(vch2);
                    stack.push_back(vch3);
                }
                break;

                case OP_2OVER:
                {
                    // (x1 x2 x3 x4 -- x1 x2 x3 x4 x1 x2)
                    if (stack.size() < 4)
                        return set_error(serror, SCRIPT_ERR_INVALID_STACK_OPERATION);
                    valtype vch1 = stacktop(-4);
                    valtype vch2 = stacktop(-3);
                    stack.push_back(vch1);
                    stack.push_back(vch2);
                }
                break;

                case OP_2ROT:
                {
                    // (x1 x2 x3 x4 x5 x6 -- x3 x4 x5 x6 x1 x2)
                    if (stack.size() < 6)
                        return set_error(serror, SCRIPT_ERR_INVALID_STACK_OPERATION);
                    valtype vch1 = stacktop(-6);
                    valtype vch2 = stacktop(-5);
                    stack.erase(stack.end()-6, stack.end()-4);
                    stack.push_back(vch1);
                    stack.push_back(vch2);
                }
                break;

                case OP_2SWAP:
                {
                    // (x1 x2 x3 x4 -- x3 x4 x1 x2)
                    if (stack.size() < 4)
                        return set_error(serror, SCRIPT_ERR_INVALID_STACK_OPERATION);
                    swap(stacktop(-4), stacktop(-2));
                    swap(stacktop(-3), stacktop(-1));
                }
                break;

                case OP_IFDUP:
                {
                    // (x - 0 | x x)
                    if (stack.size() < 1)
                        return set_error(serror, SCRIPT_ERR_INVALID_STACK_OPERATION);
                    valtype vch = stacktop(-1);
                    if (CastToBool(vch))
                        stack.push_back(vch);
                }
                break;

                case OP_DEPTH:
                {
                    // -- stacksize
                    CScriptNum bn(stack.size());
                    stack.push_back(bn.getvch());
                }
                break;

                case OP_DROP:
                {
                    // (x -- )
                    if (stack.size() < 1)
                        return set_error(serror, SCRIPT_ERR_INVALID_STACK_OPERATION);
                    popstack(stack);
                }
                break;

                case OP_DUP:
                {
                    // (x -- x x)
                    if (stack.size() < 1)
                        return set_error(serror, SCRIPT_ERR_INVALID_STACK_OPERATION);
                    valtype vch = stacktop(-1);
                    stack.push_back(vch);
                }
                break;

                case OP_NIP:
                {
                    // (x1 x2 -- x2)
                    if (stack.size() < 2)
                        return set_error(serror, SCRIPT_ERR_INVALID_STACK_OPERATION);
                    stack.erase(stack.end() - 2);
                }
                break;

                case OP_OVER:
                {
                    // (x1 x2 -- x1 x2 x1)
                    if (stack.size() < 2)
                        return set_error(serror, SCRIPT_ERR_INVALID_STACK_OPERATION);
                    valtype vch = stacktop(-2);
                    stack.push_back(vch);
                }
                break;

                case OP_PICK:
                case OP_ROLL:
                {
                    // (xn ... x2 x1 x0 n - xn ... x2 x1 x0 xn)
                    // (xn ... x2 x1 x0 n - ... x2 x1 x0 xn)
                    if (stack.size() < 2)
                        return set_error(serror, SCRIPT_ERR_INVALID_STACK_OPERATION);
                    int n = CScriptNum(stacktop(-1), fRequireMinimal).getint();
                    popstack(stack);
                    if (n < 0 || n >= (int)stack.size())
                        return set_error(serror, SCRIPT_ERR_INVALID_STACK_OPERATION);
                    valtype vch = stacktop(-n-1);
                    if (opcode == OP_ROLL)
                        stack.erase(stack.end()-n-1);
                    stack.push_back(vch);
                }
                break;

                case OP_ROT:
                {
                    // (x1 x2 x3 -- x2 x3 x1)
                    //  x2 x1 x3  after first swap
                    //  x2 x3 x1  after second swap
                    if (stack.size() < 3)
                        return set_error(serror, SCRIPT_ERR_INVALID_STACK_OPERATION);
                    swap(stacktop(-3), stacktop(-2));
                    swap(stacktop(-2), stacktop(-1));
                }
                break;

                case OP_SWAP:
                {
                    // (x1 x2 -- x2 x1)
                    if (stack.size() < 2)
                        return set_error(serror, SCRIPT_ERR_INVALID_STACK_OPERATION);
                    swap(stacktop(-2), stacktop(-1));
                }
                break;

                case OP_TUCK:
                {
                    // (x1 x2 -- x2 x1 x2)
                    if (stack.size() < 2)
                        return set_error(serror, SCRIPT_ERR_INVALID_STACK_OPERATION);
                    valtype vch = stacktop(-1);
                    stack.insert(stack.end()-2, vch);
                }
                break;


                case OP_SIZE:
                {
                    // (in -- in size)
                    if (stack.size() < 1)
                        return set_error(serror, SCRIPT_ERR_INVALID_STACK_OPERATION);
                    CScriptNum bn(stacktop(-1).size());
                    stack.push_back(bn.getvch());
                }
                break;


                //
                // Bitwise logic
                //
                case OP_EQUAL:
                case OP_EQUALVERIFY:
                //case OP_NOTEQUAL: // use OP_NUMNOTEQUAL
                {
                    // (x1 x2 - bool)
                    if (stack.size() < 2)
                        return set_error(serror, SCRIPT_ERR_INVALID_STACK_OPERATION);
                    valtype& vch1 = stacktop(-2);
                    valtype& vch2 = stacktop(-1);
                    bool fEqual = (vch1 == vch2);
                    // OP_NOTEQUAL is disabled because it would be too easy to say
                    // something like n != 1 and have some wiseguy pass in 1 with extra
                    // zero bytes after it (numerically, 0x01 == 0x0001 == 0x000001)
                    //if (opcode == OP_NOTEQUAL)
                    //    fEqual = !fEqual;
                    popstack(stack);
                    popstack(stack);
                    stack.push_back(fEqual ? vchTrue : vchFalse);
                    if (opcode == OP_EQUALVERIFY)
                    {
                        if (fEqual)
                            popstack(stack);
                        else
                            return set_error(serror, SCRIPT_ERR_EQUALVERIFY);
                    }
                }
                break;


                //
                // Numeric
                //
                case OP_1ADD:
                case OP_1SUB:
                case OP_NEGATE:
                case OP_ABS:
                case OP_NOT:
                case OP_0NOTEQUAL:
                {
                    // (in -- out)
                    if (stack.size() < 1)
                        return set_error(serror, SCRIPT_ERR_INVALID_STACK_OPERATION);
                    CScriptNum bn(stacktop(-1), fRequireMinimal);
                    switch (opcode)
                    {
                    case OP_1ADD:       bn += bnOne; break;
                    case OP_1SUB:       bn -= bnOne; break;
                    case OP_NEGATE:     bn = -bn; break;
                    case OP_ABS:        if (bn < bnZero) bn = -bn; break;
                    case OP_NOT:        bn = (bn == bnZero); break;
                    case OP_0NOTEQUAL:  bn = (bn != bnZero); break;
                    default:            assert(!"invalid opcode"); break;
                    }
                    popstack(stack);
                    stack.push_back(bn.getvch());
                }
                break;

                case OP_ADD:
                case OP_SUB:
                case OP_BOOLAND:
                case OP_BOOLOR:
                case OP_NUMEQUAL:
                case OP_NUMEQUALVERIFY:
                case OP_NUMNOTEQUAL:
                case OP_LESSTHAN:
                case OP_GREATERTHAN:
                case OP_LESSTHANOREQUAL:
                case OP_GREATERTHANOREQUAL:
                case OP_MIN:
                case OP_MAX:
                {
                    // (x1 x2 -- out)
                    if (stack.size() < 2)
                        return set_error(serror, SCRIPT_ERR_INVALID_STACK_OPERATION);
                    CScriptNum bn1(stacktop(-2), fRequireMinimal);
                    CScriptNum bn2(stacktop(-1), fRequireMinimal);
                    CScriptNum bn(0);
                    switch (opcode)
                    {
                    case OP_ADD:
                        bn = bn1 + bn2;
                        break;

                    case OP_SUB:
                        bn = bn1 - bn2;
                        break;

                    case OP_BOOLAND:             bn = (bn1 != bnZero && bn2 != bnZero); break;
                    case OP_BOOLOR:              bn = (bn1 != bnZero || bn2 != bnZero); break;
                    case OP_NUMEQUAL:            bn = (bn1 == bn2); break;
                    case OP_NUMEQUALVERIFY:      bn = (bn1 == bn2); break;
                    case OP_NUMNOTEQUAL:         bn = (bn1 != bn2); break;
                    case OP_LESSTHAN:            bn = (bn1 < bn2); break;
                    case OP_GREATERTHAN:         bn = (bn1 > bn2); break;
                    case OP_LESSTHANOREQUAL:     bn = (bn1 <= bn2); break;
                    case OP_GREATERTHANOREQUAL:  bn = (bn1 >= bn2); break;
                    case OP_MIN:                 bn = (bn1 < bn2 ? bn1 : bn2); break;
                    case OP_MAX:                 bn = (bn1 > bn2 ? bn1 : bn2); break;
                    default:                     assert(!"invalid opcode"); break;
                    }
                    popstack(stack);
                    popstack(stack);
                    stack.push_back(bn.getvch());

                    if (opcode == OP_NUMEQUALVERIFY)
                    {
                        if (CastToBool(stacktop(-1)))
                            popstack(stack);
                        else
                            return set_error(serror, SCRIPT_ERR_NUMEQUALVERIFY);
                    }
                }
                break;

                case OP_WITHIN:
                {
                    // (x min max -- out)
                    if (stack.size() < 3)
                        return set_error(serror, SCRIPT_ERR_INVALID_STACK_OPERATION);
                    CScriptNum bn1(stacktop(-3), fRequireMinimal);
                    CScriptNum bn2(stacktop(-2), fRequireMinimal);
                    CScriptNum bn3(stacktop(-1), fRequireMinimal);
                    bool fValue = (bn2 <= bn1 && bn1 < bn3);
                    popstack(stack);
                    popstack(stack);
                    popstack(stack);
                    stack.push_back(fValue ? vchTrue : vchFalse);
                }
                break;


                //
                // Crypto
                //
                case OP_RIPEMD160:
                case OP_SHA1:
                case OP_SHA256:
                case OP_HASH160:
                case OP_HASH256:
                {
                    // (in -- hash)
                    if (stack.size() < 1)
                        return set_error(serror, SCRIPT_ERR_INVALID_STACK_OPERATION);
                    valtype& vch = stacktop(-1);
                    valtype vchHash((opcode == OP_RIPEMD160 || opcode == OP_SHA1 || opcode == OP_HASH160) ? 20 : 32);
                    if (opcode == OP_RIPEMD160)
                        CRIPEMD160().Write(vch.data(), vch.size()).Finalize(vchHash.data());
                    else if (opcode == OP_SHA1)
                        CSHA1().Write(vch.data(), vch.size()).Finalize(vchHash.data());
                    else if (opcode == OP_SHA256)
                        CSHA256().Write(vch.data(), vch.size()).Finalize(vchHash.data());
                    else if (opcode == OP_HASH160)
                        CHash160().Write(vch).Finalize(vchHash);
                    else if (opcode == OP_HASH256)
                        CHash256().Write(vch).Finalize(vchHash);
                    popstack(stack);
                    stack.push_back(vchHash);
                }
                break;

                case OP_CODESEPARATOR:
                {
                    // If SCRIPT_VERIFY_CONST_SCRIPTCODE flag is set, use of OP_CODESEPARATOR is rejected in pre-segwit
                    // script, even in an unexecuted branch (this is checked above the opcode case statement).

                    // Hash starts after the code separator
                    pbegincodehash = pc;
                    execdata.m_codeseparator_pos = opcode_pos;
                }
                break;

                case OP_CHECKSIG:
                case OP_CHECKSIGVERIFY:
                {
                    // (sig pubkey -- bool)
                    if (stack.size() < 2)
                        return set_error(serror, SCRIPT_ERR_INVALID_STACK_OPERATION);

                    valtype& vchSig    = stacktop(-2);
                    valtype& vchPubKey = stacktop(-1);

<<<<<<< HEAD
                    // Subset of script starting at the most recent codeseparator
                    CScript scriptCode(pbegincodehash, pend);

                    // Drop the signature in pre-segwit scripts but not segwit scripts
                    if (sigversion == SigVersion::BASE) {
                        int found = FindAndDelete(scriptCode, CScript() << vchSig);
                        if (found > 0 && (flags & SCRIPT_VERIFY_CONST_SCRIPTCODE))
                            return set_error(serror, SCRIPT_ERR_SIG_FINDANDDELETE);
                    }

                    if (!CheckSignatureEncoding(vchSig, flags, serror) || !CheckPubKeyEncoding(vchPubKey, flags, sigversion, serror)) {
                        //serror is set
                        return false;
                    }
                    bool fSuccess = checker.CheckSig(vchSig, vchPubKey, scriptCode, sigversion);

                    if (!fSuccess && (flags & SCRIPT_VERIFY_NULLFAIL) && vchSig.size())
                        return set_error(serror, SCRIPT_ERR_SIG_NULLFAIL);

=======
                    bool fSuccess = true;
                    if (!EvalChecksig(vchSig, vchPubKey, pbegincodehash, pend, execdata, flags, checker, sigversion, serror, fSuccess)) return false;
>>>>>>> 9e05de1d
                    popstack(stack);
                    popstack(stack);
                    stack.push_back(fSuccess ? vchTrue : vchFalse);
                    if (opcode == OP_CHECKSIGVERIFY)
                    {
                        if (fSuccess)
                            popstack(stack);
                        else
                            return set_error(serror, SCRIPT_ERR_CHECKSIGVERIFY);
                    }
                }
                break;

                case OP_CHECKSIGADD:
                {
                    // OP_CHECKSIGADD is only available in Tapscript
                    if (sigversion == SigVersion::BASE || sigversion == SigVersion::WITNESS_V0) return set_error(serror, SCRIPT_ERR_BAD_OPCODE);

                    // (sig num pubkey -- num)
                    if (stack.size() < 3) return set_error(serror, SCRIPT_ERR_INVALID_STACK_OPERATION);

                    const valtype& sig = stacktop(-3);
                    const CScriptNum num(stacktop(-2), fRequireMinimal);
                    const valtype& pubkey = stacktop(-1);

                    bool success = true;
                    if (!EvalChecksig(sig, pubkey, pbegincodehash, pend, execdata, flags, checker, sigversion, serror, success)) return false;
                    popstack(stack);
                    popstack(stack);
                    popstack(stack);
                    stack.push_back((num + (success ? 1 : 0)).getvch());
                }
                break;

                case OP_CHECKMULTISIG:
                case OP_CHECKMULTISIGVERIFY:
                {
                    if (sigversion == SigVersion::TAPSCRIPT) return set_error(serror, SCRIPT_ERR_TAPSCRIPT_CHECKMULTISIG);

                    // ([sig ...] num_of_signatures [pubkey ...] num_of_pubkeys -- bool)

                    int i = 1;
                    if ((int)stack.size() < i)
                        return set_error(serror, SCRIPT_ERR_INVALID_STACK_OPERATION);

                    int nKeysCount = CScriptNum(stacktop(-i), fRequireMinimal).getint();
                    if (nKeysCount < 0 || nKeysCount > MAX_PUBKEYS_PER_MULTISIG)
                        return set_error(serror, SCRIPT_ERR_PUBKEY_COUNT);
                    nOpCount += nKeysCount;
                    if (nOpCount > MAX_OPS_PER_SCRIPT)
                        return set_error(serror, SCRIPT_ERR_OP_COUNT);
                    int ikey = ++i;
                    // ikey2 is the position of last non-signature item in the stack. Top stack item = 1.
                    // With SCRIPT_VERIFY_NULLFAIL, this is used for cleanup if operation fails.
                    int ikey2 = nKeysCount + 2;
                    i += nKeysCount;
                    if ((int)stack.size() < i)
                        return set_error(serror, SCRIPT_ERR_INVALID_STACK_OPERATION);

                    int nSigsCount = CScriptNum(stacktop(-i), fRequireMinimal).getint();
                    if (nSigsCount < 0 || nSigsCount > nKeysCount)
                        return set_error(serror, SCRIPT_ERR_SIG_COUNT);
                    int isig = ++i;
                    i += nSigsCount;
                    if ((int)stack.size() < i)
                        return set_error(serror, SCRIPT_ERR_INVALID_STACK_OPERATION);

                    // Subset of script starting at the most recent codeseparator
                    CScript scriptCode(pbegincodehash, pend);

                    // Drop the signature in pre-segwit scripts but not segwit scripts
                    for (int k = 0; k < nSigsCount; k++)
                    {
                        valtype& vchSig = stacktop(-isig-k);
                        if (sigversion == SigVersion::BASE) {
                            int found = FindAndDelete(scriptCode, CScript() << vchSig);
                            if (found > 0 && (flags & SCRIPT_VERIFY_CONST_SCRIPTCODE))
                                return set_error(serror, SCRIPT_ERR_SIG_FINDANDDELETE);
                        }
                    }

                    bool fSuccess = true;
                    while (fSuccess && nSigsCount > 0)
                    {
                        valtype& vchSig    = stacktop(-isig);
                        valtype& vchPubKey = stacktop(-ikey);

                        // Note how this makes the exact order of pubkey/signature evaluation
                        // distinguishable by CHECKMULTISIG NOT if the STRICTENC flag is set.
                        // See the script_(in)valid tests for details.
                        if (!CheckSignatureEncoding(vchSig, flags, serror) || !CheckPubKeyEncoding(vchPubKey, flags, sigversion, serror)) {
                            // serror is set
                            return false;
                        }

                        // Check signature
                        bool fOk = checker.CheckECDSASignature(vchSig, vchPubKey, scriptCode, sigversion);

                        if (fOk) {
                            isig++;
                            nSigsCount--;
                        }
                        ikey++;
                        nKeysCount--;

                        // If there are more signatures left than keys left,
                        // then too many signatures have failed. Exit early,
                        // without checking any further signatures.
                        if (nSigsCount > nKeysCount)
                            fSuccess = false;
                    }

                    // Clean up stack of actual arguments
                    while (i-- > 1) {
                        // If the operation failed, we require that all signatures must be empty vector
                        if (!fSuccess && (flags & SCRIPT_VERIFY_NULLFAIL) && !ikey2 && stacktop(-1).size())
                            return set_error(serror, SCRIPT_ERR_SIG_NULLFAIL);
                        if (ikey2 > 0)
                            ikey2--;
                        popstack(stack);
                    }

                    // A bug causes CHECKMULTISIG to consume one extra argument
                    // whose contents were not checked in any way.
                    //
                    // Unfortunately this is a potential source of mutability,
                    // so optionally verify it is exactly equal to zero prior
                    // to removing it from the stack.
                    if (stack.size() < 1)
                        return set_error(serror, SCRIPT_ERR_INVALID_STACK_OPERATION);
                    if ((flags & SCRIPT_VERIFY_NULLDUMMY) && stacktop(-1).size())
                        return set_error(serror, SCRIPT_ERR_SIG_NULLDUMMY);
                    popstack(stack);

                    stack.push_back(fSuccess ? vchTrue : vchFalse);

                    if (opcode == OP_CHECKMULTISIGVERIFY)
                    {
                        if (fSuccess)
                            popstack(stack);
                        else
                            return set_error(serror, SCRIPT_ERR_CHECKMULTISIGVERIFY);
                    }
                }
                break;

                default:
                    return set_error(serror, SCRIPT_ERR_BAD_OPCODE);
            }

            // Size limits
            if (stack.size() + altstack.size() > MAX_STACK_SIZE)
                return set_error(serror, SCRIPT_ERR_STACK_SIZE);
        }
    }
    catch (...)
    {
        return set_error(serror, SCRIPT_ERR_UNKNOWN_ERROR);
    }

    if (!vfExec.empty())
        return set_error(serror, SCRIPT_ERR_UNBALANCED_CONDITIONAL);

    return set_success(serror);
}

bool EvalScript(std::vector<std::vector<unsigned char> >& stack, const CScript& script, unsigned int flags, const BaseSignatureChecker& checker, SigVersion sigversion, ScriptError* serror)
{
    ScriptExecutionData execdata;
    return EvalScript(stack, script, flags, checker, sigversion, execdata, serror);
}

namespace {

/**
 * Wrapper that serializes like CTransaction, but with the modifications
 *  required for the signature hash done in-place
 */
template <class T>
class CTransactionSignatureSerializer
{
private:
    const T& txTo;             //!< reference to the spending transaction (the one being serialized)
    const CScript& scriptCode; //!< output script being consumed
    const unsigned int nIn;    //!< input index of txTo being signed
    const bool fAnyoneCanPay;  //!< whether the hashtype has the SIGHASH_ANYONECANPAY flag set
    const bool fHashSingle;    //!< whether the hashtype is SIGHASH_SINGLE
    const bool fHashNone;      //!< whether the hashtype is SIGHASH_NONE

public:
    CTransactionSignatureSerializer(const T& txToIn, const CScript& scriptCodeIn, unsigned int nInIn, int nHashTypeIn) :
        txTo(txToIn), scriptCode(scriptCodeIn), nIn(nInIn),
        fAnyoneCanPay(!!(nHashTypeIn & SIGHASH_ANYONECANPAY)),
        fHashSingle((nHashTypeIn & 0x1f) == SIGHASH_SINGLE),
        fHashNone((nHashTypeIn & 0x1f) == SIGHASH_NONE) {}

    /** Serialize the passed scriptCode, skipping OP_CODESEPARATORs */
    template<typename S>
    void SerializeScriptCode(S &s) const {
        CScript::const_iterator it = scriptCode.begin();
        CScript::const_iterator itBegin = it;
        opcodetype opcode;
        unsigned int nCodeSeparators = 0;
        while (scriptCode.GetOp(it, opcode)) {
            if (opcode == OP_CODESEPARATOR)
                nCodeSeparators++;
        }
        ::WriteCompactSize(s, scriptCode.size() - nCodeSeparators);
        it = itBegin;
        while (scriptCode.GetOp(it, opcode)) {
            if (opcode == OP_CODESEPARATOR) {
                s.write(AsBytes(Span{&itBegin[0], size_t(it - itBegin - 1)}));
                itBegin = it;
            }
        }
        if (itBegin != scriptCode.end())
            s.write(AsBytes(Span{&itBegin[0], size_t(it - itBegin)}));
    }

    /** Serialize an input of txTo */
    template<typename S>
    void SerializeInput(S &s, unsigned int nInput) const {
        // In case of SIGHASH_ANYONECANPAY, only the input being signed is serialized
        if (fAnyoneCanPay)
            nInput = nIn;
        // Serialize the prevout
        ::Serialize(s, txTo.vin[nInput].prevout);
        // Serialize the script
        if (nInput != nIn)
            // Blank out other inputs' signatures
            ::Serialize(s, CScript());
        else
            SerializeScriptCode(s);
        // Serialize the nSequence
        if (nInput != nIn && (fHashSingle || fHashNone))
            // let the others update at will
            ::Serialize(s, (int)0);
        else
            ::Serialize(s, txTo.vin[nInput].nSequence);
    }

    /** Serialize an output of txTo */
    template<typename S>
    void SerializeOutput(S &s, unsigned int nOutput) const {
        if (fHashSingle && nOutput != nIn)
            // Do not lock-in the txout payee at other indices as txin
            ::Serialize(s, CTxOut());
        else
            ::Serialize(s, txTo.vout[nOutput]);
    }

    /** Serialize txTo */
    template<typename S>
    void Serialize(S &s) const {
        // Serialize nVersion
        ::Serialize(s, txTo.nVersion);
        // Serialize vin
        unsigned int nInputs = fAnyoneCanPay ? 1 : txTo.vin.size();
        ::WriteCompactSize(s, nInputs);
        for (unsigned int nInput = 0; nInput < nInputs; nInput++)
             SerializeInput(s, nInput);
        // Serialize vout
        unsigned int nOutputs = fHashNone ? 0 : (fHashSingle ? nIn+1 : txTo.vout.size());
        ::WriteCompactSize(s, nOutputs);
        for (unsigned int nOutput = 0; nOutput < nOutputs; nOutput++)
             SerializeOutput(s, nOutput);
        // Serialize nLockTime
        ::Serialize(s, txTo.nLockTime);
    }
};

/** Compute the (single) SHA256 of the concatenation of all prevouts of a tx. */
template <class T>
uint256 GetPrevoutsSHA256(const T& txTo)
{
    HashWriter ss{};
    for (const auto& txin : txTo.vin) {
        ss << txin.prevout;
    }
    return ss.GetSHA256();
}

/** Compute the (single) SHA256 of the concatenation of all nSequences of a tx. */
template <class T>
uint256 GetSequencesSHA256(const T& txTo)
{
    HashWriter ss{};
    for (const auto& txin : txTo.vin) {
        ss << txin.nSequence;
    }
    return ss.GetSHA256();
}

/** Compute the (single) SHA256 of the concatenation of all txouts of a tx. */
template <class T>
uint256 GetOutputsSHA256(const T& txTo)
{
    HashWriter ss{};
    for (const auto& txout : txTo.vout) {
        ss << txout;
    }
    return ss.GetSHA256();
}

/** Compute the (single) SHA256 of the concatenation of all amounts spent by a tx. */
uint256 GetSpentAmountsSHA256(const std::vector<CTxOut>& outputs_spent)
{
    HashWriter ss{};
    for (const auto& txout : outputs_spent) {
        ss << txout.nValue;
    }
    return ss.GetSHA256();
}

/** Compute the (single) SHA256 of the concatenation of all scriptPubKeys spent by a tx. */
uint256 GetSpentScriptsSHA256(const std::vector<CTxOut>& outputs_spent)
{
    HashWriter ss{};
    for (const auto& txout : outputs_spent) {
        ss << txout.scriptPubKey;
    }
    return ss.GetSHA256();
}


} // namespace

template <class T>
void PrecomputedTransactionData::Init(const T& txTo, std::vector<CTxOut>&& spent_outputs, bool force)
{
    assert(!m_spent_outputs_ready);

    m_spent_outputs = std::move(spent_outputs);
    if (!m_spent_outputs.empty()) {
        assert(m_spent_outputs.size() == txTo.vin.size());
        m_spent_outputs_ready = true;
    }

    // Determine which precomputation-impacting features this transaction uses.
    bool uses_bip143_segwit = force;
    bool uses_bip341_taproot = force;
    for (size_t inpos = 0; inpos < txTo.vin.size() && !(uses_bip143_segwit && uses_bip341_taproot); ++inpos) {
        if (!txTo.vin[inpos].scriptWitness.IsNull()) {
            if (m_spent_outputs_ready && m_spent_outputs[inpos].scriptPubKey.size() == 2 + WITNESS_V1_TAPROOT_SIZE &&
                m_spent_outputs[inpos].scriptPubKey[0] == OP_1) {
                // Treat every witness-bearing spend with 34-byte scriptPubKey that starts with OP_1 as a Taproot
                // spend. This only works if spent_outputs was provided as well, but if it wasn't, actual validation
                // will fail anyway. Note that this branch may trigger for scriptPubKeys that aren't actually segwit
                // but in that case validation will fail as SCRIPT_ERR_WITNESS_UNEXPECTED anyway.
                uses_bip341_taproot = true;
            } else {
                // Treat every spend that's not known to native witness v1 as a Witness v0 spend. This branch may
                // also be taken for unknown witness versions, but it is harmless, and being precise would require
                // P2SH evaluation to find the redeemScript.
                uses_bip143_segwit = true;
            }
        }
        if (uses_bip341_taproot && uses_bip143_segwit) break; // No need to scan further if we already need all.
    }

    if (uses_bip143_segwit || uses_bip341_taproot) {
        // Computations shared between both sighash schemes.
        m_prevouts_single_hash = GetPrevoutsSHA256(txTo);
        m_sequences_single_hash = GetSequencesSHA256(txTo);
        m_outputs_single_hash = GetOutputsSHA256(txTo);
    }
    if (uses_bip143_segwit) {
        hashPrevouts = SHA256Uint256(m_prevouts_single_hash);
        hashSequence = SHA256Uint256(m_sequences_single_hash);
        hashOutputs = SHA256Uint256(m_outputs_single_hash);
        m_bip143_segwit_ready = true;
    }
    if (uses_bip341_taproot) {
        m_spent_amounts_single_hash = GetSpentAmountsSHA256(m_spent_outputs);
        m_spent_scripts_single_hash = GetSpentScriptsSHA256(m_spent_outputs);
        m_bip341_taproot_ready = true;
    }
}

template <class T>
PrecomputedTransactionData::PrecomputedTransactionData(const T& txTo)
{
    Init(txTo, {});
}

// explicit instantiation
template void PrecomputedTransactionData::Init(const CTransaction& txTo, std::vector<CTxOut>&& spent_outputs, bool force);
template void PrecomputedTransactionData::Init(const CMutableTransaction& txTo, std::vector<CTxOut>&& spent_outputs, bool force);
template PrecomputedTransactionData::PrecomputedTransactionData(const CTransaction& txTo);
template PrecomputedTransactionData::PrecomputedTransactionData(const CMutableTransaction& txTo);

const HashWriter HASHER_TAPSIGHASH{TaggedHash("TapSighash")};
const HashWriter HASHER_TAPLEAF{TaggedHash("TapLeaf")};
const HashWriter HASHER_TAPBRANCH{TaggedHash("TapBranch")};

static bool HandleMissingData(MissingDataBehavior mdb)
{
    switch (mdb) {
    case MissingDataBehavior::ASSERT_FAIL:
        assert(!"Missing data");
        break;
    case MissingDataBehavior::FAIL:
        return false;
    }
    assert(!"Unknown MissingDataBehavior value");
}

template<typename T>
bool SignatureHashSchnorr(uint256& hash_out, ScriptExecutionData& execdata, const T& tx_to, uint32_t in_pos, uint8_t hash_type, SigVersion sigversion, const PrecomputedTransactionData& cache, MissingDataBehavior mdb)
{
    uint8_t ext_flag, key_version;
    switch (sigversion) {
    case SigVersion::TAPROOT:
        ext_flag = 0;
        // key_version is not used and left uninitialized.
        break;
    case SigVersion::TAPSCRIPT:
        ext_flag = 1;
        // key_version must be 0 for now, representing the current version of
        // 32-byte public keys in the tapscript signature opcode execution.
        // An upgradable public key version (with a size not 32-byte) may
        // request a different key_version with a new sigversion.
        key_version = 0;
        break;
    default:
        assert(false);
    }
    assert(in_pos < tx_to.vin.size());
    if (!(cache.m_bip341_taproot_ready && cache.m_spent_outputs_ready)) {
        return HandleMissingData(mdb);
    }

    HashWriter ss{HASHER_TAPSIGHASH};

    // Epoch
    static constexpr uint8_t EPOCH = 0;
    ss << EPOCH;

    // Hash type
    const uint8_t output_type = (hash_type == SIGHASH_DEFAULT) ? SIGHASH_ALL : (hash_type & SIGHASH_OUTPUT_MASK); // Default (no sighash byte) is equivalent to SIGHASH_ALL
    const uint8_t input_type = hash_type & SIGHASH_INPUT_MASK;
    if (!(hash_type <= 0x03 || (hash_type >= 0x81 && hash_type <= 0x83))) return false;
    ss << hash_type;

    // Transaction level data
    ss << tx_to.nVersion;
    ss << tx_to.nLockTime;
    if (input_type != SIGHASH_ANYONECANPAY) {
        ss << cache.m_prevouts_single_hash;
        ss << cache.m_spent_amounts_single_hash;
        ss << cache.m_spent_scripts_single_hash;
        ss << cache.m_sequences_single_hash;
    }
    if (output_type == SIGHASH_ALL) {
        ss << cache.m_outputs_single_hash;
    }

    // Data about the input/prevout being spent
    assert(execdata.m_annex_init);
    const bool have_annex = execdata.m_annex_present;
    const uint8_t spend_type = (ext_flag << 1) + (have_annex ? 1 : 0); // The low bit indicates whether an annex is present.
    ss << spend_type;
    if (input_type == SIGHASH_ANYONECANPAY) {
        ss << tx_to.vin[in_pos].prevout;
        ss << cache.m_spent_outputs[in_pos];
        ss << tx_to.vin[in_pos].nSequence;
    } else {
        ss << in_pos;
    }
    if (have_annex) {
        ss << execdata.m_annex_hash;
    }

    // Data about the output (if only one).
    if (output_type == SIGHASH_SINGLE) {
        if (in_pos >= tx_to.vout.size()) return false;
        if (!execdata.m_output_hash) {
            HashWriter sha_single_output{};
            sha_single_output << tx_to.vout[in_pos];
            execdata.m_output_hash = sha_single_output.GetSHA256();
        }
        ss << execdata.m_output_hash.value();
    }

    // Additional data for BIP 342 signatures
    if (sigversion == SigVersion::TAPSCRIPT) {
        assert(execdata.m_tapleaf_hash_init);
        ss << execdata.m_tapleaf_hash;
        ss << key_version;
        assert(execdata.m_codeseparator_pos_init);
        ss << execdata.m_codeseparator_pos;
    }

    hash_out = ss.GetSHA256();
    return true;
}

template <class T>
uint256 SignatureHash(const CScript& scriptCode, const T& txTo, unsigned int nIn, int nHashType, const CAmount& amount, SigVersion sigversion, const PrecomputedTransactionData* cache)
{
    assert(nIn < txTo.vin.size());

    if (sigversion == SigVersion::WITNESS_V0) {
        uint256 hashPrevouts;
        uint256 hashSequence;
        uint256 hashOutputs;
        const bool cacheready = cache && cache->m_bip143_segwit_ready;

        if (!(nHashType & SIGHASH_ANYONECANPAY)) {
            hashPrevouts = cacheready ? cache->hashPrevouts : SHA256Uint256(GetPrevoutsSHA256(txTo));
        }

        if (!(nHashType & SIGHASH_ANYONECANPAY) && (nHashType & 0x1f) != SIGHASH_SINGLE && (nHashType & 0x1f) != SIGHASH_NONE) {
            hashSequence = cacheready ? cache->hashSequence : SHA256Uint256(GetSequencesSHA256(txTo));
        }


        if ((nHashType & 0x1f) != SIGHASH_SINGLE && (nHashType & 0x1f) != SIGHASH_NONE) {
            hashOutputs = cacheready ? cache->hashOutputs : SHA256Uint256(GetOutputsSHA256(txTo));
        } else if ((nHashType & 0x1f) == SIGHASH_SINGLE && nIn < txTo.vout.size()) {
            HashWriter ss{};
            ss << txTo.vout[nIn];
            hashOutputs = ss.GetHash();
        }

        HashWriter ss{};
        // Version
        ss << txTo.nVersion;
        // Input prevouts/nSequence (none/all, depending on flags)
        ss << hashPrevouts;
        ss << hashSequence;
        // The input being signed (replacing the scriptSig with scriptCode + amount)
        // The prevout may already be contained in hashPrevout, and the nSequence
        // may already be contain in hashSequence.
        ss << txTo.vin[nIn].prevout;
        ss << scriptCode;
        ss << amount;
        ss << txTo.vin[nIn].nSequence;
        // Outputs (none/one/all, depending on flags)
        ss << hashOutputs;
        // Locktime
        ss << txTo.nLockTime;
        // Sighash type
        ss << nHashType;

        return ss.GetHash();
    }

    // Check for invalid use of SIGHASH_SINGLE
    if ((nHashType & 0x1f) == SIGHASH_SINGLE) {
        if (nIn >= txTo.vout.size()) {
            //  nOut out of range
<<<<<<< HEAD
            return UINT256_ONE();
=======
            return uint256::ONE;
>>>>>>> 9e05de1d
        }
    }

    // Wrapper to serialize only the necessary parts of the transaction being signed
    CTransactionSignatureSerializer<T> txTmp(txTo, scriptCode, nIn, nHashType);

    // Serialize and hash
    HashWriter ss{};
    ss << txTmp << nHashType;
    return ss.GetHash();
}

template <class T>
bool GenericTransactionSignatureChecker<T>::VerifyECDSASignature(const std::vector<unsigned char>& vchSig, const CPubKey& pubkey, const uint256& sighash) const
{
    return pubkey.Verify(sighash, vchSig);
}

template <class T>
bool GenericTransactionSignatureChecker<T>::VerifySchnorrSignature(Span<const unsigned char> sig, const XOnlyPubKey& pubkey, const uint256& sighash) const
{
    return pubkey.VerifySchnorr(sighash, sig);
}

template <class T>
bool GenericTransactionSignatureChecker<T>::CheckECDSASignature(const std::vector<unsigned char>& vchSigIn, const std::vector<unsigned char>& vchPubKey, const CScript& scriptCode, SigVersion sigversion) const
{
    CPubKey pubkey(vchPubKey);
    if (!pubkey.IsValid())
        return false;

    // Hash type is one byte tacked on to the end of the signature
    std::vector<unsigned char> vchSig(vchSigIn);
    if (vchSig.empty())
        return false;
    int nHashType = vchSig.back();
    vchSig.pop_back();

    // Witness sighashes need the amount.
    if (sigversion == SigVersion::WITNESS_V0 && amount < 0) return HandleMissingData(m_mdb);

    uint256 sighash = SignatureHash(scriptCode, *txTo, nIn, nHashType, amount, sigversion, this->txdata);

    if (!VerifyECDSASignature(vchSig, pubkey, sighash))
        return false;

    return true;
}

template <class T>
bool GenericTransactionSignatureChecker<T>::CheckSchnorrSignature(Span<const unsigned char> sig, Span<const unsigned char> pubkey_in, SigVersion sigversion, ScriptExecutionData& execdata, ScriptError* serror) const
{
    assert(sigversion == SigVersion::TAPROOT || sigversion == SigVersion::TAPSCRIPT);
    // Schnorr signatures have 32-byte public keys. The caller is responsible for enforcing this.
    assert(pubkey_in.size() == 32);
    // Note that in Tapscript evaluation, empty signatures are treated specially (invalid signature that does not
    // abort script execution). This is implemented in EvalChecksigTapscript, which won't invoke
    // CheckSchnorrSignature in that case. In other contexts, they are invalid like every other signature with
    // size different from 64 or 65.
    if (sig.size() != 64 && sig.size() != 65) return set_error(serror, SCRIPT_ERR_SCHNORR_SIG_SIZE);

    XOnlyPubKey pubkey{pubkey_in};

    uint8_t hashtype = SIGHASH_DEFAULT;
    if (sig.size() == 65) {
        hashtype = SpanPopBack(sig);
        if (hashtype == SIGHASH_DEFAULT) return set_error(serror, SCRIPT_ERR_SCHNORR_SIG_HASHTYPE);
    }
    uint256 sighash;
    if (!this->txdata) return HandleMissingData(m_mdb);
    if (!SignatureHashSchnorr(sighash, execdata, *txTo, nIn, hashtype, sigversion, *this->txdata, m_mdb)) {
        return set_error(serror, SCRIPT_ERR_SCHNORR_SIG_HASHTYPE);
    }
    if (!VerifySchnorrSignature(sig, pubkey, sighash)) return set_error(serror, SCRIPT_ERR_SCHNORR_SIG);
    return true;
}

template <class T>
bool GenericTransactionSignatureChecker<T>::CheckLockTime(const CScriptNum& nLockTime) const
{
    // There are two kinds of nLockTime: lock-by-blockheight
    // and lock-by-blocktime, distinguished by whether
    // nLockTime < LOCKTIME_THRESHOLD.
    //
    // We want to compare apples to apples, so fail the script
    // unless the type of nLockTime being tested is the same as
    // the nLockTime in the transaction.
    if (!(
        (txTo->nLockTime <  LOCKTIME_THRESHOLD && nLockTime <  LOCKTIME_THRESHOLD) ||
        (txTo->nLockTime >= LOCKTIME_THRESHOLD && nLockTime >= LOCKTIME_THRESHOLD)
    ))
        return false;

    // Now that we know we're comparing apples-to-apples, the
    // comparison is a simple numeric one.
    if (nLockTime > (int64_t)txTo->nLockTime)
        return false;

    // Finally the nLockTime feature can be disabled in IsFinalTx()
    // and thus CHECKLOCKTIMEVERIFY bypassed if every txin has
    // been finalized by setting nSequence to maxint. The
    // transaction would be allowed into the blockchain, making
    // the opcode ineffective.
    //
    // Testing if this vin is not final is sufficient to
    // prevent this condition. Alternatively we could test all
    // inputs, but testing just this input minimizes the data
    // required to prove correct CHECKLOCKTIMEVERIFY execution.
    if (CTxIn::SEQUENCE_FINAL == txTo->vin[nIn].nSequence)
        return false;

    return true;
}

template <class T>
bool GenericTransactionSignatureChecker<T>::CheckSequence(const CScriptNum& nSequence) const
{
    // Relative lock times are supported by comparing the passed
    // in operand to the sequence number of the input.
    const int64_t txToSequence = (int64_t)txTo->vin[nIn].nSequence;

    // Fail if the transaction's version number is not set high
    // enough to trigger BIP 68 rules.
    if (static_cast<uint32_t>(txTo->nVersion) < 2)
        return false;

    // Sequence numbers with their most significant bit set are not
    // consensus constrained. Testing that the transaction's sequence
    // number do not have this bit set prevents using this property
    // to get around a CHECKSEQUENCEVERIFY check.
    if (txToSequence & CTxIn::SEQUENCE_LOCKTIME_DISABLE_FLAG)
        return false;

    // Mask off any bits that do not have consensus-enforced meaning
    // before doing the integer comparisons
    const uint32_t nLockTimeMask = CTxIn::SEQUENCE_LOCKTIME_TYPE_FLAG | CTxIn::SEQUENCE_LOCKTIME_MASK;
    const int64_t txToSequenceMasked = txToSequence & nLockTimeMask;
    const CScriptNum nSequenceMasked = nSequence & nLockTimeMask;

    // There are two kinds of nSequence: lock-by-blockheight
    // and lock-by-blocktime, distinguished by whether
    // nSequenceMasked < CTxIn::SEQUENCE_LOCKTIME_TYPE_FLAG.
    //
    // We want to compare apples to apples, so fail the script
    // unless the type of nSequenceMasked being tested is the same as
    // the nSequenceMasked in the transaction.
    if (!(
        (txToSequenceMasked <  CTxIn::SEQUENCE_LOCKTIME_TYPE_FLAG && nSequenceMasked <  CTxIn::SEQUENCE_LOCKTIME_TYPE_FLAG) ||
        (txToSequenceMasked >= CTxIn::SEQUENCE_LOCKTIME_TYPE_FLAG && nSequenceMasked >= CTxIn::SEQUENCE_LOCKTIME_TYPE_FLAG)
    )) {
        return false;
    }

    // Now that we know we're comparing apples-to-apples, the
    // comparison is a simple numeric one.
    if (nSequenceMasked > txToSequenceMasked)
        return false;

    return true;
}

// explicit instantiation
template class GenericTransactionSignatureChecker<CTransaction>;
template class GenericTransactionSignatureChecker<CMutableTransaction>;

<<<<<<< HEAD
static bool ExecuteWitnessScript(const Span<const valtype>& stack_span, const CScript& scriptPubKey, unsigned int flags, SigVersion sigversion, const BaseSignatureChecker& checker, ScriptError* serror)
{
    std::vector<valtype> stack{stack_span.begin(), stack_span.end()};

=======
static bool ExecuteWitnessScript(const Span<const valtype>& stack_span, const CScript& exec_script, unsigned int flags, SigVersion sigversion, const BaseSignatureChecker& checker, ScriptExecutionData& execdata, ScriptError* serror)
{
    std::vector<valtype> stack{stack_span.begin(), stack_span.end()};

    if (sigversion == SigVersion::TAPSCRIPT) {
        // OP_SUCCESSx processing overrides everything, including stack element size limits
        CScript::const_iterator pc = exec_script.begin();
        while (pc < exec_script.end()) {
            opcodetype opcode;
            if (!exec_script.GetOp(pc, opcode)) {
                // Note how this condition would not be reached if an unknown OP_SUCCESSx was found
                return set_error(serror, SCRIPT_ERR_BAD_OPCODE);
            }
            // New opcodes will be listed here. May use a different sigversion to modify existing opcodes.
            if (IsOpSuccess(opcode)) {
                if (flags & SCRIPT_VERIFY_DISCOURAGE_OP_SUCCESS) {
                    return set_error(serror, SCRIPT_ERR_DISCOURAGE_OP_SUCCESS);
                }
                return set_success(serror);
            }
        }

        // Tapscript enforces initial stack size limits (altstack is empty here)
        if (stack.size() > MAX_STACK_SIZE) return set_error(serror, SCRIPT_ERR_STACK_SIZE);
    }

>>>>>>> 9e05de1d
    // Disallow stack item size > MAX_SCRIPT_ELEMENT_SIZE in witness stack
    for (const valtype& elem : stack) {
        if (elem.size() > MAX_SCRIPT_ELEMENT_SIZE) return set_error(serror, SCRIPT_ERR_PUSH_SIZE);
    }

    // Run the script interpreter.
<<<<<<< HEAD
    if (!EvalScript(stack, scriptPubKey, flags, checker, sigversion, serror)) return false;
=======
    if (!EvalScript(stack, exec_script, flags, checker, sigversion, execdata, serror)) return false;
>>>>>>> 9e05de1d

    // Scripts inside witness implicitly require cleanstack behaviour
    if (stack.size() != 1) return set_error(serror, SCRIPT_ERR_CLEANSTACK);
    if (!CastToBool(stack.back())) return set_error(serror, SCRIPT_ERR_EVAL_FALSE);
    return true;
}

<<<<<<< HEAD
static bool VerifyWitnessProgram(const CScriptWitness& witness, int witversion, const std::vector<unsigned char>& program, unsigned int flags, const BaseSignatureChecker& checker, ScriptError* serror)
{
    CScript scriptPubKey;
    Span<const valtype> stack = MakeSpan(witness.stack);

    if (witversion == 0) {
        if (program.size() == WITNESS_V0_SCRIPTHASH_SIZE) {
            // Version 0 segregated witness program: SHA256(CScript) inside the program, CScript + inputs in witness
=======
uint256 ComputeTapleafHash(uint8_t leaf_version, const CScript& script)
{
    return (HashWriter{HASHER_TAPLEAF} << leaf_version << script).GetSHA256();
}

uint256 ComputeTaprootMerkleRoot(Span<const unsigned char> control, const uint256& tapleaf_hash)
{
    assert(control.size() >= TAPROOT_CONTROL_BASE_SIZE);
    assert(control.size() <= TAPROOT_CONTROL_MAX_SIZE);
    assert((control.size() - TAPROOT_CONTROL_BASE_SIZE) % TAPROOT_CONTROL_NODE_SIZE == 0);

    const int path_len = (control.size() - TAPROOT_CONTROL_BASE_SIZE) / TAPROOT_CONTROL_NODE_SIZE;
    uint256 k = tapleaf_hash;
    for (int i = 0; i < path_len; ++i) {
        HashWriter ss_branch{HASHER_TAPBRANCH};
        Span node{Span{control}.subspan(TAPROOT_CONTROL_BASE_SIZE + TAPROOT_CONTROL_NODE_SIZE * i, TAPROOT_CONTROL_NODE_SIZE)};
        if (std::lexicographical_compare(k.begin(), k.end(), node.begin(), node.end())) {
            ss_branch << k << node;
        } else {
            ss_branch << node << k;
        }
        k = ss_branch.GetSHA256();
    }
    return k;
}

static bool VerifyTaprootCommitment(const std::vector<unsigned char>& control, const std::vector<unsigned char>& program, const uint256& tapleaf_hash)
{
    assert(control.size() >= TAPROOT_CONTROL_BASE_SIZE);
    assert(program.size() >= uint256::size());
    //! The internal pubkey (x-only, so no Y coordinate parity).
    const XOnlyPubKey p{Span{control}.subspan(1, TAPROOT_CONTROL_BASE_SIZE - 1)};
    //! The output pubkey (taken from the scriptPubKey).
    const XOnlyPubKey q{program};
    // Compute the Merkle root from the leaf and the provided path.
    const uint256 merkle_root = ComputeTaprootMerkleRoot(control, tapleaf_hash);
    // Verify that the output pubkey matches the tweaked internal pubkey, after correcting for parity.
    return q.CheckTapTweak(p, merkle_root, control[0] & 1);
}

static bool VerifyWitnessProgram(const CScriptWitness& witness, int witversion, const std::vector<unsigned char>& program, unsigned int flags, const BaseSignatureChecker& checker, ScriptError* serror, bool is_p2sh)
{
    CScript exec_script; //!< Actually executed script (last stack item in P2WSH; implied P2PKH script in P2WPKH; leaf script in P2TR)
    Span stack{witness.stack};
    ScriptExecutionData execdata;

    if (witversion == 0) {
        if (program.size() == WITNESS_V0_SCRIPTHASH_SIZE) {
            // BIP141 P2WSH: 32-byte witness v0 program (which encodes SHA256(script))
>>>>>>> 9e05de1d
            if (stack.size() == 0) {
                return set_error(serror, SCRIPT_ERR_WITNESS_PROGRAM_WITNESS_EMPTY);
            }
            const valtype& script_bytes = SpanPopBack(stack);
<<<<<<< HEAD
            scriptPubKey = CScript(script_bytes.begin(), script_bytes.end());
            uint256 hashScriptPubKey;
            CSHA256().Write(&scriptPubKey[0], scriptPubKey.size()).Finalize(hashScriptPubKey.begin());
            if (memcmp(hashScriptPubKey.begin(), program.data(), 32)) {
                return set_error(serror, SCRIPT_ERR_WITNESS_PROGRAM_MISMATCH);
            }
            return ExecuteWitnessScript(stack, scriptPubKey, flags, SigVersion::WITNESS_V0, checker, serror);
        } else if (program.size() == WITNESS_V0_KEYHASH_SIZE) {
            // Special case for pay-to-pubkeyhash; signature + pubkey in witness
            if (stack.size() != 2) {
                return set_error(serror, SCRIPT_ERR_WITNESS_PROGRAM_MISMATCH); // 2 items in witness
            }
            scriptPubKey << OP_DUP << OP_HASH160 << program << OP_EQUALVERIFY << OP_CHECKSIG;
            return ExecuteWitnessScript(stack, scriptPubKey, flags, SigVersion::WITNESS_V0, checker, serror);
        } else {
            return set_error(serror, SCRIPT_ERR_WITNESS_PROGRAM_WRONG_LENGTH);
        }
=======
            exec_script = CScript(script_bytes.begin(), script_bytes.end());
            uint256 hash_exec_script;
            CSHA256().Write(exec_script.data(), exec_script.size()).Finalize(hash_exec_script.begin());
            if (memcmp(hash_exec_script.begin(), program.data(), 32)) {
                return set_error(serror, SCRIPT_ERR_WITNESS_PROGRAM_MISMATCH);
            }
            return ExecuteWitnessScript(stack, exec_script, flags, SigVersion::WITNESS_V0, checker, execdata, serror);
        } else if (program.size() == WITNESS_V0_KEYHASH_SIZE) {
            // BIP141 P2WPKH: 20-byte witness v0 program (which encodes Hash160(pubkey))
            if (stack.size() != 2) {
                return set_error(serror, SCRIPT_ERR_WITNESS_PROGRAM_MISMATCH); // 2 items in witness
            }
            exec_script << OP_DUP << OP_HASH160 << program << OP_EQUALVERIFY << OP_CHECKSIG;
            return ExecuteWitnessScript(stack, exec_script, flags, SigVersion::WITNESS_V0, checker, execdata, serror);
        } else {
            return set_error(serror, SCRIPT_ERR_WITNESS_PROGRAM_WRONG_LENGTH);
        }
    } else if (witversion == 1 && program.size() == WITNESS_V1_TAPROOT_SIZE && !is_p2sh) {
        // BIP341 Taproot: 32-byte non-P2SH witness v1 program (which encodes a P2C-tweaked pubkey)
        if (!(flags & SCRIPT_VERIFY_TAPROOT)) return set_success(serror);
        if (stack.size() == 0) return set_error(serror, SCRIPT_ERR_WITNESS_PROGRAM_WITNESS_EMPTY);
        if (stack.size() >= 2 && !stack.back().empty() && stack.back()[0] == ANNEX_TAG) {
            // Drop annex (this is non-standard; see IsWitnessStandard)
            const valtype& annex = SpanPopBack(stack);
            execdata.m_annex_hash = (HashWriter{} << annex).GetSHA256();
            execdata.m_annex_present = true;
        } else {
            execdata.m_annex_present = false;
        }
        execdata.m_annex_init = true;
        if (stack.size() == 1) {
            // Key path spending (stack size is 1 after removing optional annex)
            if (!checker.CheckSchnorrSignature(stack.front(), program, SigVersion::TAPROOT, execdata, serror)) {
                return false; // serror is set
            }
            return set_success(serror);
        } else {
            // Script path spending (stack size is >1 after removing optional annex)
            const valtype& control = SpanPopBack(stack);
            const valtype& script_bytes = SpanPopBack(stack);
            exec_script = CScript(script_bytes.begin(), script_bytes.end());
            if (control.size() < TAPROOT_CONTROL_BASE_SIZE || control.size() > TAPROOT_CONTROL_MAX_SIZE || ((control.size() - TAPROOT_CONTROL_BASE_SIZE) % TAPROOT_CONTROL_NODE_SIZE) != 0) {
                return set_error(serror, SCRIPT_ERR_TAPROOT_WRONG_CONTROL_SIZE);
            }
            execdata.m_tapleaf_hash = ComputeTapleafHash(control[0] & TAPROOT_LEAF_MASK, exec_script);
            if (!VerifyTaprootCommitment(control, program, execdata.m_tapleaf_hash)) {
                return set_error(serror, SCRIPT_ERR_WITNESS_PROGRAM_MISMATCH);
            }
            execdata.m_tapleaf_hash_init = true;
            if ((control[0] & TAPROOT_LEAF_MASK) == TAPROOT_LEAF_TAPSCRIPT) {
                // Tapscript (leaf version 0xc0)
                execdata.m_validation_weight_left = ::GetSerializeSize(witness.stack, PROTOCOL_VERSION) + VALIDATION_WEIGHT_OFFSET;
                execdata.m_validation_weight_left_init = true;
                return ExecuteWitnessScript(stack, exec_script, flags, SigVersion::TAPSCRIPT, checker, execdata, serror);
            }
            if (flags & SCRIPT_VERIFY_DISCOURAGE_UPGRADABLE_TAPROOT_VERSION) {
                return set_error(serror, SCRIPT_ERR_DISCOURAGE_UPGRADABLE_TAPROOT_VERSION);
            }
            return set_success(serror);
        }
>>>>>>> 9e05de1d
    } else {
        if (flags & SCRIPT_VERIFY_DISCOURAGE_UPGRADABLE_WITNESS_PROGRAM) {
            return set_error(serror, SCRIPT_ERR_DISCOURAGE_UPGRADABLE_WITNESS_PROGRAM);
        }
<<<<<<< HEAD
        // Higher version witness scripts return true for future softfork compatibility
=======
        // Other version/size/p2sh combinations return true for future softfork compatibility
>>>>>>> 9e05de1d
        return true;
    }
    // There is intentionally no return statement here, to be able to use "control reaches end of non-void function" warnings to detect gaps in the logic above.
}

bool VerifyScript(const CScript& scriptSig, const CScript& scriptPubKey, const CScriptWitness* witness, unsigned int flags, const BaseSignatureChecker& checker, ScriptError* serror)
{
    static const CScriptWitness emptyWitness;
    if (witness == nullptr) {
        witness = &emptyWitness;
    }
    bool hadWitness = false;

    set_error(serror, SCRIPT_ERR_UNKNOWN_ERROR);

    if ((flags & SCRIPT_VERIFY_SIGPUSHONLY) != 0 && !scriptSig.IsPushOnly()) {
        return set_error(serror, SCRIPT_ERR_SIG_PUSHONLY);
    }

    // scriptSig and scriptPubKey must be evaluated sequentially on the same stack
    // rather than being simply concatenated (see CVE-2010-5141)
    std::vector<std::vector<unsigned char> > stack, stackCopy;
    if (!EvalScript(stack, scriptSig, flags, checker, SigVersion::BASE, serror))
        // serror is set
        return false;
    if (flags & SCRIPT_VERIFY_P2SH)
        stackCopy = stack;
    if (!EvalScript(stack, scriptPubKey, flags, checker, SigVersion::BASE, serror))
        // serror is set
        return false;
    if (stack.empty())
        return set_error(serror, SCRIPT_ERR_EVAL_FALSE);
    if (CastToBool(stack.back()) == false)
        return set_error(serror, SCRIPT_ERR_EVAL_FALSE);

    // Bare witness programs
    int witnessversion;
    std::vector<unsigned char> witnessprogram;
    if (flags & SCRIPT_VERIFY_WITNESS) {
        if (scriptPubKey.IsWitnessProgram(witnessversion, witnessprogram)) {
            hadWitness = true;
            if (scriptSig.size() != 0) {
                // The scriptSig must be _exactly_ CScript(), otherwise we reintroduce malleability.
                return set_error(serror, SCRIPT_ERR_WITNESS_MALLEATED);
            }
            if (!VerifyWitnessProgram(*witness, witnessversion, witnessprogram, flags, checker, serror, /*is_p2sh=*/false)) {
                return false;
            }
            // Bypass the cleanstack check at the end. The actual stack is obviously not clean
            // for witness programs.
            stack.resize(1);
        }
    }

    // Additional validation for spend-to-script-hash transactions:
    if ((flags & SCRIPT_VERIFY_P2SH) && scriptPubKey.IsPayToScriptHash())
    {
        // scriptSig must be literals-only or validation fails
        if (!scriptSig.IsPushOnly())
            return set_error(serror, SCRIPT_ERR_SIG_PUSHONLY);

        // Restore stack.
        swap(stack, stackCopy);

        // stack cannot be empty here, because if it was the
        // P2SH  HASH <> EQUAL  scriptPubKey would be evaluated with
        // an empty stack and the EvalScript above would return false.
        assert(!stack.empty());

        const valtype& pubKeySerialized = stack.back();
        CScript pubKey2(pubKeySerialized.begin(), pubKeySerialized.end());
        popstack(stack);

        if (!EvalScript(stack, pubKey2, flags, checker, SigVersion::BASE, serror))
            // serror is set
            return false;
        if (stack.empty())
            return set_error(serror, SCRIPT_ERR_EVAL_FALSE);
        if (!CastToBool(stack.back()))
            return set_error(serror, SCRIPT_ERR_EVAL_FALSE);

        // P2SH witness program
        if (flags & SCRIPT_VERIFY_WITNESS) {
            if (pubKey2.IsWitnessProgram(witnessversion, witnessprogram)) {
                hadWitness = true;
                if (scriptSig != CScript() << std::vector<unsigned char>(pubKey2.begin(), pubKey2.end())) {
                    // The scriptSig must be _exactly_ a single push of the redeemScript. Otherwise we
                    // reintroduce malleability.
                    return set_error(serror, SCRIPT_ERR_WITNESS_MALLEATED_P2SH);
                }
                if (!VerifyWitnessProgram(*witness, witnessversion, witnessprogram, flags, checker, serror, /*is_p2sh=*/true)) {
                    return false;
                }
                // Bypass the cleanstack check at the end. The actual stack is obviously not clean
                // for witness programs.
                stack.resize(1);
            }
        }
    }

    // The CLEANSTACK check is only performed after potential P2SH evaluation,
    // as the non-P2SH evaluation of a P2SH script will obviously not result in
    // a clean stack (the P2SH inputs remain). The same holds for witness evaluation.
    if ((flags & SCRIPT_VERIFY_CLEANSTACK) != 0) {
        // Disallow CLEANSTACK without P2SH, as otherwise a switch CLEANSTACK->P2SH+CLEANSTACK
        // would be possible, which is not a softfork (and P2SH should be one).
        assert((flags & SCRIPT_VERIFY_P2SH) != 0);
        assert((flags & SCRIPT_VERIFY_WITNESS) != 0);
        if (stack.size() != 1) {
            return set_error(serror, SCRIPT_ERR_CLEANSTACK);
        }
    }

    if (flags & SCRIPT_VERIFY_WITNESS) {
        // We can't check for correct unexpected witness data if P2SH was off, so require
        // that WITNESS implies P2SH. Otherwise, going from WITNESS->P2SH+WITNESS would be
        // possible, which is not a softfork.
        assert((flags & SCRIPT_VERIFY_P2SH) != 0);
        if (!hadWitness && !witness->IsNull()) {
            return set_error(serror, SCRIPT_ERR_WITNESS_UNEXPECTED);
        }
    }

    return set_success(serror);
}

size_t static WitnessSigOps(int witversion, const std::vector<unsigned char>& witprogram, const CScriptWitness& witness)
{
    if (witversion == 0) {
        if (witprogram.size() == WITNESS_V0_KEYHASH_SIZE)
            return 1;

        if (witprogram.size() == WITNESS_V0_SCRIPTHASH_SIZE && witness.stack.size() > 0) {
            CScript subscript(witness.stack.back().begin(), witness.stack.back().end());
            return subscript.GetSigOpCount(true);
        }
    }

    // Future flags may be implemented here.
    return 0;
}

size_t CountWitnessSigOps(const CScript& scriptSig, const CScript& scriptPubKey, const CScriptWitness* witness, unsigned int flags)
{
    static const CScriptWitness witnessEmpty;

    if ((flags & SCRIPT_VERIFY_WITNESS) == 0) {
        return 0;
    }
    assert((flags & SCRIPT_VERIFY_P2SH) != 0);

    int witnessversion;
    std::vector<unsigned char> witnessprogram;
    if (scriptPubKey.IsWitnessProgram(witnessversion, witnessprogram)) {
        return WitnessSigOps(witnessversion, witnessprogram, witness ? *witness : witnessEmpty);
    }

    if (scriptPubKey.IsPayToScriptHash() && scriptSig.IsPushOnly()) {
        CScript::const_iterator pc = scriptSig.begin();
        std::vector<unsigned char> data;
        while (pc < scriptSig.end()) {
            opcodetype opcode;
            scriptSig.GetOp(pc, opcode, data);
        }
        CScript subscript(data.begin(), data.end());
        if (subscript.IsWitnessProgram(witnessversion, witnessprogram)) {
            return WitnessSigOps(witnessversion, witnessprogram, witness ? *witness : witnessEmpty);
        }
    }

    return 0;
}<|MERGE_RESOLUTION|>--- conflicted
+++ resolved
@@ -1,9 +1,5 @@
 // Copyright (c) 2009-2010 Satoshi Nakamoto
-<<<<<<< HEAD
-// Copyright (c) 2009-2019 The Bitcoin Core developers
-=======
 // Copyright (c) 2009-2021 The Bitcoin Core developers
->>>>>>> 9e05de1d
 // Distributed under the MIT software license, see the accompanying
 // file COPYING or http://www.opensource.org/licenses/mit-license.php.
 
@@ -284,13 +280,8 @@
     uint32_t m_first_false_pos = NO_FALSE;
 
 public:
-<<<<<<< HEAD
-    bool empty() { return m_stack_size == 0; }
-    bool all_true() { return m_first_false_pos == NO_FALSE; }
-=======
     bool empty() const { return m_stack_size == 0; }
     bool all_true() const { return m_first_false_pos == NO_FALSE; }
->>>>>>> 9e05de1d
     void push_back(bool f)
     {
         if (m_first_false_pos == NO_FALSE && !f) {
@@ -326,9 +317,6 @@
 };
 }
 
-<<<<<<< HEAD
-bool EvalScript(std::vector<std::vector<unsigned char> >& stack, const CScript& script, unsigned int flags, const BaseSignatureChecker& checker, SigVersion sigversion, ScriptError* serror)
-=======
 static bool EvalChecksigPreTapscript(const valtype& vchSig, const valtype& vchPubKey, CScript::const_iterator pbegincodehash, CScript::const_iterator pend, unsigned int flags, const BaseSignatureChecker& checker, SigVersion sigversion, ScriptError* serror, bool& fSuccess)
 {
     assert(sigversion == SigVersion::BASE || sigversion == SigVersion::WITNESS_V0);
@@ -416,7 +404,6 @@
 }
 
 bool EvalScript(std::vector<std::vector<unsigned char> >& stack, const CScript& script, unsigned int flags, const BaseSignatureChecker& checker, SigVersion sigversion, ScriptExecutionData& execdata, ScriptError* serror)
->>>>>>> 9e05de1d
 {
     static const CScriptNum bnZero(0);
     static const CScriptNum bnOne(1);
@@ -448,12 +435,7 @@
 
     try
     {
-<<<<<<< HEAD
-        while (pc < pend)
-        {
-=======
         for (; pc < pend; ++opcode_pos) {
->>>>>>> 9e05de1d
             bool fExec = vfExec.all_true();
 
             //
@@ -1083,30 +1065,8 @@
                     valtype& vchSig    = stacktop(-2);
                     valtype& vchPubKey = stacktop(-1);
 
-<<<<<<< HEAD
-                    // Subset of script starting at the most recent codeseparator
-                    CScript scriptCode(pbegincodehash, pend);
-
-                    // Drop the signature in pre-segwit scripts but not segwit scripts
-                    if (sigversion == SigVersion::BASE) {
-                        int found = FindAndDelete(scriptCode, CScript() << vchSig);
-                        if (found > 0 && (flags & SCRIPT_VERIFY_CONST_SCRIPTCODE))
-                            return set_error(serror, SCRIPT_ERR_SIG_FINDANDDELETE);
-                    }
-
-                    if (!CheckSignatureEncoding(vchSig, flags, serror) || !CheckPubKeyEncoding(vchPubKey, flags, sigversion, serror)) {
-                        //serror is set
-                        return false;
-                    }
-                    bool fSuccess = checker.CheckSig(vchSig, vchPubKey, scriptCode, sigversion);
-
-                    if (!fSuccess && (flags & SCRIPT_VERIFY_NULLFAIL) && vchSig.size())
-                        return set_error(serror, SCRIPT_ERR_SIG_NULLFAIL);
-
-=======
                     bool fSuccess = true;
                     if (!EvalChecksig(vchSig, vchPubKey, pbegincodehash, pend, execdata, flags, checker, sigversion, serror, fSuccess)) return false;
->>>>>>> 9e05de1d
                     popstack(stack);
                     popstack(stack);
                     stack.push_back(fSuccess ? vchTrue : vchFalse);
@@ -1659,11 +1619,7 @@
     if ((nHashType & 0x1f) == SIGHASH_SINGLE) {
         if (nIn >= txTo.vout.size()) {
             //  nOut out of range
-<<<<<<< HEAD
-            return UINT256_ONE();
-=======
             return uint256::ONE;
->>>>>>> 9e05de1d
         }
     }
 
@@ -1829,12 +1785,6 @@
 template class GenericTransactionSignatureChecker<CTransaction>;
 template class GenericTransactionSignatureChecker<CMutableTransaction>;
 
-<<<<<<< HEAD
-static bool ExecuteWitnessScript(const Span<const valtype>& stack_span, const CScript& scriptPubKey, unsigned int flags, SigVersion sigversion, const BaseSignatureChecker& checker, ScriptError* serror)
-{
-    std::vector<valtype> stack{stack_span.begin(), stack_span.end()};
-
-=======
 static bool ExecuteWitnessScript(const Span<const valtype>& stack_span, const CScript& exec_script, unsigned int flags, SigVersion sigversion, const BaseSignatureChecker& checker, ScriptExecutionData& execdata, ScriptError* serror)
 {
     std::vector<valtype> stack{stack_span.begin(), stack_span.end()};
@@ -1861,18 +1811,13 @@
         if (stack.size() > MAX_STACK_SIZE) return set_error(serror, SCRIPT_ERR_STACK_SIZE);
     }
 
->>>>>>> 9e05de1d
     // Disallow stack item size > MAX_SCRIPT_ELEMENT_SIZE in witness stack
     for (const valtype& elem : stack) {
         if (elem.size() > MAX_SCRIPT_ELEMENT_SIZE) return set_error(serror, SCRIPT_ERR_PUSH_SIZE);
     }
 
     // Run the script interpreter.
-<<<<<<< HEAD
-    if (!EvalScript(stack, scriptPubKey, flags, checker, sigversion, serror)) return false;
-=======
     if (!EvalScript(stack, exec_script, flags, checker, sigversion, execdata, serror)) return false;
->>>>>>> 9e05de1d
 
     // Scripts inside witness implicitly require cleanstack behaviour
     if (stack.size() != 1) return set_error(serror, SCRIPT_ERR_CLEANSTACK);
@@ -1880,16 +1825,6 @@
     return true;
 }
 
-<<<<<<< HEAD
-static bool VerifyWitnessProgram(const CScriptWitness& witness, int witversion, const std::vector<unsigned char>& program, unsigned int flags, const BaseSignatureChecker& checker, ScriptError* serror)
-{
-    CScript scriptPubKey;
-    Span<const valtype> stack = MakeSpan(witness.stack);
-
-    if (witversion == 0) {
-        if (program.size() == WITNESS_V0_SCRIPTHASH_SIZE) {
-            // Version 0 segregated witness program: SHA256(CScript) inside the program, CScript + inputs in witness
-=======
 uint256 ComputeTapleafHash(uint8_t leaf_version, const CScript& script)
 {
     return (HashWriter{HASHER_TAPLEAF} << leaf_version << script).GetSHA256();
@@ -1939,30 +1874,10 @@
     if (witversion == 0) {
         if (program.size() == WITNESS_V0_SCRIPTHASH_SIZE) {
             // BIP141 P2WSH: 32-byte witness v0 program (which encodes SHA256(script))
->>>>>>> 9e05de1d
             if (stack.size() == 0) {
                 return set_error(serror, SCRIPT_ERR_WITNESS_PROGRAM_WITNESS_EMPTY);
             }
             const valtype& script_bytes = SpanPopBack(stack);
-<<<<<<< HEAD
-            scriptPubKey = CScript(script_bytes.begin(), script_bytes.end());
-            uint256 hashScriptPubKey;
-            CSHA256().Write(&scriptPubKey[0], scriptPubKey.size()).Finalize(hashScriptPubKey.begin());
-            if (memcmp(hashScriptPubKey.begin(), program.data(), 32)) {
-                return set_error(serror, SCRIPT_ERR_WITNESS_PROGRAM_MISMATCH);
-            }
-            return ExecuteWitnessScript(stack, scriptPubKey, flags, SigVersion::WITNESS_V0, checker, serror);
-        } else if (program.size() == WITNESS_V0_KEYHASH_SIZE) {
-            // Special case for pay-to-pubkeyhash; signature + pubkey in witness
-            if (stack.size() != 2) {
-                return set_error(serror, SCRIPT_ERR_WITNESS_PROGRAM_MISMATCH); // 2 items in witness
-            }
-            scriptPubKey << OP_DUP << OP_HASH160 << program << OP_EQUALVERIFY << OP_CHECKSIG;
-            return ExecuteWitnessScript(stack, scriptPubKey, flags, SigVersion::WITNESS_V0, checker, serror);
-        } else {
-            return set_error(serror, SCRIPT_ERR_WITNESS_PROGRAM_WRONG_LENGTH);
-        }
-=======
             exec_script = CScript(script_bytes.begin(), script_bytes.end());
             uint256 hash_exec_script;
             CSHA256().Write(exec_script.data(), exec_script.size()).Finalize(hash_exec_script.begin());
@@ -2023,16 +1938,11 @@
             }
             return set_success(serror);
         }
->>>>>>> 9e05de1d
     } else {
         if (flags & SCRIPT_VERIFY_DISCOURAGE_UPGRADABLE_WITNESS_PROGRAM) {
             return set_error(serror, SCRIPT_ERR_DISCOURAGE_UPGRADABLE_WITNESS_PROGRAM);
         }
-<<<<<<< HEAD
-        // Higher version witness scripts return true for future softfork compatibility
-=======
         // Other version/size/p2sh combinations return true for future softfork compatibility
->>>>>>> 9e05de1d
         return true;
     }
     // There is intentionally no return statement here, to be able to use "control reaches end of non-void function" warnings to detect gaps in the logic above.
