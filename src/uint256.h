--- conflicted
+++ resolved
@@ -1,9 +1,5 @@
 // Copyright (c) 2009-2010 Satoshi Nakamoto
-<<<<<<< HEAD
-// Copyright (c) 2009-2019 The Bitcoin Core developers
-=======
 // Copyright (c) 2009-2021 The Bitcoin Core developers
->>>>>>> 9e05de1d
 // Distributed under the MIT software license, see the accompanying
 // file COPYING or http://www.opensource.org/licenses/mit-license.php.
 
