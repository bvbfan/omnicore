--- conflicted
+++ resolved
@@ -1,8 +1,4 @@
-<<<<<<< HEAD
-// Copyright (c) 2018-2019 The Bitcoin Core developers
-=======
 // Copyright (c) 2018-2021 The Bitcoin Core developers
->>>>>>> 9e05de1d
 // Distributed under the MIT software license, see the accompanying
 // file COPYING or http://www.opensource.org/licenses/mit-license.php.
 
@@ -14,10 +10,7 @@
 #include <util/system.h>
 #include <wallet/test/init_test_fixture.h>
 
-<<<<<<< HEAD
-=======
 namespace wallet {
->>>>>>> 9e05de1d
 BOOST_FIXTURE_TEST_SUITE(init_tests, InitWalletDirTestingSetup)
 
 BOOST_AUTO_TEST_CASE(walletinit_verify_walletdir_default)
@@ -45,11 +38,7 @@
     SetWalletDir(m_walletdir_path_cases["nonexistent"]);
     {
         ASSERT_DEBUG_LOG("does not exist");
-<<<<<<< HEAD
-        bool result = m_chain_client->verify();
-=======
         bool result = m_wallet_loader->verify();
->>>>>>> 9e05de1d
         BOOST_CHECK(result == false);
     }
 }
@@ -59,11 +48,7 @@
     SetWalletDir(m_walletdir_path_cases["file"]);
     {
         ASSERT_DEBUG_LOG("is not a directory");
-<<<<<<< HEAD
-        bool result = m_chain_client->verify();
-=======
         bool result = m_wallet_loader->verify();
->>>>>>> 9e05de1d
         BOOST_CHECK(result == false);
     }
 }
@@ -73,11 +58,7 @@
     SetWalletDir(m_walletdir_path_cases["relative"]);
     {
         ASSERT_DEBUG_LOG("is a relative path");
-<<<<<<< HEAD
-        bool result = m_chain_client->verify();
-=======
         bool result = m_wallet_loader->verify();
->>>>>>> 9e05de1d
         BOOST_CHECK(result == false);
     }
 }
