<<<<<<< HEAD
// Copyright (c) 2017-2019 The Bitcoin Core developers
// Distributed under the MIT software license, see the accompanying
// file COPYING or http://www.opensource.org/licenses/mit-license.php.

#include <node/context.h>
#include <wallet/wallet.h>
#include <wallet/coinselection.h>
#include <wallet/coincontrol.h>
#include <amount.h>
#include <primitives/transaction.h>
#include <random.h>
#include <test/util/setup_common.h>
=======
// Copyright (c) 2017-2021 The Bitcoin Core developers
// Distributed under the MIT software license, see the accompanying
// file COPYING or http://www.opensource.org/licenses/mit-license.php.

#include <consensus/amount.h>
#include <node/context.h>
#include <primitives/transaction.h>
#include <random.h>
#include <test/util/setup_common.h>
#include <util/translation.h>
#include <wallet/coincontrol.h>
#include <wallet/coinselection.h>
#include <wallet/spend.h>
>>>>>>> 9e05de1d
#include <wallet/test/wallet_test_fixture.h>
#include <wallet/wallet.h>

#include <algorithm>
#include <boost/test/unit_test.hpp>
#include <random>

namespace wallet {
BOOST_FIXTURE_TEST_SUITE(coinselector_tests, WalletTestingSetup)

// how many times to run all the tests to have a chance to catch errors that only show up with particular random shuffles
#define RUN_TESTS 100

// some tests fail 1% of the time due to bad luck.
// we repeat those tests this many times and only complain if all iterations of the test fail
#define RANDOM_REPEATS 5

typedef std::set<COutput> CoinSet;

static const CoinEligibilityFilter filter_standard(1, 6, 0);
static const CoinEligibilityFilter filter_confirmed(1, 1, 0);
static const CoinEligibilityFilter filter_standard_extra(6, 6, 0);
static int nextLockTime = 0;

<<<<<<< HEAD
static std::vector<COutput> vCoins;
static NodeContext testNode;
static auto testChain = interfaces::MakeChain(testNode);
static CWallet testWallet(testChain.get(), WalletLocation(), WalletDatabase::CreateDummy());
static CAmount balance = 0;

CoinEligibilityFilter filter_standard(1, 6, 0);
CoinEligibilityFilter filter_confirmed(1, 1, 0);
CoinEligibilityFilter filter_standard_extra(6, 6, 0);
CoinSelectionParams coin_selection_params(false, 0, 0, CFeeRate(0), 0);
=======
static void add_coin(const CAmount& nValue, int nInput, std::vector<COutput>& set)
{
    CMutableTransaction tx;
    tx.vout.resize(nInput + 1);
    tx.vout[nInput].nValue = nValue;
    tx.nLockTime = nextLockTime++;        // so all transactions get different hashes
    set.emplace_back(COutPoint(tx.GetHash(), nInput), tx.vout.at(nInput), /*depth=*/ 1, /*input_bytes=*/ -1, /*spendable=*/ true, /*solvable=*/ true, /*safe=*/ true, /*time=*/ 0, /*from_me=*/ false, /*fees=*/ 0);
}
>>>>>>> 9e05de1d

static void add_coin(const CAmount& nValue, int nInput, SelectionResult& result)
{
    CMutableTransaction tx;
    tx.vout.resize(nInput + 1);
    tx.vout[nInput].nValue = nValue;
    tx.nLockTime = nextLockTime++;        // so all transactions get different hashes
    COutput output(COutPoint(tx.GetHash(), nInput), tx.vout.at(nInput), /*depth=*/ 1, /*input_bytes=*/ -1, /*spendable=*/ true, /*solvable=*/ true, /*safe=*/ true, /*time=*/ 0, /*from_me=*/ false, /*fees=*/ 0);
    OutputGroup group;
    group.Insert(output, /*ancestors=*/ 0, /*descendants=*/ 0, /*positive_only=*/ true);
    result.AddInput(group);
}

static void add_coin(const CAmount& nValue, int nInput, CoinSet& set, CAmount fee = 0, CAmount long_term_fee = 0)
{
    CMutableTransaction tx;
    tx.vout.resize(nInput + 1);
    tx.vout[nInput].nValue = nValue;
    tx.nLockTime = nextLockTime++;        // so all transactions get different hashes
    COutput coin(COutPoint(tx.GetHash(), nInput), tx.vout.at(nInput), /*depth=*/ 1, /*input_bytes=*/ 148, /*spendable=*/ true, /*solvable=*/ true, /*safe=*/ true, /*time=*/ 0, /*from_me=*/ false, fee);
    coin.long_term_fee = long_term_fee;
    set.insert(coin);
}

<<<<<<< HEAD
static void add_coin(CWallet& wallet, const CAmount& nValue, int nAge = 6*24, bool fIsFromMe = false, int nInput=0, bool spendable = false)
=======
static void add_coin(CoinsResult& available_coins, CWallet& wallet, const CAmount& nValue, CFeeRate feerate = CFeeRate(0), int nAge = 6*24, bool fIsFromMe = false, int nInput =0, bool spendable = false)
>>>>>>> 9e05de1d
{
    CMutableTransaction tx;
    tx.nLockTime = nextLockTime++;        // so all transactions get different hashes
    tx.vout.resize(nInput + 1);
    tx.vout[nInput].nValue = nValue;
    if (spendable) {
<<<<<<< HEAD
        CTxDestination dest;
        std::string error;
        assert(wallet.GetNewDestination(OutputType::BECH32, "", dest, error));
        tx.vout[nInput].scriptPubKey = GetScriptForDestination(dest);
    }
    if (fIsFromMe) {
        // IsFromMe() returns (GetDebit() > 0), and GetDebit() is 0 if vin.empty(),
        // so stop vin being empty, and cache a non-zero Debit to fake out IsFromMe()
        tx.vin.resize(1);
    }
    std::unique_ptr<CWalletTx> wtx = MakeUnique<CWalletTx>(&wallet, MakeTransactionRef(std::move(tx)));
    if (fIsFromMe)
    {
        wtx->m_amounts[CWalletTx::DEBIT].Set(ISMINE_SPENDABLE, 1);
        wtx->m_is_cache_empty = false;
    }
    COutput output(wtx.get(), nInput, nAge, true /* spendable */, true /* solvable */, true /* safe */);
    vCoins.push_back(output);
    wallet.AddToWallet(*wtx.get());
    wtxn.emplace_back(std::move(wtx));
=======
        tx.vout[nInput].scriptPubKey = GetScriptForDestination(*Assert(wallet.GetNewDestination(OutputType::BECH32, "")));
    }
    uint256 txid = tx.GetHash();

    LOCK(wallet.cs_wallet);
    auto ret = wallet.mapWallet.emplace(std::piecewise_construct, std::forward_as_tuple(txid), std::forward_as_tuple(MakeTransactionRef(std::move(tx)), TxStateInactive{}));
    assert(ret.second);
    CWalletTx& wtx = (*ret.first).second;
    const auto& txout = wtx.tx->vout.at(nInput);
    available_coins.coins[OutputType::BECH32].emplace_back(COutPoint(wtx.GetHash(), nInput), txout, nAge, CalculateMaximumSignedInputSize(txout, &wallet, /*coin_control=*/nullptr), /*spendable=*/ true, /*solvable=*/ true, /*safe=*/ true, wtx.GetTxTime(), fIsFromMe, feerate);
>>>>>>> 9e05de1d
}
static void add_coin(const CAmount& nValue, int nAge = 6*24, bool fIsFromMe = false, int nInput=0, bool spendable = false)
{
    add_coin(testWallet, nValue, nAge, fIsFromMe, nInput, spendable);
}

/** Check if SelectionResult a is equivalent to SelectionResult b.
 * Equivalent means same input values, but maybe different inputs (i.e. same value, different prevout) */
static bool EquivalentResult(const SelectionResult& a, const SelectionResult& b)
{
    std::vector<CAmount> a_amts;
    std::vector<CAmount> b_amts;
    for (const auto& coin : a.GetInputSet()) {
        a_amts.push_back(coin.txout.nValue);
    }
    for (const auto& coin : b.GetInputSet()) {
        b_amts.push_back(coin.txout.nValue);
    }
    std::sort(a_amts.begin(), a_amts.end());
    std::sort(b_amts.begin(), b_amts.end());

    std::pair<std::vector<CAmount>::iterator, std::vector<CAmount>::iterator> ret = std::mismatch(a_amts.begin(), a_amts.end(), b_amts.begin());
    return ret.first == a_amts.end() && ret.second == b_amts.end();
}

/** Check if this selection is equal to another one. Equal means same inputs (i.e same value and prevout) */
static bool EqualResult(const SelectionResult& a, const SelectionResult& b)
{
    std::pair<CoinSet::iterator, CoinSet::iterator> ret = std::mismatch(a.GetInputSet().begin(), a.GetInputSet().end(), b.GetInputSet().begin(),
        [](const COutput& a, const COutput& b) {
            return a.outpoint == b.outpoint;
        });
    return ret.first == a.GetInputSet().end() && ret.second == b.GetInputSet().end();
}

static CAmount make_hard_case(int utxos, std::vector<COutput>& utxo_pool)
{
    utxo_pool.clear();
    CAmount target = 0;
    for (int i = 0; i < utxos; ++i) {
        target += (CAmount)1 << (utxos+i);
        add_coin((CAmount)1 << (utxos+i), 2*i, utxo_pool);
        add_coin(((CAmount)1 << (utxos+i)) + ((CAmount)1 << (utxos-1-i)), 2*i + 1, utxo_pool);
    }
    return target;
}

inline std::vector<OutputGroup>& GroupCoins(const std::vector<COutput>& available_coins)
{
    static std::vector<OutputGroup> static_groups;
    static_groups.clear();
    for (auto& coin : available_coins) {
        static_groups.emplace_back();
        static_groups.back().Insert(coin, /*ancestors=*/ 0, /*descendants=*/ 0, /*positive_only=*/ false);
    }
    return static_groups;
}

inline std::vector<OutputGroup>& KnapsackGroupOutputs(const std::vector<COutput>& available_coins, CWallet& wallet, const CoinEligibilityFilter& filter)
{
    FastRandomContext rand{};
    CoinSelectionParams coin_selection_params{
        rand,
        /*change_output_size=*/ 0,
        /*change_spend_size=*/ 0,
        /*min_change_target=*/ CENT,
        /*effective_feerate=*/ CFeeRate(0),
        /*long_term_feerate=*/ CFeeRate(0),
        /*discard_feerate=*/ CFeeRate(0),
        /*tx_noinputs_size=*/ 0,
        /*avoid_partial=*/ false,
    };
    static std::vector<OutputGroup> static_groups;
<<<<<<< HEAD
    static_groups.clear();
    for (auto& coin : coins) static_groups.emplace_back(coin.GetInputCoin(), coin.nDepth, coin.tx->m_amounts[CWalletTx::DEBIT].m_cached[ISMINE_SPENDABLE] && coin.tx->m_amounts[CWalletTx::DEBIT].m_value[ISMINE_SPENDABLE] == 1 /* HACK: we can't figure out the is_me flag so we use the conditions defined above; perhaps set safe to false for !fIsFromMe in add_coin() */, 0, 0);
=======
    static_groups = GroupOutputs(wallet, available_coins, coin_selection_params, filter, /*positive_only=*/false);
>>>>>>> 9e05de1d
    return static_groups;
}

// Branch and bound coin selection tests
BOOST_AUTO_TEST_CASE(bnb_search_test)
{
<<<<<<< HEAD

    LOCK(testWallet.cs_wallet);
    testWallet.SetupLegacyScriptPubKeyMan();

=======
    FastRandomContext rand{};
>>>>>>> 9e05de1d
    // Setup
    std::vector<COutput> utxo_pool;
    SelectionResult expected_result(CAmount(0), SelectionAlgorithm::BNB);

    /////////////////////////
    // Known Outcome tests //
    /////////////////////////

    // Empty utxo pool
    BOOST_CHECK(!SelectCoinsBnB(GroupCoins(utxo_pool), 1 * CENT, 0.5 * CENT));

    // Add utxos
    add_coin(1 * CENT, 1, utxo_pool);
    add_coin(2 * CENT, 2, utxo_pool);
    add_coin(3 * CENT, 3, utxo_pool);
    add_coin(4 * CENT, 4, utxo_pool);

    // Select 1 Cent
    add_coin(1 * CENT, 1, expected_result);
    const auto result1 = SelectCoinsBnB(GroupCoins(utxo_pool), 1 * CENT, 0.5 * CENT);
    BOOST_CHECK(result1);
    BOOST_CHECK(EquivalentResult(expected_result, *result1));
    BOOST_CHECK_EQUAL(result1->GetSelectedValue(), 1 * CENT);
    expected_result.Clear();

    // Select 2 Cent
    add_coin(2 * CENT, 2, expected_result);
    const auto result2 = SelectCoinsBnB(GroupCoins(utxo_pool), 2 * CENT, 0.5 * CENT);
    BOOST_CHECK(result2);
    BOOST_CHECK(EquivalentResult(expected_result, *result2));
    BOOST_CHECK_EQUAL(result2->GetSelectedValue(), 2 * CENT);
    expected_result.Clear();

    // Select 5 Cent
    add_coin(3 * CENT, 3, expected_result);
    add_coin(2 * CENT, 2, expected_result);
    const auto result3 = SelectCoinsBnB(GroupCoins(utxo_pool), 5 * CENT, 0.5 * CENT);
    BOOST_CHECK(result3);
    BOOST_CHECK(EquivalentResult(expected_result, *result3));
    BOOST_CHECK_EQUAL(result3->GetSelectedValue(), 5 * CENT);
    expected_result.Clear();

    // Select 11 Cent, not possible
    BOOST_CHECK(!SelectCoinsBnB(GroupCoins(utxo_pool), 11 * CENT, 0.5 * CENT));
    expected_result.Clear();

    // Cost of change is greater than the difference between target value and utxo sum
    add_coin(1 * CENT, 1, expected_result);
    const auto result4 = SelectCoinsBnB(GroupCoins(utxo_pool), 0.9 * CENT, 0.5 * CENT);
    BOOST_CHECK(result4);
    BOOST_CHECK_EQUAL(result4->GetSelectedValue(), 1 * CENT);
    BOOST_CHECK(EquivalentResult(expected_result, *result4));
    expected_result.Clear();

    // Cost of change is less than the difference between target value and utxo sum
    BOOST_CHECK(!SelectCoinsBnB(GroupCoins(utxo_pool), 0.9 * CENT, 0));
    expected_result.Clear();

    // Cost of change is greater than the difference between target value and utxo sum
    add_coin(1 * CENT, 1, actual_selection);
    BOOST_CHECK(SelectCoinsBnB(GroupCoins(utxo_pool), 0.9 * CENT, 0.5 * CENT, selection, value_ret, not_input_fees));
    BOOST_CHECK_EQUAL(value_ret, 1 * CENT);
    BOOST_CHECK(equal_sets(selection, actual_selection));
    actual_selection.clear();
    selection.clear();

    // Cost of change is less than the difference between target value and utxo sum
    BOOST_CHECK(!SelectCoinsBnB(GroupCoins(utxo_pool), 0.9 * CENT, 0, selection, value_ret, not_input_fees));
    actual_selection.clear();
    selection.clear();

    // Select 10 Cent
    add_coin(5 * CENT, 5, utxo_pool);
    add_coin(4 * CENT, 4, expected_result);
    add_coin(3 * CENT, 3, expected_result);
    add_coin(2 * CENT, 2, expected_result);
    add_coin(1 * CENT, 1, expected_result);
    const auto result5 = SelectCoinsBnB(GroupCoins(utxo_pool), 10 * CENT, 0.5 * CENT);
    BOOST_CHECK(result5);
    BOOST_CHECK(EquivalentResult(expected_result, *result5));
    BOOST_CHECK_EQUAL(result5->GetSelectedValue(), 10 * CENT);
    expected_result.Clear();

    // Negative effective value
    // Select 10 Cent but have 1 Cent not be possible because too small
    add_coin(5 * CENT, 5, expected_result);
    add_coin(3 * CENT, 3, expected_result);
    add_coin(2 * CENT, 2, expected_result);
    const auto result6 = SelectCoinsBnB(GroupCoins(utxo_pool), 10 * CENT, 5000);
    BOOST_CHECK(result6);
    BOOST_CHECK_EQUAL(result6->GetSelectedValue(), 10 * CENT);
    // FIXME: this test is redundant with the above, because 1 Cent is selected, not "too small"
    // BOOST_CHECK(EquivalentResult(expected_result, *result));

    // Select 0.25 Cent, not possible
    BOOST_CHECK(!SelectCoinsBnB(GroupCoins(utxo_pool), 0.25 * CENT, 0.5 * CENT));
    expected_result.Clear();

    // Iteration exhaustion test
    CAmount target = make_hard_case(17, utxo_pool);
    BOOST_CHECK(!SelectCoinsBnB(GroupCoins(utxo_pool), target, 1)); // Should exhaust
    target = make_hard_case(14, utxo_pool);
    const auto result7 = SelectCoinsBnB(GroupCoins(utxo_pool), target, 1); // Should not exhaust
    BOOST_CHECK(result7);

    // Test same value early bailout optimization
    utxo_pool.clear();
    add_coin(7 * CENT, 7, expected_result);
    add_coin(7 * CENT, 7, expected_result);
    add_coin(7 * CENT, 7, expected_result);
    add_coin(7 * CENT, 7, expected_result);
    add_coin(2 * CENT, 7, expected_result);
    add_coin(7 * CENT, 7, utxo_pool);
    add_coin(7 * CENT, 7, utxo_pool);
    add_coin(7 * CENT, 7, utxo_pool);
    add_coin(7 * CENT, 7, utxo_pool);
    add_coin(2 * CENT, 7, utxo_pool);
    for (int i = 0; i < 50000; ++i) {
        add_coin(5 * CENT, 7, utxo_pool);
    }
    const auto result8 = SelectCoinsBnB(GroupCoins(utxo_pool), 30 * CENT, 5000);
    BOOST_CHECK(result8);
    BOOST_CHECK_EQUAL(result8->GetSelectedValue(), 30 * CENT);
    BOOST_CHECK(EquivalentResult(expected_result, *result8));

    ////////////////////
    // Behavior tests //
    ////////////////////
    // Select 1 Cent with pool of only greater than 5 Cent
    utxo_pool.clear();
    for (int i = 5; i <= 20; ++i) {
        add_coin(i * CENT, i, utxo_pool);
    }
    // Run 100 times, to make sure it is never finding a solution
    for (int i = 0; i < 100; ++i) {
        BOOST_CHECK(!SelectCoinsBnB(GroupCoins(utxo_pool), 1 * CENT, 2 * CENT));
    }

<<<<<<< HEAD
    // Make sure that effective value is working in SelectCoinsMinConf when BnB is used
    CoinSelectionParams coin_selection_params_bnb(true, 0, 0, CFeeRate(3000), 0);
    CoinSet setCoinsRet;
    CAmount nValueRet;
    bool bnb_used;
    empty_wallet();
    add_coin(1);
    vCoins.at(0).nInputBytes = 40; // Make sure that it has a negative effective value. The next check should assert if this somehow got through. Otherwise it will fail
    BOOST_CHECK(!testWallet.SelectCoinsMinConf( 1 * CENT, filter_standard, GroupCoins(vCoins), setCoinsRet, nValueRet, coin_selection_params_bnb, bnb_used));

    // Test fees subtracted from output:
    empty_wallet();
    add_coin(1 * CENT);
    vCoins.at(0).nInputBytes = 40;
    BOOST_CHECK(!testWallet.SelectCoinsMinConf( 1 * CENT, filter_standard, GroupCoins(vCoins), setCoinsRet, nValueRet, coin_selection_params_bnb, bnb_used));
    coin_selection_params_bnb.m_subtract_fee_outputs = true;
    BOOST_CHECK(testWallet.SelectCoinsMinConf( 1 * CENT, filter_standard, GroupCoins(vCoins), setCoinsRet, nValueRet, coin_selection_params_bnb, bnb_used));
    BOOST_CHECK_EQUAL(nValueRet, 1 * CENT);

    // Make sure that can use BnB when there are preset inputs
    empty_wallet();
    {
        std::unique_ptr<CWallet> wallet = MakeUnique<CWallet>(m_chain.get(), WalletLocation(), WalletDatabase::CreateMock());
        bool firstRun;
        wallet->LoadWallet(firstRun);
        wallet->SetupLegacyScriptPubKeyMan();
        LOCK(wallet->cs_wallet);
        add_coin(*wallet, 5 * CENT, 6 * 24, false, 0, true);
        add_coin(*wallet, 3 * CENT, 6 * 24, false, 0, true);
        add_coin(*wallet, 2 * CENT, 6 * 24, false, 0, true);
        CCoinControl coin_control;
        coin_control.fAllowOtherInputs = true;
        coin_control.Select(COutPoint(vCoins.at(0).tx->GetHash(), vCoins.at(0).i));
        coin_selection_params_bnb.effective_fee = CFeeRate(0);
        BOOST_CHECK(wallet->SelectCoins(vCoins, 10 * CENT, setCoinsRet, nValueRet, coin_control, coin_selection_params_bnb, bnb_used));
        BOOST_CHECK(bnb_used);
        BOOST_CHECK(coin_selection_params_bnb.use_bnb);
=======
    // Make sure that effective value is working in AttemptSelection when BnB is used
    CoinSelectionParams coin_selection_params_bnb{
        rand,
        /*change_output_size=*/ 31,
        /*change_spend_size=*/ 68,
        /*min_change_target=*/ 0,
        /*effective_feerate=*/ CFeeRate(3000),
        /*long_term_feerate=*/ CFeeRate(1000),
        /*discard_feerate=*/ CFeeRate(1000),
        /*tx_noinputs_size=*/ 0,
        /*avoid_partial=*/ false,
    };
    coin_selection_params_bnb.m_change_fee = coin_selection_params_bnb.m_effective_feerate.GetFee(coin_selection_params_bnb.change_output_size);
    coin_selection_params_bnb.m_cost_of_change = coin_selection_params_bnb.m_effective_feerate.GetFee(coin_selection_params_bnb.change_spend_size) + coin_selection_params_bnb.m_change_fee;
    coin_selection_params_bnb.min_viable_change = coin_selection_params_bnb.m_effective_feerate.GetFee(coin_selection_params_bnb.change_spend_size);
    {
        std::unique_ptr<CWallet> wallet = std::make_unique<CWallet>(m_node.chain.get(), "", m_args, CreateMockWalletDatabase());
        wallet->LoadWallet();
        LOCK(wallet->cs_wallet);
        wallet->SetWalletFlag(WALLET_FLAG_DESCRIPTORS);
        wallet->SetupDescriptorScriptPubKeyMans();

        CoinsResult available_coins;

        add_coin(available_coins, *wallet, 1, coin_selection_params_bnb.m_effective_feerate);
        available_coins.All().at(0).input_bytes = 40; // Make sure that it has a negative effective value. The next check should assert if this somehow got through. Otherwise it will fail
        BOOST_CHECK(!SelectCoinsBnB(GroupCoins(available_coins.All()), 1 * CENT, coin_selection_params_bnb.m_cost_of_change));

        // Test fees subtracted from output:
        available_coins.Clear();
        add_coin(available_coins, *wallet, 1 * CENT, coin_selection_params_bnb.m_effective_feerate);
        available_coins.All().at(0).input_bytes = 40;
        coin_selection_params_bnb.m_subtract_fee_outputs = true;
        const auto result9 = SelectCoinsBnB(GroupCoins(available_coins.All()), 1 * CENT, coin_selection_params_bnb.m_cost_of_change);
        BOOST_CHECK(result9);
        BOOST_CHECK_EQUAL(result9->GetSelectedValue(), 1 * CENT);
    }

    {
        std::unique_ptr<CWallet> wallet = std::make_unique<CWallet>(m_node.chain.get(), "", m_args, CreateMockWalletDatabase());
        wallet->LoadWallet();
        LOCK(wallet->cs_wallet);
        wallet->SetWalletFlag(WALLET_FLAG_DESCRIPTORS);
        wallet->SetupDescriptorScriptPubKeyMans();

        CoinsResult available_coins;

        add_coin(available_coins, *wallet, 5 * CENT, coin_selection_params_bnb.m_effective_feerate, 6 * 24, false, 0, true);
        add_coin(available_coins, *wallet, 3 * CENT, coin_selection_params_bnb.m_effective_feerate, 6 * 24, false, 0, true);
        add_coin(available_coins, *wallet, 2 * CENT, coin_selection_params_bnb.m_effective_feerate, 6 * 24, false, 0, true);
        CCoinControl coin_control;
        coin_control.m_allow_other_inputs = true;
        coin_control.Select(available_coins.All().at(0).outpoint);
        coin_selection_params_bnb.m_effective_feerate = CFeeRate(0);
        const auto result10 = SelectCoins(*wallet, available_coins, 10 * CENT, coin_control, coin_selection_params_bnb);
        BOOST_CHECK(result10);
    }
    {
        std::unique_ptr<CWallet> wallet = std::make_unique<CWallet>(m_node.chain.get(), "", m_args, CreateMockWalletDatabase());
        wallet->LoadWallet();
        LOCK(wallet->cs_wallet);
        wallet->SetWalletFlag(WALLET_FLAG_DESCRIPTORS);
        wallet->SetupDescriptorScriptPubKeyMans();

        CoinsResult available_coins;

        // single coin should be selected when effective fee > long term fee
        coin_selection_params_bnb.m_effective_feerate = CFeeRate(5000);
        coin_selection_params_bnb.m_long_term_feerate = CFeeRate(3000);

        add_coin(available_coins, *wallet, 10 * CENT, coin_selection_params_bnb.m_effective_feerate, 6 * 24, false, 0, true);
        add_coin(available_coins, *wallet, 9 * CENT, coin_selection_params_bnb.m_effective_feerate, 6 * 24, false, 0, true);
        add_coin(available_coins, *wallet, 1 * CENT, coin_selection_params_bnb.m_effective_feerate, 6 * 24, false, 0, true);

        expected_result.Clear();
        add_coin(10 * CENT, 2, expected_result);
        CCoinControl coin_control;
        const auto result11 = SelectCoins(*wallet, available_coins, 10 * CENT, coin_control, coin_selection_params_bnb);
        BOOST_CHECK(EquivalentResult(expected_result, *result11));
        available_coins.Clear();

        // more coins should be selected when effective fee < long term fee
        coin_selection_params_bnb.m_effective_feerate = CFeeRate(3000);
        coin_selection_params_bnb.m_long_term_feerate = CFeeRate(5000);

        add_coin(available_coins, *wallet, 10 * CENT, coin_selection_params_bnb.m_effective_feerate, 6 * 24, false, 0, true);
        add_coin(available_coins, *wallet, 9 * CENT, coin_selection_params_bnb.m_effective_feerate, 6 * 24, false, 0, true);
        add_coin(available_coins, *wallet, 1 * CENT, coin_selection_params_bnb.m_effective_feerate, 6 * 24, false, 0, true);

        expected_result.Clear();
        add_coin(9 * CENT, 2, expected_result);
        add_coin(1 * CENT, 2, expected_result);
        const auto result12 = SelectCoins(*wallet, available_coins, 10 * CENT, coin_control, coin_selection_params_bnb);
        BOOST_CHECK(EquivalentResult(expected_result, *result12));
        available_coins.Clear();

        // pre selected coin should be selected even if disadvantageous
        coin_selection_params_bnb.m_effective_feerate = CFeeRate(5000);
        coin_selection_params_bnb.m_long_term_feerate = CFeeRate(3000);

        add_coin(available_coins, *wallet, 10 * CENT, coin_selection_params_bnb.m_effective_feerate, 6 * 24, false, 0, true);
        add_coin(available_coins, *wallet, 9 * CENT, coin_selection_params_bnb.m_effective_feerate, 6 * 24, false, 0, true);
        add_coin(available_coins, *wallet, 1 * CENT, coin_selection_params_bnb.m_effective_feerate, 6 * 24, false, 0, true);

        expected_result.Clear();
        add_coin(9 * CENT, 2, expected_result);
        add_coin(1 * CENT, 2, expected_result);
        coin_control.m_allow_other_inputs = true;
        coin_control.Select(available_coins.All().at(1).outpoint); // pre select 9 coin
        const auto result13 = SelectCoins(*wallet, available_coins, 10 * CENT, coin_control, coin_selection_params_bnb);
        BOOST_CHECK(EquivalentResult(expected_result, *result13));
>>>>>>> 9e05de1d
    }
}

BOOST_AUTO_TEST_CASE(knapsack_solver_test)
{
    FastRandomContext rand{};
    const auto temp1{[&rand](std::vector<OutputGroup>& g, const CAmount& v, CAmount c) { return KnapsackSolver(g, v, c, rand); }};
    const auto KnapsackSolver{temp1};
    std::unique_ptr<CWallet> wallet = std::make_unique<CWallet>(m_node.chain.get(), "", m_args, CreateMockWalletDatabase());
    wallet->LoadWallet();
    LOCK(wallet->cs_wallet);
    wallet->SetWalletFlag(WALLET_FLAG_DESCRIPTORS);
    wallet->SetupDescriptorScriptPubKeyMans();

<<<<<<< HEAD
    LOCK(testWallet.cs_wallet);
    testWallet.SetupLegacyScriptPubKeyMan();
=======
    CoinsResult available_coins;
>>>>>>> 9e05de1d

    // test multiple times to allow for differences in the shuffle order
    for (int i = 0; i < RUN_TESTS; i++)
    {
        available_coins.Clear();

        // with an empty wallet we can't even pay one cent
        BOOST_CHECK(!KnapsackSolver(KnapsackGroupOutputs(available_coins.All(), *wallet, filter_standard), 1 * CENT, CENT));

        add_coin(available_coins, *wallet, 1*CENT, CFeeRate(0), 4);        // add a new 1 cent coin

        // with a new 1 cent coin, we still can't find a mature 1 cent
        BOOST_CHECK(!KnapsackSolver(KnapsackGroupOutputs(available_coins.All(), *wallet, filter_standard), 1 * CENT, CENT));

        // but we can find a new 1 cent
        const auto result1 = KnapsackSolver(KnapsackGroupOutputs(available_coins.All(), *wallet, filter_confirmed), 1 * CENT, CENT);
        BOOST_CHECK(result1);
        BOOST_CHECK_EQUAL(result1->GetSelectedValue(), 1 * CENT);

        add_coin(available_coins, *wallet, 2*CENT);           // add a mature 2 cent coin

        // we can't make 3 cents of mature coins
        BOOST_CHECK(!KnapsackSolver(KnapsackGroupOutputs(available_coins.All(), *wallet, filter_standard), 3 * CENT, CENT));

        // we can make 3 cents of new coins
        const auto result2 = KnapsackSolver(KnapsackGroupOutputs(available_coins.All(), *wallet, filter_confirmed), 3 * CENT, CENT);
        BOOST_CHECK(result2);
        BOOST_CHECK_EQUAL(result2->GetSelectedValue(), 3 * CENT);

        add_coin(available_coins, *wallet, 5*CENT);           // add a mature 5 cent coin,
        add_coin(available_coins, *wallet, 10*CENT, CFeeRate(0), 3, true); // a new 10 cent coin sent from one of our own addresses
        add_coin(available_coins, *wallet, 20*CENT);          // and a mature 20 cent coin

        // now we have new: 1+10=11 (of which 10 was self-sent), and mature: 2+5+20=27.  total = 38

        // we can't make 38 cents only if we disallow new coins:
        BOOST_CHECK(!KnapsackSolver(KnapsackGroupOutputs(available_coins.All(), *wallet, filter_standard), 38 * CENT, CENT));
        // we can't even make 37 cents if we don't allow new coins even if they're from us
        BOOST_CHECK(!KnapsackSolver(KnapsackGroupOutputs(available_coins.All(), *wallet, filter_standard_extra), 38 * CENT, CENT));
        // but we can make 37 cents if we accept new coins from ourself
        const auto result3 = KnapsackSolver(KnapsackGroupOutputs(available_coins.All(), *wallet, filter_standard), 37 * CENT, CENT);
        BOOST_CHECK(result3);
        BOOST_CHECK_EQUAL(result3->GetSelectedValue(), 37 * CENT);
        // and we can make 38 cents if we accept all new coins
        const auto result4 = KnapsackSolver(KnapsackGroupOutputs(available_coins.All(), *wallet, filter_confirmed), 38 * CENT, CENT);
        BOOST_CHECK(result4);
        BOOST_CHECK_EQUAL(result4->GetSelectedValue(), 38 * CENT);

        // try making 34 cents from 1,2,5,10,20 - we can't do it exactly
        const auto result5 = KnapsackSolver(KnapsackGroupOutputs(available_coins.All(), *wallet, filter_confirmed), 34 * CENT, CENT);
        BOOST_CHECK(result5);
        BOOST_CHECK_EQUAL(result5->GetSelectedValue(), 35 * CENT);       // but 35 cents is closest
        BOOST_CHECK_EQUAL(result5->GetInputSet().size(), 3U);     // the best should be 20+10+5.  it's incredibly unlikely the 1 or 2 got included (but possible)

        // when we try making 7 cents, the smaller coins (1,2,5) are enough.  We should see just 2+5
        const auto result6 = KnapsackSolver(KnapsackGroupOutputs(available_coins.All(), *wallet, filter_confirmed), 7 * CENT, CENT);
        BOOST_CHECK(result6);
        BOOST_CHECK_EQUAL(result6->GetSelectedValue(), 7 * CENT);
        BOOST_CHECK_EQUAL(result6->GetInputSet().size(), 2U);

        // when we try making 8 cents, the smaller coins (1,2,5) are exactly enough.
        const auto result7 = KnapsackSolver(KnapsackGroupOutputs(available_coins.All(), *wallet, filter_confirmed), 8 * CENT, CENT);
        BOOST_CHECK(result7);
        BOOST_CHECK(result7->GetSelectedValue() == 8 * CENT);
        BOOST_CHECK_EQUAL(result7->GetInputSet().size(), 3U);

        // when we try making 9 cents, no subset of smaller coins is enough, and we get the next bigger coin (10)
        const auto result8 = KnapsackSolver(KnapsackGroupOutputs(available_coins.All(), *wallet, filter_confirmed), 9 * CENT, CENT);
        BOOST_CHECK(result8);
        BOOST_CHECK_EQUAL(result8->GetSelectedValue(), 10 * CENT);
        BOOST_CHECK_EQUAL(result8->GetInputSet().size(), 1U);

        // now clear out the wallet and start again to test choosing between subsets of smaller coins and the next biggest coin
        available_coins.Clear();

        add_coin(available_coins, *wallet,  6*CENT);
        add_coin(available_coins, *wallet,  7*CENT);
        add_coin(available_coins, *wallet,  8*CENT);
        add_coin(available_coins, *wallet, 20*CENT);
        add_coin(available_coins, *wallet, 30*CENT); // now we have 6+7+8+20+30 = 71 cents total

        // check that we have 71 and not 72
        const auto result9 = KnapsackSolver(KnapsackGroupOutputs(available_coins.All(), *wallet, filter_confirmed), 71 * CENT, CENT);
        BOOST_CHECK(result9);
        BOOST_CHECK(!KnapsackSolver(KnapsackGroupOutputs(available_coins.All(), *wallet, filter_confirmed), 72 * CENT, CENT));

        // now try making 16 cents.  the best smaller coins can do is 6+7+8 = 21; not as good at the next biggest coin, 20
        const auto result10 = KnapsackSolver(KnapsackGroupOutputs(available_coins.All(), *wallet, filter_confirmed), 16 * CENT, CENT);
        BOOST_CHECK(result10);
        BOOST_CHECK_EQUAL(result10->GetSelectedValue(), 20 * CENT); // we should get 20 in one coin
        BOOST_CHECK_EQUAL(result10->GetInputSet().size(), 1U);

        add_coin(available_coins, *wallet,  5*CENT); // now we have 5+6+7+8+20+30 = 75 cents total

        // now if we try making 16 cents again, the smaller coins can make 5+6+7 = 18 cents, better than the next biggest coin, 20
        const auto result11 = KnapsackSolver(KnapsackGroupOutputs(available_coins.All(), *wallet, filter_confirmed), 16 * CENT, CENT);
        BOOST_CHECK(result11);
        BOOST_CHECK_EQUAL(result11->GetSelectedValue(), 18 * CENT); // we should get 18 in 3 coins
        BOOST_CHECK_EQUAL(result11->GetInputSet().size(), 3U);

        add_coin(available_coins, *wallet,  18*CENT); // now we have 5+6+7+8+18+20+30

        // and now if we try making 16 cents again, the smaller coins can make 5+6+7 = 18 cents, the same as the next biggest coin, 18
        const auto result12 = KnapsackSolver(KnapsackGroupOutputs(available_coins.All(), *wallet, filter_confirmed), 16 * CENT, CENT);
        BOOST_CHECK(result12);
        BOOST_CHECK_EQUAL(result12->GetSelectedValue(), 18 * CENT);  // we should get 18 in 1 coin
        BOOST_CHECK_EQUAL(result12->GetInputSet().size(), 1U); // because in the event of a tie, the biggest coin wins

        // now try making 11 cents.  we should get 5+6
        const auto result13 = KnapsackSolver(KnapsackGroupOutputs(available_coins.All(), *wallet, filter_confirmed), 11 * CENT, CENT);
        BOOST_CHECK(result13);
        BOOST_CHECK_EQUAL(result13->GetSelectedValue(), 11 * CENT);
        BOOST_CHECK_EQUAL(result13->GetInputSet().size(), 2U);

        // check that the smallest bigger coin is used
        add_coin(available_coins, *wallet,  1*COIN);
        add_coin(available_coins, *wallet,  2*COIN);
        add_coin(available_coins, *wallet,  3*COIN);
        add_coin(available_coins, *wallet,  4*COIN); // now we have 5+6+7+8+18+20+30+100+200+300+400 = 1094 cents
        const auto result14 = KnapsackSolver(KnapsackGroupOutputs(available_coins.All(), *wallet, filter_confirmed), 95 * CENT, CENT);
        BOOST_CHECK(result14);
        BOOST_CHECK_EQUAL(result14->GetSelectedValue(), 1 * COIN);  // we should get 1 BTC in 1 coin
        BOOST_CHECK_EQUAL(result14->GetInputSet().size(), 1U);

        const auto result15 = KnapsackSolver(KnapsackGroupOutputs(available_coins.All(), *wallet, filter_confirmed), 195 * CENT, CENT);
        BOOST_CHECK(result15);
        BOOST_CHECK_EQUAL(result15->GetSelectedValue(), 2 * COIN);  // we should get 2 BTC in 1 coin
        BOOST_CHECK_EQUAL(result15->GetInputSet().size(), 1U);

        // empty the wallet and start again, now with fractions of a cent, to test small change avoidance

        available_coins.Clear();
        add_coin(available_coins, *wallet, CENT * 1 / 10);
        add_coin(available_coins, *wallet, CENT * 2 / 10);
        add_coin(available_coins, *wallet, CENT * 3 / 10);
        add_coin(available_coins, *wallet, CENT * 4 / 10);
        add_coin(available_coins, *wallet, CENT * 5 / 10);

        // try making 1 * CENT from the 1.5 * CENT
        // we'll get change smaller than CENT whatever happens, so can expect CENT exactly
        const auto result16 = KnapsackSolver(KnapsackGroupOutputs(available_coins.All(), *wallet, filter_confirmed), CENT, CENT);
        BOOST_CHECK(result16);
        BOOST_CHECK_EQUAL(result16->GetSelectedValue(), CENT);

        // but if we add a bigger coin, small change is avoided
        add_coin(available_coins, *wallet, 1111*CENT);

        // try making 1 from 0.1 + 0.2 + 0.3 + 0.4 + 0.5 + 1111 = 1112.5
        const auto result17 = KnapsackSolver(KnapsackGroupOutputs(available_coins.All(), *wallet, filter_confirmed), 1 * CENT, CENT);
        BOOST_CHECK(result17);
        BOOST_CHECK_EQUAL(result17->GetSelectedValue(), 1 * CENT); // we should get the exact amount

        // if we add more small coins:
        add_coin(available_coins, *wallet, CENT * 6 / 10);
        add_coin(available_coins, *wallet, CENT * 7 / 10);

        // and try again to make 1.0 * CENT
        const auto result18 = KnapsackSolver(KnapsackGroupOutputs(available_coins.All(), *wallet, filter_confirmed), 1 * CENT, CENT);
        BOOST_CHECK(result18);
        BOOST_CHECK_EQUAL(result18->GetSelectedValue(), 1 * CENT); // we should get the exact amount

        // run the 'mtgox' test (see https://blockexplorer.com/tx/29a3efd3ef04f9153d47a990bd7b048a4b2d213daaa5fb8ed670fb85f13bdbcf)
        // they tried to consolidate 10 50k coins into one 500k coin, and ended up with 50k in change
        available_coins.Clear();
        for (int j = 0; j < 20; j++)
            add_coin(available_coins, *wallet, 50000 * COIN);

        const auto result19 = KnapsackSolver(KnapsackGroupOutputs(available_coins.All(), *wallet, filter_confirmed), 500000 * COIN, CENT);
        BOOST_CHECK(result19);
        BOOST_CHECK_EQUAL(result19->GetSelectedValue(), 500000 * COIN); // we should get the exact amount
        BOOST_CHECK_EQUAL(result19->GetInputSet().size(), 10U); // in ten coins

        // if there's not enough in the smaller coins to make at least 1 * CENT change (0.5+0.6+0.7 < 1.0+1.0),
        // we need to try finding an exact subset anyway

        // sometimes it will fail, and so we use the next biggest coin:
        available_coins.Clear();
        add_coin(available_coins, *wallet, CENT * 5 / 10);
        add_coin(available_coins, *wallet, CENT * 6 / 10);
        add_coin(available_coins, *wallet, CENT * 7 / 10);
        add_coin(available_coins, *wallet, 1111 * CENT);
        const auto result20 = KnapsackSolver(KnapsackGroupOutputs(available_coins.All(), *wallet, filter_confirmed), 1 * CENT, CENT);
        BOOST_CHECK(result20);
        BOOST_CHECK_EQUAL(result20->GetSelectedValue(), 1111 * CENT); // we get the bigger coin
        BOOST_CHECK_EQUAL(result20->GetInputSet().size(), 1U);

        // but sometimes it's possible, and we use an exact subset (0.4 + 0.6 = 1.0)
        available_coins.Clear();
        add_coin(available_coins, *wallet, CENT * 4 / 10);
        add_coin(available_coins, *wallet, CENT * 6 / 10);
        add_coin(available_coins, *wallet, CENT * 8 / 10);
        add_coin(available_coins, *wallet, 1111 * CENT);
        const auto result21 = KnapsackSolver(KnapsackGroupOutputs(available_coins.All(), *wallet, filter_confirmed), CENT, CENT);
        BOOST_CHECK(result21);
        BOOST_CHECK_EQUAL(result21->GetSelectedValue(), CENT);   // we should get the exact amount
        BOOST_CHECK_EQUAL(result21->GetInputSet().size(), 2U); // in two coins 0.4+0.6

        // test avoiding small change
        available_coins.Clear();
        add_coin(available_coins, *wallet, CENT * 5 / 100);
        add_coin(available_coins, *wallet, CENT * 1);
        add_coin(available_coins, *wallet, CENT * 100);

        // trying to make 100.01 from these three coins
        const auto result22 = KnapsackSolver(KnapsackGroupOutputs(available_coins.All(), *wallet, filter_confirmed), CENT * 10001 / 100, CENT);
        BOOST_CHECK(result22);
        BOOST_CHECK_EQUAL(result22->GetSelectedValue(), CENT * 10105 / 100); // we should get all coins
        BOOST_CHECK_EQUAL(result22->GetInputSet().size(), 3U);

        // but if we try to make 99.9, we should take the bigger of the two small coins to avoid small change
        const auto result23 = KnapsackSolver(KnapsackGroupOutputs(available_coins.All(), *wallet, filter_confirmed), CENT * 9990 / 100, CENT);
        BOOST_CHECK(result23);
        BOOST_CHECK_EQUAL(result23->GetSelectedValue(), 101 * CENT);
        BOOST_CHECK_EQUAL(result23->GetInputSet().size(), 2U);
    }

    // test with many inputs
    for (CAmount amt=1500; amt < COIN; amt*=10) {
        available_coins.Clear();
        // Create 676 inputs (=  (old MAX_STANDARD_TX_SIZE == 100000)  / 148 bytes per input)
        for (uint16_t j = 0; j < 676; j++)
            add_coin(available_coins, *wallet, amt);

        // We only create the wallet once to save time, but we still run the coin selection RUN_TESTS times.
        for (int i = 0; i < RUN_TESTS; i++) {
            const auto result24 = KnapsackSolver(KnapsackGroupOutputs(available_coins.All(), *wallet, filter_confirmed), 2000, CENT);
            BOOST_CHECK(result24);

            if (amt - 2000 < CENT) {
                // needs more than one input:
                uint16_t returnSize = std::ceil((2000.0 + CENT)/amt);
                CAmount returnValue = amt * returnSize;
                BOOST_CHECK_EQUAL(result24->GetSelectedValue(), returnValue);
                BOOST_CHECK_EQUAL(result24->GetInputSet().size(), returnSize);
            } else {
                // one input is sufficient:
                BOOST_CHECK_EQUAL(result24->GetSelectedValue(), amt);
                BOOST_CHECK_EQUAL(result24->GetInputSet().size(), 1U);
            }
        }
    }

    // test randomness
    {
        available_coins.Clear();
        for (int i2 = 0; i2 < 100; i2++)
            add_coin(available_coins, *wallet, COIN);

        // Again, we only create the wallet once to save time, but we still run the coin selection RUN_TESTS times.
        for (int i = 0; i < RUN_TESTS; i++) {
            // picking 50 from 100 coins doesn't depend on the shuffle,
            // but does depend on randomness in the stochastic approximation code
            const auto result25 = KnapsackSolver(GroupCoins(available_coins.All()), 50 * COIN, CENT);
            BOOST_CHECK(result25);
            const auto result26 = KnapsackSolver(GroupCoins(available_coins.All()), 50 * COIN, CENT);
            BOOST_CHECK(result26);
            BOOST_CHECK(!EqualResult(*result25, *result26));

            int fails = 0;
            for (int j = 0; j < RANDOM_REPEATS; j++)
            {
                // Test that the KnapsackSolver selects randomly from equivalent coins (same value and same input size).
                // When choosing 1 from 100 identical coins, 1% of the time, this test will choose the same coin twice
                // which will cause it to fail.
                // To avoid that issue, run the test RANDOM_REPEATS times and only complain if all of them fail
                const auto result27 = KnapsackSolver(GroupCoins(available_coins.All()), COIN, CENT);
                BOOST_CHECK(result27);
                const auto result28 = KnapsackSolver(GroupCoins(available_coins.All()), COIN, CENT);
                BOOST_CHECK(result28);
                if (EqualResult(*result27, *result28))
                    fails++;
            }
            BOOST_CHECK_NE(fails, RANDOM_REPEATS);
        }

        // add 75 cents in small change.  not enough to make 90 cents,
        // then try making 90 cents.  there are multiple competing "smallest bigger" coins,
        // one of which should be picked at random
        add_coin(available_coins, *wallet, 5 * CENT);
        add_coin(available_coins, *wallet, 10 * CENT);
        add_coin(available_coins, *wallet, 15 * CENT);
        add_coin(available_coins, *wallet, 20 * CENT);
        add_coin(available_coins, *wallet, 25 * CENT);

        for (int i = 0; i < RUN_TESTS; i++) {
            int fails = 0;
            for (int j = 0; j < RANDOM_REPEATS; j++)
            {
                const auto result29 = KnapsackSolver(GroupCoins(available_coins.All()), 90 * CENT, CENT);
                BOOST_CHECK(result29);
                const auto result30 = KnapsackSolver(GroupCoins(available_coins.All()), 90 * CENT, CENT);
                BOOST_CHECK(result30);
                if (EqualResult(*result29, *result30))
                    fails++;
            }
            BOOST_CHECK_NE(fails, RANDOM_REPEATS);
        }
    }
}

BOOST_AUTO_TEST_CASE(ApproximateBestSubset)
{
<<<<<<< HEAD
    CoinSet setCoinsRet;
    CAmount nValueRet;
    bool bnb_used;

    LOCK(testWallet.cs_wallet);
    testWallet.SetupLegacyScriptPubKeyMan();
=======
    FastRandomContext rand{};
    std::unique_ptr<CWallet> wallet = std::make_unique<CWallet>(m_node.chain.get(), "", m_args, CreateMockWalletDatabase());
    wallet->LoadWallet();
    LOCK(wallet->cs_wallet);
    wallet->SetWalletFlag(WALLET_FLAG_DESCRIPTORS);
    wallet->SetupDescriptorScriptPubKeyMans();
>>>>>>> 9e05de1d

    CoinsResult available_coins;

    // Test vValue sort order
    for (int i = 0; i < 1000; i++)
        add_coin(available_coins, *wallet, 1000 * COIN);
    add_coin(available_coins, *wallet, 3 * COIN);

    const auto result = KnapsackSolver(KnapsackGroupOutputs(available_coins.All(), *wallet, filter_standard), 1003 * COIN, CENT, rand);
    BOOST_CHECK(result);
    BOOST_CHECK_EQUAL(result->GetSelectedValue(), 1003 * COIN);
    BOOST_CHECK_EQUAL(result->GetInputSet().size(), 2U);
}

// Tests that with the ideal conditions, the coin selector will always be able to find a solution that can pay the target value
BOOST_AUTO_TEST_CASE(SelectCoins_test)
{
<<<<<<< HEAD
    testWallet.SetupLegacyScriptPubKeyMan();
=======
    std::unique_ptr<CWallet> wallet = std::make_unique<CWallet>(m_node.chain.get(), "", m_args, CreateMockWalletDatabase());
    wallet->LoadWallet();
    LOCK(wallet->cs_wallet);
    wallet->SetWalletFlag(WALLET_FLAG_DESCRIPTORS);
    wallet->SetupDescriptorScriptPubKeyMans();
>>>>>>> 9e05de1d

    // Random generator stuff
    std::default_random_engine generator;
    std::exponential_distribution<double> distribution (100);
    FastRandomContext rand;

    // Run this test 100 times
    for (int i = 0; i < 100; ++i)
    {
        CoinsResult available_coins;
        CAmount balance{0};

        // Make a wallet with 1000 exponentially distributed random inputs
        for (int j = 0; j < 1000; ++j)
        {
            CAmount val = distribution(generator)*10000000;
            add_coin(available_coins, *wallet, val);
            balance += val;
        }

        // Generate a random fee rate in the range of 100 - 400
        CFeeRate rate(rand.randrange(300) + 100);

        // Generate a random target value between 1000 and wallet balance
        CAmount target = rand.randrange(balance - 1000) + 1000;

        // Perform selection
        CoinSelectionParams cs_params{
            rand,
            /*change_output_size=*/ 34,
            /*change_spend_size=*/ 148,
            /*min_change_target=*/ CENT,
            /*effective_feerate=*/ CFeeRate(0),
            /*long_term_feerate=*/ CFeeRate(0),
            /*discard_feerate=*/ CFeeRate(0),
            /*tx_noinputs_size=*/ 0,
            /*avoid_partial=*/ false,
        };
        cs_params.m_cost_of_change = 1;
        cs_params.min_viable_change = 1;
        CCoinControl cc;
        const auto result = SelectCoins(*wallet, available_coins, target, cc, cs_params);
        BOOST_CHECK(result);
        BOOST_CHECK_GE(result->GetSelectedValue(), target);
    }
}

BOOST_AUTO_TEST_CASE(waste_test)
{
    CoinSet selection;
    const CAmount fee{100};
    const CAmount change_cost{125};
    const CAmount fee_diff{40};
    const CAmount in_amt{3 * COIN};
    const CAmount target{2 * COIN};
    const CAmount excess{in_amt - fee * 2 - target};

    // Waste with change is the change cost and difference between fee and long term fee
    add_coin(1 * COIN, 1, selection, fee, fee - fee_diff);
    add_coin(2 * COIN, 2, selection, fee, fee - fee_diff);
    const CAmount waste1 = GetSelectionWaste(selection, change_cost, target);
    BOOST_CHECK_EQUAL(fee_diff * 2 + change_cost, waste1);
    selection.clear();

    // Waste without change is the excess and difference between fee and long term fee
    add_coin(1 * COIN, 1, selection, fee, fee - fee_diff);
    add_coin(2 * COIN, 2, selection, fee, fee - fee_diff);
    const CAmount waste_nochange1 = GetSelectionWaste(selection, 0, target);
    BOOST_CHECK_EQUAL(fee_diff * 2 + excess, waste_nochange1);
    selection.clear();

    // Waste with change and fee == long term fee is just cost of change
    add_coin(1 * COIN, 1, selection, fee, fee);
    add_coin(2 * COIN, 2, selection, fee, fee);
    BOOST_CHECK_EQUAL(change_cost, GetSelectionWaste(selection, change_cost, target));
    selection.clear();

    // Waste without change and fee == long term fee is just the excess
    add_coin(1 * COIN, 1, selection, fee, fee);
    add_coin(2 * COIN, 2, selection, fee, fee);
    BOOST_CHECK_EQUAL(excess, GetSelectionWaste(selection, 0, target));
    selection.clear();

    // Waste will be greater when fee is greater, but long term fee is the same
    add_coin(1 * COIN, 1, selection, fee * 2, fee - fee_diff);
    add_coin(2 * COIN, 2, selection, fee * 2, fee - fee_diff);
    const CAmount waste2 = GetSelectionWaste(selection, change_cost, target);
    BOOST_CHECK_GT(waste2, waste1);
    selection.clear();

    // Waste with change is the change cost and difference between fee and long term fee
    // With long term fee greater than fee, waste should be less than when long term fee is less than fee
    add_coin(1 * COIN, 1, selection, fee, fee + fee_diff);
    add_coin(2 * COIN, 2, selection, fee, fee + fee_diff);
    const CAmount waste3 = GetSelectionWaste(selection, change_cost, target);
    BOOST_CHECK_EQUAL(fee_diff * -2 + change_cost, waste3);
    BOOST_CHECK_LT(waste3, waste1);
    selection.clear();

    // Waste without change is the excess and difference between fee and long term fee
    // With long term fee greater than fee, waste should be less than when long term fee is less than fee
    add_coin(1 * COIN, 1, selection, fee, fee + fee_diff);
    add_coin(2 * COIN, 2, selection, fee, fee + fee_diff);
    const CAmount waste_nochange2 = GetSelectionWaste(selection, 0, target);
    BOOST_CHECK_EQUAL(fee_diff * -2 + excess, waste_nochange2);
    BOOST_CHECK_LT(waste_nochange2, waste_nochange1);
    selection.clear();

    // No Waste when fee == long_term_fee, no change, and no excess
    add_coin(1 * COIN, 1, selection, fee, fee);
    add_coin(2 * COIN, 2, selection, fee, fee);
    const CAmount exact_target{in_amt - fee * 2};
    BOOST_CHECK_EQUAL(0, GetSelectionWaste(selection, /*change_cost=*/0, exact_target));
    selection.clear();

    // No Waste when (fee - long_term_fee) == (-cost_of_change), and no excess
    const CAmount new_change_cost{fee_diff * 2};
    add_coin(1 * COIN, 1, selection, fee, fee + fee_diff);
    add_coin(2 * COIN, 2, selection, fee, fee + fee_diff);
    BOOST_CHECK_EQUAL(0, GetSelectionWaste(selection, new_change_cost, target));
    selection.clear();

    // No Waste when (fee - long_term_fee) == (-excess), no change cost
    const CAmount new_target{in_amt - fee * 2 - fee_diff * 2};
    add_coin(1 * COIN, 1, selection, fee, fee + fee_diff);
    add_coin(2 * COIN, 2, selection, fee, fee + fee_diff);
    BOOST_CHECK_EQUAL(0, GetSelectionWaste(selection, /*change_cost=*/ 0, new_target));
    selection.clear();

    // Negative waste when the long term fee is greater than the current fee and the selected value == target
    const CAmount exact_target1{3 * COIN - 2 * fee};
    const CAmount target_waste1{-2 * fee_diff}; // = (2 * fee) - (2 * (fee + fee_diff))
    add_coin(1 * COIN, 1, selection, fee, fee + fee_diff);
    add_coin(2 * COIN, 2, selection, fee, fee + fee_diff);
    BOOST_CHECK_EQUAL(target_waste1, GetSelectionWaste(selection, /*change_cost=*/ 0, exact_target1));
    selection.clear();

    // Negative waste when the long term fee is greater than the current fee and change_cost < - (inputs * (fee - long_term_fee))
    const CAmount large_fee_diff{90};
    const CAmount target_waste2{-2 * large_fee_diff + change_cost}; // = (2 * fee) - (2 * (fee + large_fee_diff)) + change_cost
    add_coin(1 * COIN, 1, selection, fee, fee + large_fee_diff);
    add_coin(2 * COIN, 2, selection, fee, fee + large_fee_diff);
    BOOST_CHECK_EQUAL(target_waste2, GetSelectionWaste(selection, change_cost, target));
}

BOOST_AUTO_TEST_CASE(effective_value_test)
{
    const int input_bytes = 148;
    const CFeeRate feerate(1000);
    const CAmount nValue = 10000;
    const int nInput = 0;

    CMutableTransaction tx;
    tx.vout.resize(1);
    tx.vout[nInput].nValue = nValue;

    // standard case, pass feerate in constructor
    COutput output1(COutPoint(tx.GetHash(), nInput), tx.vout.at(nInput), /*depth=*/ 1, input_bytes, /*spendable=*/ true, /*solvable=*/ true, /*safe=*/ true, /*time=*/ 0, /*from_me=*/ false, feerate);
    const CAmount expected_ev1 = 9852; // 10000 - 148
    BOOST_CHECK_EQUAL(output1.GetEffectiveValue(), expected_ev1);

    // input bytes unknown (input_bytes = -1), pass feerate in constructor
    COutput output2(COutPoint(tx.GetHash(), nInput), tx.vout.at(nInput), /*depth=*/ 1, /*input_bytes=*/ -1, /*spendable=*/ true, /*solvable=*/ true, /*safe=*/ true, /*time=*/ 0, /*from_me=*/ false, feerate);
    BOOST_CHECK_EQUAL(output2.GetEffectiveValue(), nValue); // The effective value should be equal to the absolute value if input_bytes is -1

    // negative effective value, pass feerate in constructor
    COutput output3(COutPoint(tx.GetHash(), nInput), tx.vout.at(nInput), /*depth=*/ 1, input_bytes, /*spendable=*/ true, /*solvable=*/ true, /*safe=*/ true, /*time=*/ 0, /*from_me=*/ false, CFeeRate(100000));
    const CAmount expected_ev3 = -4800; // 10000 - 14800
    BOOST_CHECK_EQUAL(output3.GetEffectiveValue(), expected_ev3);

    // standard case, pass fees in constructor
    const CAmount fees = 148;
    COutput output4(COutPoint(tx.GetHash(), nInput), tx.vout.at(nInput), /*depth=*/ 1, input_bytes, /*spendable=*/ true, /*solvable=*/ true, /*safe=*/ true, /*time=*/ 0, /*from_me=*/ false, fees);
    BOOST_CHECK_EQUAL(output4.GetEffectiveValue(), expected_ev1);

    // input bytes unknown (input_bytes = -1), pass fees in constructor
    COutput output5(COutPoint(tx.GetHash(), nInput), tx.vout.at(nInput), /*depth=*/ 1, /*input_bytes=*/ -1, /*spendable=*/ true, /*solvable=*/ true, /*safe=*/ true, /*time=*/ 0, /*from_me=*/ false, /*fees=*/ 0);
    BOOST_CHECK_EQUAL(output5.GetEffectiveValue(), nValue); // The effective value should be equal to the absolute value if input_bytes is -1
}

BOOST_AUTO_TEST_CASE(SelectCoins_effective_value_test)
{
    // Test that the effective value is used to check whether preset inputs provide sufficient funds when subtract_fee_outputs is not used.
    // This test creates a coin whose value is higher than the target but whose effective value is lower than the target.
    // The coin is selected using coin control, with m_allow_other_inputs = false. SelectCoins should fail due to insufficient funds.

    std::unique_ptr<CWallet> wallet = std::make_unique<CWallet>(m_node.chain.get(), "", m_args, CreateMockWalletDatabase());
    wallet->LoadWallet();
    LOCK(wallet->cs_wallet);
    wallet->SetWalletFlag(WALLET_FLAG_DESCRIPTORS);
    wallet->SetupDescriptorScriptPubKeyMans();

    CoinsResult available_coins;
    {
        std::unique_ptr<CWallet> dummyWallet = std::make_unique<CWallet>(m_node.chain.get(), "dummy", m_args, CreateMockWalletDatabase());
        dummyWallet->LoadWallet();
        LOCK(dummyWallet->cs_wallet);
        dummyWallet->SetWalletFlag(WALLET_FLAG_DESCRIPTORS);
        dummyWallet->SetupDescriptorScriptPubKeyMans();

        add_coin(available_coins, *dummyWallet, 100000); // 0.001 BTC
    }

    CAmount target{99900}; // 0.000999 BTC

    FastRandomContext rand;
    CoinSelectionParams cs_params{
        rand,
        /*change_output_size=*/34,
        /*change_spend_size=*/148,
        /*min_change_target=*/1000,
        /*effective_feerate=*/CFeeRate(3000),
        /*long_term_feerate=*/CFeeRate(1000),
        /*discard_feerate=*/CFeeRate(1000),
        /*tx_noinputs_size=*/0,
        /*avoid_partial=*/false,
    };
    CCoinControl cc;
    cc.m_allow_other_inputs = false;
    COutput output = available_coins.All().at(0);
    cc.SetInputWeight(output.outpoint, 148);
    cc.SelectExternal(output.outpoint, output.txout);

    const auto result = SelectCoins(*wallet, available_coins, target, cc, cs_params);
    BOOST_CHECK(!result);
}

BOOST_FIXTURE_TEST_CASE(wallet_coinsresult_test, BasicTestingSetup)
{
    // Test case to verify CoinsResult object sanity.
    CoinsResult available_coins;
    {
        std::unique_ptr<CWallet> dummyWallet = std::make_unique<CWallet>(m_node.chain.get(), "dummy", m_args, CreateMockWalletDatabase());
        BOOST_CHECK_EQUAL(dummyWallet->LoadWallet(), DBErrors::LOAD_OK);
        LOCK(dummyWallet->cs_wallet);
        dummyWallet->SetWalletFlag(WALLET_FLAG_DESCRIPTORS);
        dummyWallet->SetupDescriptorScriptPubKeyMans();

        // Add some coins to 'available_coins'
        for (int i=0; i<10; i++) {
            add_coin(available_coins, *dummyWallet, 1 * COIN);
        }
    }

    {
        // First test case, check that 'CoinsResult::Erase' function works as expected.
        // By trying to erase two elements from the 'available_coins' object.
        std::set<COutPoint> outs_to_remove;
        const auto& coins = available_coins.All();
        for (int i = 0; i < 2; i++) {
            outs_to_remove.emplace(coins[i].outpoint);
        }
        available_coins.Erase(outs_to_remove);

        // Check that the elements were actually removed.
        const auto& updated_coins = available_coins.All();
        for (const auto& out: outs_to_remove) {
            auto it = std::find_if(updated_coins.begin(), updated_coins.end(), [&out](const COutput &coin) {
                return coin.outpoint == out;
            });
            BOOST_CHECK(it == updated_coins.end());
        }
        // And verify that no extra element were removed
        BOOST_CHECK_EQUAL(available_coins.Size(), 8);
    }
}

BOOST_AUTO_TEST_SUITE_END()
} // namespace wallet<|MERGE_RESOLUTION|>--- conflicted
+++ resolved
@@ -1,17 +1,3 @@
-<<<<<<< HEAD
-// Copyright (c) 2017-2019 The Bitcoin Core developers
-// Distributed under the MIT software license, see the accompanying
-// file COPYING or http://www.opensource.org/licenses/mit-license.php.
-
-#include <node/context.h>
-#include <wallet/wallet.h>
-#include <wallet/coinselection.h>
-#include <wallet/coincontrol.h>
-#include <amount.h>
-#include <primitives/transaction.h>
-#include <random.h>
-#include <test/util/setup_common.h>
-=======
 // Copyright (c) 2017-2021 The Bitcoin Core developers
 // Distributed under the MIT software license, see the accompanying
 // file COPYING or http://www.opensource.org/licenses/mit-license.php.
@@ -25,7 +11,6 @@
 #include <wallet/coincontrol.h>
 #include <wallet/coinselection.h>
 #include <wallet/spend.h>
->>>>>>> 9e05de1d
 #include <wallet/test/wallet_test_fixture.h>
 #include <wallet/wallet.h>
 
@@ -50,18 +35,6 @@
 static const CoinEligibilityFilter filter_standard_extra(6, 6, 0);
 static int nextLockTime = 0;
 
-<<<<<<< HEAD
-static std::vector<COutput> vCoins;
-static NodeContext testNode;
-static auto testChain = interfaces::MakeChain(testNode);
-static CWallet testWallet(testChain.get(), WalletLocation(), WalletDatabase::CreateDummy());
-static CAmount balance = 0;
-
-CoinEligibilityFilter filter_standard(1, 6, 0);
-CoinEligibilityFilter filter_confirmed(1, 1, 0);
-CoinEligibilityFilter filter_standard_extra(6, 6, 0);
-CoinSelectionParams coin_selection_params(false, 0, 0, CFeeRate(0), 0);
-=======
 static void add_coin(const CAmount& nValue, int nInput, std::vector<COutput>& set)
 {
     CMutableTransaction tx;
@@ -70,7 +43,6 @@
     tx.nLockTime = nextLockTime++;        // so all transactions get different hashes
     set.emplace_back(COutPoint(tx.GetHash(), nInput), tx.vout.at(nInput), /*depth=*/ 1, /*input_bytes=*/ -1, /*spendable=*/ true, /*solvable=*/ true, /*safe=*/ true, /*time=*/ 0, /*from_me=*/ false, /*fees=*/ 0);
 }
->>>>>>> 9e05de1d
 
 static void add_coin(const CAmount& nValue, int nInput, SelectionResult& result)
 {
@@ -95,39 +67,13 @@
     set.insert(coin);
 }
 
-<<<<<<< HEAD
-static void add_coin(CWallet& wallet, const CAmount& nValue, int nAge = 6*24, bool fIsFromMe = false, int nInput=0, bool spendable = false)
-=======
 static void add_coin(CoinsResult& available_coins, CWallet& wallet, const CAmount& nValue, CFeeRate feerate = CFeeRate(0), int nAge = 6*24, bool fIsFromMe = false, int nInput =0, bool spendable = false)
->>>>>>> 9e05de1d
 {
     CMutableTransaction tx;
     tx.nLockTime = nextLockTime++;        // so all transactions get different hashes
     tx.vout.resize(nInput + 1);
     tx.vout[nInput].nValue = nValue;
     if (spendable) {
-<<<<<<< HEAD
-        CTxDestination dest;
-        std::string error;
-        assert(wallet.GetNewDestination(OutputType::BECH32, "", dest, error));
-        tx.vout[nInput].scriptPubKey = GetScriptForDestination(dest);
-    }
-    if (fIsFromMe) {
-        // IsFromMe() returns (GetDebit() > 0), and GetDebit() is 0 if vin.empty(),
-        // so stop vin being empty, and cache a non-zero Debit to fake out IsFromMe()
-        tx.vin.resize(1);
-    }
-    std::unique_ptr<CWalletTx> wtx = MakeUnique<CWalletTx>(&wallet, MakeTransactionRef(std::move(tx)));
-    if (fIsFromMe)
-    {
-        wtx->m_amounts[CWalletTx::DEBIT].Set(ISMINE_SPENDABLE, 1);
-        wtx->m_is_cache_empty = false;
-    }
-    COutput output(wtx.get(), nInput, nAge, true /* spendable */, true /* solvable */, true /* safe */);
-    vCoins.push_back(output);
-    wallet.AddToWallet(*wtx.get());
-    wtxn.emplace_back(std::move(wtx));
-=======
         tx.vout[nInput].scriptPubKey = GetScriptForDestination(*Assert(wallet.GetNewDestination(OutputType::BECH32, "")));
     }
     uint256 txid = tx.GetHash();
@@ -138,11 +84,6 @@
     CWalletTx& wtx = (*ret.first).second;
     const auto& txout = wtx.tx->vout.at(nInput);
     available_coins.coins[OutputType::BECH32].emplace_back(COutPoint(wtx.GetHash(), nInput), txout, nAge, CalculateMaximumSignedInputSize(txout, &wallet, /*coin_control=*/nullptr), /*spendable=*/ true, /*solvable=*/ true, /*safe=*/ true, wtx.GetTxTime(), fIsFromMe, feerate);
->>>>>>> 9e05de1d
-}
-static void add_coin(const CAmount& nValue, int nAge = 6*24, bool fIsFromMe = false, int nInput=0, bool spendable = false)
-{
-    add_coin(testWallet, nValue, nAge, fIsFromMe, nInput, spendable);
 }
 
 /** Check if SelectionResult a is equivalent to SelectionResult b.
@@ -212,26 +153,14 @@
         /*avoid_partial=*/ false,
     };
     static std::vector<OutputGroup> static_groups;
-<<<<<<< HEAD
-    static_groups.clear();
-    for (auto& coin : coins) static_groups.emplace_back(coin.GetInputCoin(), coin.nDepth, coin.tx->m_amounts[CWalletTx::DEBIT].m_cached[ISMINE_SPENDABLE] && coin.tx->m_amounts[CWalletTx::DEBIT].m_value[ISMINE_SPENDABLE] == 1 /* HACK: we can't figure out the is_me flag so we use the conditions defined above; perhaps set safe to false for !fIsFromMe in add_coin() */, 0, 0);
-=======
     static_groups = GroupOutputs(wallet, available_coins, coin_selection_params, filter, /*positive_only=*/false);
->>>>>>> 9e05de1d
     return static_groups;
 }
 
 // Branch and bound coin selection tests
 BOOST_AUTO_TEST_CASE(bnb_search_test)
 {
-<<<<<<< HEAD
-
-    LOCK(testWallet.cs_wallet);
-    testWallet.SetupLegacyScriptPubKeyMan();
-
-=======
     FastRandomContext rand{};
->>>>>>> 9e05de1d
     // Setup
     std::vector<COutput> utxo_pool;
     SelectionResult expected_result(CAmount(0), SelectionAlgorithm::BNB);
@@ -289,19 +218,6 @@
     // Cost of change is less than the difference between target value and utxo sum
     BOOST_CHECK(!SelectCoinsBnB(GroupCoins(utxo_pool), 0.9 * CENT, 0));
     expected_result.Clear();
-
-    // Cost of change is greater than the difference between target value and utxo sum
-    add_coin(1 * CENT, 1, actual_selection);
-    BOOST_CHECK(SelectCoinsBnB(GroupCoins(utxo_pool), 0.9 * CENT, 0.5 * CENT, selection, value_ret, not_input_fees));
-    BOOST_CHECK_EQUAL(value_ret, 1 * CENT);
-    BOOST_CHECK(equal_sets(selection, actual_selection));
-    actual_selection.clear();
-    selection.clear();
-
-    // Cost of change is less than the difference between target value and utxo sum
-    BOOST_CHECK(!SelectCoinsBnB(GroupCoins(utxo_pool), 0.9 * CENT, 0, selection, value_ret, not_input_fees));
-    actual_selection.clear();
-    selection.clear();
 
     // Select 10 Cent
     add_coin(5 * CENT, 5, utxo_pool);
@@ -370,45 +286,6 @@
         BOOST_CHECK(!SelectCoinsBnB(GroupCoins(utxo_pool), 1 * CENT, 2 * CENT));
     }
 
-<<<<<<< HEAD
-    // Make sure that effective value is working in SelectCoinsMinConf when BnB is used
-    CoinSelectionParams coin_selection_params_bnb(true, 0, 0, CFeeRate(3000), 0);
-    CoinSet setCoinsRet;
-    CAmount nValueRet;
-    bool bnb_used;
-    empty_wallet();
-    add_coin(1);
-    vCoins.at(0).nInputBytes = 40; // Make sure that it has a negative effective value. The next check should assert if this somehow got through. Otherwise it will fail
-    BOOST_CHECK(!testWallet.SelectCoinsMinConf( 1 * CENT, filter_standard, GroupCoins(vCoins), setCoinsRet, nValueRet, coin_selection_params_bnb, bnb_used));
-
-    // Test fees subtracted from output:
-    empty_wallet();
-    add_coin(1 * CENT);
-    vCoins.at(0).nInputBytes = 40;
-    BOOST_CHECK(!testWallet.SelectCoinsMinConf( 1 * CENT, filter_standard, GroupCoins(vCoins), setCoinsRet, nValueRet, coin_selection_params_bnb, bnb_used));
-    coin_selection_params_bnb.m_subtract_fee_outputs = true;
-    BOOST_CHECK(testWallet.SelectCoinsMinConf( 1 * CENT, filter_standard, GroupCoins(vCoins), setCoinsRet, nValueRet, coin_selection_params_bnb, bnb_used));
-    BOOST_CHECK_EQUAL(nValueRet, 1 * CENT);
-
-    // Make sure that can use BnB when there are preset inputs
-    empty_wallet();
-    {
-        std::unique_ptr<CWallet> wallet = MakeUnique<CWallet>(m_chain.get(), WalletLocation(), WalletDatabase::CreateMock());
-        bool firstRun;
-        wallet->LoadWallet(firstRun);
-        wallet->SetupLegacyScriptPubKeyMan();
-        LOCK(wallet->cs_wallet);
-        add_coin(*wallet, 5 * CENT, 6 * 24, false, 0, true);
-        add_coin(*wallet, 3 * CENT, 6 * 24, false, 0, true);
-        add_coin(*wallet, 2 * CENT, 6 * 24, false, 0, true);
-        CCoinControl coin_control;
-        coin_control.fAllowOtherInputs = true;
-        coin_control.Select(COutPoint(vCoins.at(0).tx->GetHash(), vCoins.at(0).i));
-        coin_selection_params_bnb.effective_fee = CFeeRate(0);
-        BOOST_CHECK(wallet->SelectCoins(vCoins, 10 * CENT, setCoinsRet, nValueRet, coin_control, coin_selection_params_bnb, bnb_used));
-        BOOST_CHECK(bnb_used);
-        BOOST_CHECK(coin_selection_params_bnb.use_bnb);
-=======
     // Make sure that effective value is working in AttemptSelection when BnB is used
     CoinSelectionParams coin_selection_params_bnb{
         rand,
@@ -520,7 +397,6 @@
         coin_control.Select(available_coins.All().at(1).outpoint); // pre select 9 coin
         const auto result13 = SelectCoins(*wallet, available_coins, 10 * CENT, coin_control, coin_selection_params_bnb);
         BOOST_CHECK(EquivalentResult(expected_result, *result13));
->>>>>>> 9e05de1d
     }
 }
 
@@ -535,12 +411,7 @@
     wallet->SetWalletFlag(WALLET_FLAG_DESCRIPTORS);
     wallet->SetupDescriptorScriptPubKeyMans();
 
-<<<<<<< HEAD
-    LOCK(testWallet.cs_wallet);
-    testWallet.SetupLegacyScriptPubKeyMan();
-=======
     CoinsResult available_coins;
->>>>>>> 9e05de1d
 
     // test multiple times to allow for differences in the shuffle order
     for (int i = 0; i < RUN_TESTS; i++)
@@ -843,21 +714,12 @@
 
 BOOST_AUTO_TEST_CASE(ApproximateBestSubset)
 {
-<<<<<<< HEAD
-    CoinSet setCoinsRet;
-    CAmount nValueRet;
-    bool bnb_used;
-
-    LOCK(testWallet.cs_wallet);
-    testWallet.SetupLegacyScriptPubKeyMan();
-=======
     FastRandomContext rand{};
     std::unique_ptr<CWallet> wallet = std::make_unique<CWallet>(m_node.chain.get(), "", m_args, CreateMockWalletDatabase());
     wallet->LoadWallet();
     LOCK(wallet->cs_wallet);
     wallet->SetWalletFlag(WALLET_FLAG_DESCRIPTORS);
     wallet->SetupDescriptorScriptPubKeyMans();
->>>>>>> 9e05de1d
 
     CoinsResult available_coins;
 
@@ -875,15 +737,11 @@
 // Tests that with the ideal conditions, the coin selector will always be able to find a solution that can pay the target value
 BOOST_AUTO_TEST_CASE(SelectCoins_test)
 {
-<<<<<<< HEAD
-    testWallet.SetupLegacyScriptPubKeyMan();
-=======
     std::unique_ptr<CWallet> wallet = std::make_unique<CWallet>(m_node.chain.get(), "", m_args, CreateMockWalletDatabase());
     wallet->LoadWallet();
     LOCK(wallet->cs_wallet);
     wallet->SetWalletFlag(WALLET_FLAG_DESCRIPTORS);
     wallet->SetupDescriptorScriptPubKeyMans();
->>>>>>> 9e05de1d
 
     // Random generator stuff
     std::default_random_engine generator;
