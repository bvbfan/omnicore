--- conflicted
+++ resolved
@@ -1,8 +1,4 @@
-<<<<<<< HEAD
-// Copyright (c) 2018-2019 The Bitcoin Core developers
-=======
 // Copyright (c) 2018-2021 The Bitcoin Core developers
->>>>>>> 9e05de1d
 // Distributed under the MIT software license, see the accompanying
 // file COPYING or http://www.opensource.org/licenses/mit-license.php.
 
@@ -14,17 +10,5 @@
 CCoinControl::CCoinControl()
 {
     m_avoid_partial_spends = gArgs.GetBoolArg("-avoidpartialspends", DEFAULT_AVOIDPARTIALSPENDS);
-<<<<<<< HEAD
-    m_avoid_address_reuse = false;
-    setSelected.clear();
-    m_feerate.reset();
-    fOverrideFeeRate = false;
-    m_confirm_target.reset();
-    m_signal_bip125_rbf.reset();
-    m_fee_mode = FeeEstimateMode::UNSET;
-    m_min_depth = DEFAULT_MIN_DEPTH;
-    m_max_depth = DEFAULT_MAX_DEPTH;
-=======
->>>>>>> 9e05de1d
 }
 } // namespace wallet