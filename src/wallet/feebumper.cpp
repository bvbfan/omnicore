<<<<<<< HEAD
// Copyright (c) 2017-2019 The Bitcoin Core developers
=======
// Copyright (c) 2017-2021 The Bitcoin Core developers
>>>>>>> 9e05de1d
// Distributed under the MIT software license, see the accompanying
// file COPYING or http://www.opensource.org/licenses/mit-license.php.

#include <interfaces/chain.h>
#include <policy/fees.h>
#include <policy/policy.h>
#include <util/moneystr.h>
#include <util/rbf.h>
#include <util/system.h>
<<<<<<< HEAD
=======
#include <util/translation.h>
#include <wallet/coincontrol.h>
#include <wallet/feebumper.h>
#include <wallet/fees.h>
#include <wallet/receive.h>
#include <wallet/spend.h>
#include <wallet/wallet.h>
>>>>>>> 9e05de1d

namespace wallet {
//! Check whether transaction has descendant in wallet or mempool, or has been
//! mined, or conflicts with a mined transaction. Return a feebumper::Result.
<<<<<<< HEAD
static feebumper::Result PreconditionChecks(const CWallet& wallet, const CWalletTx& wtx, std::vector<std::string>& errors) EXCLUSIVE_LOCKS_REQUIRED(wallet.cs_wallet)
{
    if (wallet.HasWalletSpend(wtx.GetHash())) {
        errors.push_back("Transaction has descendants in the wallet");
=======
static feebumper::Result PreconditionChecks(const CWallet& wallet, const CWalletTx& wtx, bool require_mine, std::vector<bilingual_str>& errors) EXCLUSIVE_LOCKS_REQUIRED(wallet.cs_wallet)
{
    if (wallet.HasWalletSpend(wtx.tx)) {
        errors.push_back(Untranslated("Transaction has descendants in the wallet"));
>>>>>>> 9e05de1d
        return feebumper::Result::INVALID_PARAMETER;
    }

    {
        if (wallet.chain().hasDescendantsInMempool(wtx.GetHash())) {
<<<<<<< HEAD
            errors.push_back("Transaction has descendants in the mempool");
=======
            errors.push_back(Untranslated("Transaction has descendants in the mempool"));
>>>>>>> 9e05de1d
            return feebumper::Result::INVALID_PARAMETER;
        }
    }

<<<<<<< HEAD
    if (wtx.GetDepthInMainChain() != 0) {
        errors.push_back("Transaction has been mined, or is conflicted with a mined transaction");
=======
    if (wallet.GetTxDepthInMainChain(wtx) != 0) {
        errors.push_back(Untranslated("Transaction has been mined, or is conflicted with a mined transaction"));
>>>>>>> 9e05de1d
        return feebumper::Result::WALLET_ERROR;
    }

    if (!SignalsOptInRBF(*wtx.tx)) {
        errors.push_back(Untranslated("Transaction is not BIP 125 replaceable"));
        return feebumper::Result::WALLET_ERROR;
    }

    if (wtx.mapValue.count("replaced_by_txid")) {
        errors.push_back(strprintf(Untranslated("Cannot bump transaction %s which was already bumped by transaction %s"), wtx.GetHash().ToString(), wtx.mapValue.at("replaced_by_txid")));
        return feebumper::Result::WALLET_ERROR;
    }

<<<<<<< HEAD
    // check that original tx consists entirely of our inputs
    // if not, we can't bump the fee, because the wallet has no way of knowing the value of the other inputs (thus the fee)
    isminefilter filter = wallet.GetLegacyScriptPubKeyMan() && wallet.IsWalletFlagSet(WALLET_FLAG_DISABLE_PRIVATE_KEYS) ? ISMINE_WATCH_ONLY : ISMINE_SPENDABLE;
    if (!wallet.IsAllFromMe(*wtx.tx, filter)) {
        errors.push_back("Transaction contains inputs that don't belong to this wallet");
=======
    if (require_mine) {
        // check that original tx consists entirely of our inputs
        // if not, we can't bump the fee, because the wallet has no way of knowing the value of the other inputs (thus the fee)
        isminefilter filter = wallet.GetLegacyScriptPubKeyMan() && wallet.IsWalletFlagSet(WALLET_FLAG_DISABLE_PRIVATE_KEYS) ? ISMINE_WATCH_ONLY : ISMINE_SPENDABLE;
        if (!AllInputsMine(wallet, *wtx.tx, filter)) {
            errors.push_back(Untranslated("Transaction contains inputs that don't belong to this wallet"));
            return feebumper::Result::WALLET_ERROR;
        }
    }

    return feebumper::Result::OK;
}

//! Check if the user provided a valid feeRate
static feebumper::Result CheckFeeRate(const CWallet& wallet, const CWalletTx& wtx, const CFeeRate& newFeerate, const int64_t maxTxSize, CAmount old_fee, std::vector<bilingual_str>& errors)
{
    // check that fee rate is higher than mempool's minimum fee
    // (no point in bumping fee if we know that the new tx won't be accepted to the mempool)
    // This may occur if the user set fee_rate or paytxfee too low, if fallbackfee is too low, or, perhaps,
    // in a rare situation where the mempool minimum fee increased significantly since the fee estimation just a
    // moment earlier. In this case, we report an error to the user, who may adjust the fee.
    CFeeRate minMempoolFeeRate = wallet.chain().mempoolMinFee();

    if (newFeerate.GetFeePerK() < minMempoolFeeRate.GetFeePerK()) {
        errors.push_back(strprintf(
            Untranslated("New fee rate (%s) is lower than the minimum fee rate (%s) to get into the mempool -- "),
            FormatMoney(newFeerate.GetFeePerK()),
            FormatMoney(minMempoolFeeRate.GetFeePerK())));
>>>>>>> 9e05de1d
        return feebumper::Result::WALLET_ERROR;
    }

    CAmount new_total_fee = newFeerate.GetFee(maxTxSize);

    CFeeRate incrementalRelayFee = std::max(wallet.chain().relayIncrementalFee(), CFeeRate(WALLET_INCREMENTAL_RELAY_FEE));

    // Given old total fee and transaction size, calculate the old feeRate
    const int64_t txSize = GetVirtualTransactionSize(*(wtx.tx));
    CFeeRate nOldFeeRate(old_fee, txSize);
    // Min total fee is old fee + relay fee
    CAmount minTotalFee = nOldFeeRate.GetFee(maxTxSize) + incrementalRelayFee.GetFee(maxTxSize);

    if (new_total_fee < minTotalFee) {
        errors.push_back(strprintf(Untranslated("Insufficient total fee %s, must be at least %s (oldFee %s + incrementalFee %s)"),
            FormatMoney(new_total_fee), FormatMoney(minTotalFee), FormatMoney(nOldFeeRate.GetFee(maxTxSize)), FormatMoney(incrementalRelayFee.GetFee(maxTxSize))));
        return feebumper::Result::INVALID_PARAMETER;
    }

    CAmount requiredFee = GetRequiredFee(wallet, maxTxSize);
    if (new_total_fee < requiredFee) {
        errors.push_back(strprintf(Untranslated("Insufficient total fee (cannot be less than required fee %s)"),
            FormatMoney(requiredFee)));
        return feebumper::Result::INVALID_PARAMETER;
    }

    // Check that in all cases the new fee doesn't violate maxTxFee
    const CAmount max_tx_fee = wallet.m_default_max_tx_fee;
    if (new_total_fee > max_tx_fee) {
        errors.push_back(strprintf(Untranslated("Specified or calculated fee %s is too high (cannot be higher than -maxtxfee %s)"),
            FormatMoney(new_total_fee), FormatMoney(max_tx_fee)));
        return feebumper::Result::WALLET_ERROR;
    }

    return feebumper::Result::OK;
}

<<<<<<< HEAD
//! Check if the user provided a valid feeRate
static feebumper::Result CheckFeeRate(const CWallet& wallet, const CWalletTx& wtx, const CFeeRate& newFeerate, const int64_t maxTxSize, std::vector<std::string>& errors) {
    // check that fee rate is higher than mempool's minimum fee
    // (no point in bumping fee if we know that the new tx won't be accepted to the mempool)
    // This may occur if the user set fee_rate or paytxfee too low, if fallbackfee is too low, or, perhaps,
    // in a rare situation where the mempool minimum fee increased significantly since the fee estimation just a
    // moment earlier. In this case, we report an error to the user, who may adjust the fee.
    CFeeRate minMempoolFeeRate = wallet.chain().mempoolMinFee();

    if (newFeerate.GetFeePerK() < minMempoolFeeRate.GetFeePerK()) {
        errors.push_back(strprintf(
            "New fee rate (%s) is lower than the minimum fee rate (%s) to get into the mempool -- ",
            FormatMoney(newFeerate.GetFeePerK()),
            FormatMoney(minMempoolFeeRate.GetFeePerK())));
        return feebumper::Result::WALLET_ERROR;
    }

    CAmount new_total_fee = newFeerate.GetFee(maxTxSize);

    CFeeRate incrementalRelayFee = std::max(wallet.chain().relayIncrementalFee(), CFeeRate(WALLET_INCREMENTAL_RELAY_FEE));

    // Given old total fee and transaction size, calculate the old feeRate
    isminefilter filter = wallet.GetLegacyScriptPubKeyMan() && wallet.IsWalletFlagSet(WALLET_FLAG_DISABLE_PRIVATE_KEYS) ? ISMINE_WATCH_ONLY : ISMINE_SPENDABLE;
    CAmount old_fee = wtx.GetDebit(filter) - wtx.tx->GetValueOut();
    const int64_t txSize = GetVirtualTransactionSize(*(wtx.tx));
    CFeeRate nOldFeeRate(old_fee, txSize);
    // Min total fee is old fee + relay fee
    CAmount minTotalFee = nOldFeeRate.GetFee(maxTxSize) + incrementalRelayFee.GetFee(maxTxSize);

    if (new_total_fee < minTotalFee) {
        errors.push_back(strprintf("Insufficient total fee %s, must be at least %s (oldFee %s + incrementalFee %s)",
            FormatMoney(new_total_fee), FormatMoney(minTotalFee), FormatMoney(nOldFeeRate.GetFee(maxTxSize)), FormatMoney(incrementalRelayFee.GetFee(maxTxSize))));
        return feebumper::Result::INVALID_PARAMETER;
    }

    CAmount requiredFee = GetRequiredFee(wallet, maxTxSize);
    if (new_total_fee < requiredFee) {
        errors.push_back(strprintf("Insufficient total fee (cannot be less than required fee %s)",
            FormatMoney(requiredFee)));
        return feebumper::Result::INVALID_PARAMETER;
    }

    // Check that in all cases the new fee doesn't violate maxTxFee
    const CAmount max_tx_fee = wallet.m_default_max_tx_fee;
    if (new_total_fee > max_tx_fee) {
        errors.push_back(strprintf("Specified or calculated fee %s is too high (cannot be higher than -maxtxfee %s)",
                            FormatMoney(new_total_fee), FormatMoney(max_tx_fee)));
        return feebumper::Result::WALLET_ERROR;
    }

    return feebumper::Result::OK;
}

static CFeeRate EstimateFeeRate(const CWallet& wallet, const CWalletTx& wtx, const CAmount old_fee, CCoinControl& coin_control)
=======
static CFeeRate EstimateFeeRate(const CWallet& wallet, const CWalletTx& wtx, const CAmount old_fee, const CCoinControl& coin_control)
>>>>>>> 9e05de1d
{
    // Get the fee rate of the original transaction. This is calculated from
    // the tx fee/vsize, so it may have been rounded down. Add 1 satoshi to the
    // result.
    int64_t txSize = GetVirtualTransactionSize(*(wtx.tx));
    CFeeRate feerate(old_fee, txSize);
    feerate += CFeeRate(1);

    // The node has a configurable incremental relay fee. Increment the fee by
    // the minimum of that and the wallet's conservative
    // WALLET_INCREMENTAL_RELAY_FEE value to future proof against changes to
    // network wide policy for incremental relay fee that our node may not be
    // aware of. This ensures we're over the required relay fee rate
<<<<<<< HEAD
    // (BIP 125 rule 4).  The replacement tx will be at least as large as the
    // original tx, so the total fee will be greater (BIP 125 rule 3)
=======
    // (Rule 4).  The replacement tx will be at least as large as the
    // original tx, so the total fee will be greater (Rule 3)
>>>>>>> 9e05de1d
    CFeeRate node_incremental_relay_fee = wallet.chain().relayIncrementalFee();
    CFeeRate wallet_incremental_relay_fee = CFeeRate(WALLET_INCREMENTAL_RELAY_FEE);
    feerate += std::max(node_incremental_relay_fee, wallet_incremental_relay_fee);

    // Fee rate must also be at least the wallet's GetMinimumFeeRate
<<<<<<< HEAD
    CFeeRate min_feerate(GetMinimumFeeRate(wallet, coin_control, /* feeCalc */ nullptr));
=======
    CFeeRate min_feerate(GetMinimumFeeRate(wallet, coin_control, /*feeCalc=*/nullptr));
>>>>>>> 9e05de1d

    // Set the required fee rate for the replacement transaction in coin control.
    return std::max(feerate, min_feerate);
}

namespace feebumper {

bool TransactionCanBeBumped(const CWallet& wallet, const uint256& txid)
{
<<<<<<< HEAD
    auto locked_chain = wallet.chain().lock();
=======
>>>>>>> 9e05de1d
    LOCK(wallet.cs_wallet);
    const CWalletTx* wtx = wallet.GetWalletTx(txid);
    if (wtx == nullptr) return false;

<<<<<<< HEAD
    std::vector<std::string> errors_dummy;
    feebumper::Result res = PreconditionChecks(wallet, *wtx, errors_dummy);
    return res == feebumper::Result::OK;
}

Result CreateRateBumpTransaction(CWallet& wallet, const uint256& txid, const CCoinControl& coin_control, std::vector<std::string>& errors,
                                 CAmount& old_fee, CAmount& new_fee, CMutableTransaction& mtx)
=======
    std::vector<bilingual_str> errors_dummy;
    feebumper::Result res = PreconditionChecks(wallet, *wtx, /* require_mine=*/ true, errors_dummy);
    return res == feebumper::Result::OK;
}

Result CreateRateBumpTransaction(CWallet& wallet, const uint256& txid, const CCoinControl& coin_control, std::vector<bilingual_str>& errors,
                                 CAmount& old_fee, CAmount& new_fee, CMutableTransaction& mtx, bool require_mine)
>>>>>>> 9e05de1d
{
    // We are going to modify coin control later, copy to re-use
    CCoinControl new_coin_control(coin_control);

<<<<<<< HEAD
    auto locked_chain = wallet.chain().lock();
=======
>>>>>>> 9e05de1d
    LOCK(wallet.cs_wallet);
    errors.clear();
    auto it = wallet.mapWallet.find(txid);
    if (it == wallet.mapWallet.end()) {
<<<<<<< HEAD
        errors.push_back("Invalid or non-wallet transaction id");
=======
        errors.push_back(Untranslated("Invalid or non-wallet transaction id"));
>>>>>>> 9e05de1d
        return Result::INVALID_ADDRESS_OR_KEY;
    }
    const CWalletTx& wtx = it->second;

<<<<<<< HEAD
    Result result = PreconditionChecks(wallet, wtx, errors);
    if (result != Result::OK) {
        return result;
    }

    // Fill in recipients(and preserve a single change key if there is one)
    std::vector<CRecipient> recipients;
    for (const auto& output : wtx.tx->vout) {
        if (!wallet.IsChange(output)) {
            CRecipient recipient = {output.scriptPubKey, output.nValue, false};
            recipients.push_back(recipient);
        } else {
            CTxDestination change_dest;
            ExtractDestination(output.scriptPubKey, change_dest);
            new_coin_control.destChange = change_dest;
=======
    // Retrieve all of the UTXOs and add them to coin control
    // While we're here, calculate the input amount
    std::map<COutPoint, Coin> coins;
    CAmount input_value = 0;
    std::vector<CTxOut> spent_outputs;
    for (const CTxIn& txin : wtx.tx->vin) {
        coins[txin.prevout]; // Create empty map entry keyed by prevout.
    }
    wallet.chain().findCoins(coins);
    for (const CTxIn& txin : wtx.tx->vin) {
        const Coin& coin = coins.at(txin.prevout);
        if (coin.out.IsNull()) {
            errors.push_back(Untranslated(strprintf("%s:%u is already spent", txin.prevout.hash.GetHex(), txin.prevout.n)));
            return Result::MISC_ERROR;
>>>>>>> 9e05de1d
        }
        if (wallet.IsMine(txin.prevout)) {
            new_coin_control.Select(txin.prevout);
        } else {
            new_coin_control.SelectExternal(txin.prevout, coin.out);
        }
        input_value += coin.out.nValue;
        spent_outputs.push_back(coin.out);
    }
<<<<<<< HEAD

    isminefilter filter = wallet.GetLegacyScriptPubKeyMan() && wallet.IsWalletFlagSet(WALLET_FLAG_DISABLE_PRIVATE_KEYS) ? ISMINE_WATCH_ONLY : ISMINE_SPENDABLE;
    old_fee = wtx.GetDebit(filter) - wtx.tx->GetValueOut();

    if (coin_control.m_feerate) {
        // The user provided a feeRate argument.
        // We calculate this here to avoid compiler warning on the cs_wallet lock
        const int64_t maxTxSize = CalculateMaximumSignedTxSize(*wtx.tx, &wallet);
        Result res = CheckFeeRate(wallet, wtx, *new_coin_control.m_feerate, maxTxSize, errors);
        if (res != Result::OK) {
            return res;
        }
=======

    // Figure out if we need to compute the input weight, and do so if necessary
    PrecomputedTransactionData txdata;
    txdata.Init(*wtx.tx, std::move(spent_outputs), /* force=*/ true);
    for (unsigned int i = 0; i < wtx.tx->vin.size(); ++i) {
        const CTxIn& txin = wtx.tx->vin.at(i);
        const Coin& coin = coins.at(txin.prevout);

        if (new_coin_control.IsExternalSelected(txin.prevout)) {
            // For external inputs, we estimate the size using the size of this input
            int64_t input_weight = GetTransactionInputWeight(txin);
            // Because signatures can have different sizes, we need to figure out all of the
            // signature sizes and replace them with the max sized signature.
            // In order to do this, we verify the script with a special SignatureChecker which
            // will observe the signatures verified and record their sizes.
            SignatureWeights weights;
            TransactionSignatureChecker tx_checker(wtx.tx.get(), i, coin.out.nValue, txdata, MissingDataBehavior::FAIL);
            SignatureWeightChecker size_checker(weights, tx_checker);
            VerifyScript(txin.scriptSig, coin.out.scriptPubKey, &txin.scriptWitness, STANDARD_SCRIPT_VERIFY_FLAGS, size_checker);
            // Add the difference between max and current to input_weight so that it represents the largest the input could be
            input_weight += weights.GetWeightDiffToMax();
            new_coin_control.SetInputWeight(txin.prevout, input_weight);
        }
    }

    Result result = PreconditionChecks(wallet, wtx, require_mine, errors);
    if (result != Result::OK) {
        return result;
    }

    // Fill in recipients(and preserve a single change key if there is one)
    // While we're here, calculate the output amount
    std::vector<CRecipient> recipients;
    CAmount output_value = 0;
    for (const auto& output : wtx.tx->vout) {
        if (!OutputIsChange(wallet, output)) {
            CRecipient recipient = {output.scriptPubKey, output.nValue, false};
            recipients.push_back(recipient);
        } else {
            CTxDestination change_dest;
            ExtractDestination(output.scriptPubKey, change_dest);
            new_coin_control.destChange = change_dest;
        }
        output_value += output.nValue;
    }

    old_fee = input_value - output_value;

    if (coin_control.m_feerate) {
        // The user provided a feeRate argument.
        // We calculate this here to avoid compiler warning on the cs_wallet lock
        // We need to make a temporary transaction with no input witnesses as the dummy signer expects them to be empty for external inputs
        CMutableTransaction mtx{*wtx.tx};
        for (auto& txin : mtx.vin) {
            txin.scriptSig.clear();
            txin.scriptWitness.SetNull();
        }
        const int64_t maxTxSize{CalculateMaximumSignedTxSize(CTransaction(mtx), &wallet, &new_coin_control).vsize};
        Result res = CheckFeeRate(wallet, wtx, *new_coin_control.m_feerate, maxTxSize, old_fee, errors);
        if (res != Result::OK) {
            return res;
        }
>>>>>>> 9e05de1d
    } else {
        // The user did not provide a feeRate argument
        new_coin_control.m_feerate = EstimateFeeRate(wallet, wtx, old_fee, new_coin_control);
    }

    // Fill in required inputs we are double-spending(all of them)
    // N.B.: bip125 doesn't require all the inputs in the replaced transaction to be
    // used in the replacement transaction, but it's very important for wallets to make
    // sure that happens. If not, it would be possible to bump a transaction A twice to
    // A2 and A3 where A2 and A3 don't conflict (or alternatively bump A to A2 and A2
    // to A3 where A and A3 don't conflict). If both later get confirmed then the sender
    // has accidentally double paid.
    for (const auto& inputs : wtx.tx->vin) {
        new_coin_control.Select(COutPoint(inputs.prevout));
    }
<<<<<<< HEAD
    new_coin_control.fAllowOtherInputs = true;

    // We cannot source new unconfirmed inputs(bip125 rule 2)
    new_coin_control.m_min_depth = 1;

    CTransactionRef tx_new = MakeTransactionRef();
    CAmount fee_ret;
    int change_pos_in_out = -1; // No requested location for change
    std::string fail_reason;
    if (!wallet.CreateTransaction(*locked_chain, recipients, tx_new, fee_ret, change_pos_in_out, fail_reason, new_coin_control, false)) {
        errors.push_back("Unable to create transaction: " + fail_reason);
        return Result::WALLET_ERROR;
    }

    // Write back new fee if successful
    new_fee = fee_ret;

    // Write back transaction
    mtx = CMutableTransaction(*tx_new);
    // Mark new tx not replaceable, if requested.
    if (!coin_control.m_signal_bip125_rbf.get_value_or(wallet.m_signal_rbf)) {
        for (auto& input : mtx.vin) {
            if (input.nSequence < 0xfffffffe) input.nSequence = 0xfffffffe;
        }
    }

=======
    new_coin_control.m_allow_other_inputs = true;

    // We cannot source new unconfirmed inputs(bip125 rule 2)
    new_coin_control.m_min_depth = 1;

    constexpr int RANDOM_CHANGE_POSITION = -1;
    auto res = CreateTransaction(wallet, recipients, RANDOM_CHANGE_POSITION, new_coin_control, false);
    if (!res) {
        errors.push_back(Untranslated("Unable to create transaction.") + Untranslated(" ") + util::ErrorString(res));
        return Result::WALLET_ERROR;
    }

    const auto& txr = *res;
    // Write back new fee if successful
    new_fee = txr.fee;

    // Write back transaction
    mtx = CMutableTransaction(*txr.tx);

>>>>>>> 9e05de1d
    return Result::OK;
}

bool SignTransaction(CWallet& wallet, CMutableTransaction& mtx) {
<<<<<<< HEAD
    auto locked_chain = wallet.chain().lock();
=======
>>>>>>> 9e05de1d
    LOCK(wallet.cs_wallet);
    return wallet.SignTransaction(mtx);
}

<<<<<<< HEAD
Result CommitTransaction(CWallet& wallet, const uint256& txid, CMutableTransaction&& mtx, std::vector<std::string>& errors, uint256& bumped_txid)
{
    auto locked_chain = wallet.chain().lock();
=======
Result CommitTransaction(CWallet& wallet, const uint256& txid, CMutableTransaction&& mtx, std::vector<bilingual_str>& errors, uint256& bumped_txid)
{
>>>>>>> 9e05de1d
    LOCK(wallet.cs_wallet);
    if (!errors.empty()) {
        return Result::MISC_ERROR;
    }
    auto it = txid.IsNull() ? wallet.mapWallet.end() : wallet.mapWallet.find(txid);
    if (it == wallet.mapWallet.end()) {
<<<<<<< HEAD
        errors.push_back("Invalid or non-wallet transaction id");
=======
        errors.push_back(Untranslated("Invalid or non-wallet transaction id"));
>>>>>>> 9e05de1d
        return Result::MISC_ERROR;
    }
    const CWalletTx& oldWtx = it->second;

    // make sure the transaction still has no descendants and hasn't been mined in the meantime
<<<<<<< HEAD
    Result result = PreconditionChecks(wallet, oldWtx, errors);
=======
    Result result = PreconditionChecks(wallet, oldWtx, /* require_mine=*/ false, errors);
>>>>>>> 9e05de1d
    if (result != Result::OK) {
        return result;
    }

    // commit/broadcast the tx
    CTransactionRef tx = MakeTransactionRef(std::move(mtx));
    mapValue_t mapValue = oldWtx.mapValue;
    mapValue["replaces_txid"] = oldWtx.GetHash().ToString();

    wallet.CommitTransaction(tx, std::move(mapValue), oldWtx.vOrderForm);

    // mark the original tx as bumped
    bumped_txid = tx->GetHash();
    if (!wallet.MarkReplaced(oldWtx.GetHash(), bumped_txid)) {
<<<<<<< HEAD
        // TODO: see if JSON-RPC has a standard way of returning a response
        // along with an exception. It would be good to return information about
        // wtxBumped to the caller even if marking the original transaction
        // replaced does not succeed for some reason.
        errors.push_back("Created new bumpfee transaction but could not mark the original transaction as replaced");
=======
        errors.push_back(Untranslated("Created new bumpfee transaction but could not mark the original transaction as replaced"));
>>>>>>> 9e05de1d
    }
    return Result::OK;
}

} // namespace feebumper
} // namespace wallet<|MERGE_RESOLUTION|>--- conflicted
+++ resolved
@@ -1,19 +1,14 @@
-<<<<<<< HEAD
-// Copyright (c) 2017-2019 The Bitcoin Core developers
-=======
 // Copyright (c) 2017-2021 The Bitcoin Core developers
->>>>>>> 9e05de1d
 // Distributed under the MIT software license, see the accompanying
 // file COPYING or http://www.opensource.org/licenses/mit-license.php.
 
+#include <consensus/validation.h>
 #include <interfaces/chain.h>
 #include <policy/fees.h>
 #include <policy/policy.h>
 #include <util/moneystr.h>
 #include <util/rbf.h>
 #include <util/system.h>
-<<<<<<< HEAD
-=======
 #include <util/translation.h>
 #include <wallet/coincontrol.h>
 #include <wallet/feebumper.h>
@@ -21,43 +16,26 @@
 #include <wallet/receive.h>
 #include <wallet/spend.h>
 #include <wallet/wallet.h>
->>>>>>> 9e05de1d
 
 namespace wallet {
 //! Check whether transaction has descendant in wallet or mempool, or has been
 //! mined, or conflicts with a mined transaction. Return a feebumper::Result.
-<<<<<<< HEAD
-static feebumper::Result PreconditionChecks(const CWallet& wallet, const CWalletTx& wtx, std::vector<std::string>& errors) EXCLUSIVE_LOCKS_REQUIRED(wallet.cs_wallet)
-{
-    if (wallet.HasWalletSpend(wtx.GetHash())) {
-        errors.push_back("Transaction has descendants in the wallet");
-=======
 static feebumper::Result PreconditionChecks(const CWallet& wallet, const CWalletTx& wtx, bool require_mine, std::vector<bilingual_str>& errors) EXCLUSIVE_LOCKS_REQUIRED(wallet.cs_wallet)
 {
     if (wallet.HasWalletSpend(wtx.tx)) {
         errors.push_back(Untranslated("Transaction has descendants in the wallet"));
->>>>>>> 9e05de1d
         return feebumper::Result::INVALID_PARAMETER;
     }
 
     {
         if (wallet.chain().hasDescendantsInMempool(wtx.GetHash())) {
-<<<<<<< HEAD
-            errors.push_back("Transaction has descendants in the mempool");
-=======
             errors.push_back(Untranslated("Transaction has descendants in the mempool"));
->>>>>>> 9e05de1d
             return feebumper::Result::INVALID_PARAMETER;
         }
     }
 
-<<<<<<< HEAD
-    if (wtx.GetDepthInMainChain() != 0) {
-        errors.push_back("Transaction has been mined, or is conflicted with a mined transaction");
-=======
     if (wallet.GetTxDepthInMainChain(wtx) != 0) {
         errors.push_back(Untranslated("Transaction has been mined, or is conflicted with a mined transaction"));
->>>>>>> 9e05de1d
         return feebumper::Result::WALLET_ERROR;
     }
 
@@ -71,13 +49,6 @@
         return feebumper::Result::WALLET_ERROR;
     }
 
-<<<<<<< HEAD
-    // check that original tx consists entirely of our inputs
-    // if not, we can't bump the fee, because the wallet has no way of knowing the value of the other inputs (thus the fee)
-    isminefilter filter = wallet.GetLegacyScriptPubKeyMan() && wallet.IsWalletFlagSet(WALLET_FLAG_DISABLE_PRIVATE_KEYS) ? ISMINE_WATCH_ONLY : ISMINE_SPENDABLE;
-    if (!wallet.IsAllFromMe(*wtx.tx, filter)) {
-        errors.push_back("Transaction contains inputs that don't belong to this wallet");
-=======
     if (require_mine) {
         // check that original tx consists entirely of our inputs
         // if not, we can't bump the fee, because the wallet has no way of knowing the value of the other inputs (thus the fee)
@@ -106,7 +77,6 @@
             Untranslated("New fee rate (%s) is lower than the minimum fee rate (%s) to get into the mempool -- "),
             FormatMoney(newFeerate.GetFeePerK()),
             FormatMoney(minMempoolFeeRate.GetFeePerK())));
->>>>>>> 9e05de1d
         return feebumper::Result::WALLET_ERROR;
     }
 
@@ -144,64 +114,7 @@
     return feebumper::Result::OK;
 }
 
-<<<<<<< HEAD
-//! Check if the user provided a valid feeRate
-static feebumper::Result CheckFeeRate(const CWallet& wallet, const CWalletTx& wtx, const CFeeRate& newFeerate, const int64_t maxTxSize, std::vector<std::string>& errors) {
-    // check that fee rate is higher than mempool's minimum fee
-    // (no point in bumping fee if we know that the new tx won't be accepted to the mempool)
-    // This may occur if the user set fee_rate or paytxfee too low, if fallbackfee is too low, or, perhaps,
-    // in a rare situation where the mempool minimum fee increased significantly since the fee estimation just a
-    // moment earlier. In this case, we report an error to the user, who may adjust the fee.
-    CFeeRate minMempoolFeeRate = wallet.chain().mempoolMinFee();
-
-    if (newFeerate.GetFeePerK() < minMempoolFeeRate.GetFeePerK()) {
-        errors.push_back(strprintf(
-            "New fee rate (%s) is lower than the minimum fee rate (%s) to get into the mempool -- ",
-            FormatMoney(newFeerate.GetFeePerK()),
-            FormatMoney(minMempoolFeeRate.GetFeePerK())));
-        return feebumper::Result::WALLET_ERROR;
-    }
-
-    CAmount new_total_fee = newFeerate.GetFee(maxTxSize);
-
-    CFeeRate incrementalRelayFee = std::max(wallet.chain().relayIncrementalFee(), CFeeRate(WALLET_INCREMENTAL_RELAY_FEE));
-
-    // Given old total fee and transaction size, calculate the old feeRate
-    isminefilter filter = wallet.GetLegacyScriptPubKeyMan() && wallet.IsWalletFlagSet(WALLET_FLAG_DISABLE_PRIVATE_KEYS) ? ISMINE_WATCH_ONLY : ISMINE_SPENDABLE;
-    CAmount old_fee = wtx.GetDebit(filter) - wtx.tx->GetValueOut();
-    const int64_t txSize = GetVirtualTransactionSize(*(wtx.tx));
-    CFeeRate nOldFeeRate(old_fee, txSize);
-    // Min total fee is old fee + relay fee
-    CAmount minTotalFee = nOldFeeRate.GetFee(maxTxSize) + incrementalRelayFee.GetFee(maxTxSize);
-
-    if (new_total_fee < minTotalFee) {
-        errors.push_back(strprintf("Insufficient total fee %s, must be at least %s (oldFee %s + incrementalFee %s)",
-            FormatMoney(new_total_fee), FormatMoney(minTotalFee), FormatMoney(nOldFeeRate.GetFee(maxTxSize)), FormatMoney(incrementalRelayFee.GetFee(maxTxSize))));
-        return feebumper::Result::INVALID_PARAMETER;
-    }
-
-    CAmount requiredFee = GetRequiredFee(wallet, maxTxSize);
-    if (new_total_fee < requiredFee) {
-        errors.push_back(strprintf("Insufficient total fee (cannot be less than required fee %s)",
-            FormatMoney(requiredFee)));
-        return feebumper::Result::INVALID_PARAMETER;
-    }
-
-    // Check that in all cases the new fee doesn't violate maxTxFee
-    const CAmount max_tx_fee = wallet.m_default_max_tx_fee;
-    if (new_total_fee > max_tx_fee) {
-        errors.push_back(strprintf("Specified or calculated fee %s is too high (cannot be higher than -maxtxfee %s)",
-                            FormatMoney(new_total_fee), FormatMoney(max_tx_fee)));
-        return feebumper::Result::WALLET_ERROR;
-    }
-
-    return feebumper::Result::OK;
-}
-
-static CFeeRate EstimateFeeRate(const CWallet& wallet, const CWalletTx& wtx, const CAmount old_fee, CCoinControl& coin_control)
-=======
 static CFeeRate EstimateFeeRate(const CWallet& wallet, const CWalletTx& wtx, const CAmount old_fee, const CCoinControl& coin_control)
->>>>>>> 9e05de1d
 {
     // Get the fee rate of the original transaction. This is calculated from
     // the tx fee/vsize, so it may have been rounded down. Add 1 satoshi to the
@@ -215,23 +128,14 @@
     // WALLET_INCREMENTAL_RELAY_FEE value to future proof against changes to
     // network wide policy for incremental relay fee that our node may not be
     // aware of. This ensures we're over the required relay fee rate
-<<<<<<< HEAD
-    // (BIP 125 rule 4).  The replacement tx will be at least as large as the
-    // original tx, so the total fee will be greater (BIP 125 rule 3)
-=======
     // (Rule 4).  The replacement tx will be at least as large as the
     // original tx, so the total fee will be greater (Rule 3)
->>>>>>> 9e05de1d
     CFeeRate node_incremental_relay_fee = wallet.chain().relayIncrementalFee();
     CFeeRate wallet_incremental_relay_fee = CFeeRate(WALLET_INCREMENTAL_RELAY_FEE);
     feerate += std::max(node_incremental_relay_fee, wallet_incremental_relay_fee);
 
     // Fee rate must also be at least the wallet's GetMinimumFeeRate
-<<<<<<< HEAD
-    CFeeRate min_feerate(GetMinimumFeeRate(wallet, coin_control, /* feeCalc */ nullptr));
-=======
     CFeeRate min_feerate(GetMinimumFeeRate(wallet, coin_control, /*feeCalc=*/nullptr));
->>>>>>> 9e05de1d
 
     // Set the required fee rate for the replacement transaction in coin control.
     return std::max(feerate, min_feerate);
@@ -241,23 +145,10 @@
 
 bool TransactionCanBeBumped(const CWallet& wallet, const uint256& txid)
 {
-<<<<<<< HEAD
-    auto locked_chain = wallet.chain().lock();
-=======
->>>>>>> 9e05de1d
     LOCK(wallet.cs_wallet);
     const CWalletTx* wtx = wallet.GetWalletTx(txid);
     if (wtx == nullptr) return false;
 
-<<<<<<< HEAD
-    std::vector<std::string> errors_dummy;
-    feebumper::Result res = PreconditionChecks(wallet, *wtx, errors_dummy);
-    return res == feebumper::Result::OK;
-}
-
-Result CreateRateBumpTransaction(CWallet& wallet, const uint256& txid, const CCoinControl& coin_control, std::vector<std::string>& errors,
-                                 CAmount& old_fee, CAmount& new_fee, CMutableTransaction& mtx)
-=======
     std::vector<bilingual_str> errors_dummy;
     feebumper::Result res = PreconditionChecks(wallet, *wtx, /* require_mine=*/ true, errors_dummy);
     return res == feebumper::Result::OK;
@@ -265,45 +156,19 @@
 
 Result CreateRateBumpTransaction(CWallet& wallet, const uint256& txid, const CCoinControl& coin_control, std::vector<bilingual_str>& errors,
                                  CAmount& old_fee, CAmount& new_fee, CMutableTransaction& mtx, bool require_mine)
->>>>>>> 9e05de1d
 {
     // We are going to modify coin control later, copy to re-use
     CCoinControl new_coin_control(coin_control);
 
-<<<<<<< HEAD
-    auto locked_chain = wallet.chain().lock();
-=======
->>>>>>> 9e05de1d
     LOCK(wallet.cs_wallet);
     errors.clear();
     auto it = wallet.mapWallet.find(txid);
     if (it == wallet.mapWallet.end()) {
-<<<<<<< HEAD
-        errors.push_back("Invalid or non-wallet transaction id");
-=======
         errors.push_back(Untranslated("Invalid or non-wallet transaction id"));
->>>>>>> 9e05de1d
         return Result::INVALID_ADDRESS_OR_KEY;
     }
     const CWalletTx& wtx = it->second;
 
-<<<<<<< HEAD
-    Result result = PreconditionChecks(wallet, wtx, errors);
-    if (result != Result::OK) {
-        return result;
-    }
-
-    // Fill in recipients(and preserve a single change key if there is one)
-    std::vector<CRecipient> recipients;
-    for (const auto& output : wtx.tx->vout) {
-        if (!wallet.IsChange(output)) {
-            CRecipient recipient = {output.scriptPubKey, output.nValue, false};
-            recipients.push_back(recipient);
-        } else {
-            CTxDestination change_dest;
-            ExtractDestination(output.scriptPubKey, change_dest);
-            new_coin_control.destChange = change_dest;
-=======
     // Retrieve all of the UTXOs and add them to coin control
     // While we're here, calculate the input amount
     std::map<COutPoint, Coin> coins;
@@ -318,7 +183,6 @@
         if (coin.out.IsNull()) {
             errors.push_back(Untranslated(strprintf("%s:%u is already spent", txin.prevout.hash.GetHex(), txin.prevout.n)));
             return Result::MISC_ERROR;
->>>>>>> 9e05de1d
         }
         if (wallet.IsMine(txin.prevout)) {
             new_coin_control.Select(txin.prevout);
@@ -328,20 +192,6 @@
         input_value += coin.out.nValue;
         spent_outputs.push_back(coin.out);
     }
-<<<<<<< HEAD
-
-    isminefilter filter = wallet.GetLegacyScriptPubKeyMan() && wallet.IsWalletFlagSet(WALLET_FLAG_DISABLE_PRIVATE_KEYS) ? ISMINE_WATCH_ONLY : ISMINE_SPENDABLE;
-    old_fee = wtx.GetDebit(filter) - wtx.tx->GetValueOut();
-
-    if (coin_control.m_feerate) {
-        // The user provided a feeRate argument.
-        // We calculate this here to avoid compiler warning on the cs_wallet lock
-        const int64_t maxTxSize = CalculateMaximumSignedTxSize(*wtx.tx, &wallet);
-        Result res = CheckFeeRate(wallet, wtx, *new_coin_control.m_feerate, maxTxSize, errors);
-        if (res != Result::OK) {
-            return res;
-        }
-=======
 
     // Figure out if we need to compute the input weight, and do so if necessary
     PrecomputedTransactionData txdata;
@@ -404,7 +254,6 @@
         if (res != Result::OK) {
             return res;
         }
->>>>>>> 9e05de1d
     } else {
         // The user did not provide a feeRate argument
         new_coin_control.m_feerate = EstimateFeeRate(wallet, wtx, old_fee, new_coin_control);
@@ -420,34 +269,6 @@
     for (const auto& inputs : wtx.tx->vin) {
         new_coin_control.Select(COutPoint(inputs.prevout));
     }
-<<<<<<< HEAD
-    new_coin_control.fAllowOtherInputs = true;
-
-    // We cannot source new unconfirmed inputs(bip125 rule 2)
-    new_coin_control.m_min_depth = 1;
-
-    CTransactionRef tx_new = MakeTransactionRef();
-    CAmount fee_ret;
-    int change_pos_in_out = -1; // No requested location for change
-    std::string fail_reason;
-    if (!wallet.CreateTransaction(*locked_chain, recipients, tx_new, fee_ret, change_pos_in_out, fail_reason, new_coin_control, false)) {
-        errors.push_back("Unable to create transaction: " + fail_reason);
-        return Result::WALLET_ERROR;
-    }
-
-    // Write back new fee if successful
-    new_fee = fee_ret;
-
-    // Write back transaction
-    mtx = CMutableTransaction(*tx_new);
-    // Mark new tx not replaceable, if requested.
-    if (!coin_control.m_signal_bip125_rbf.get_value_or(wallet.m_signal_rbf)) {
-        for (auto& input : mtx.vin) {
-            if (input.nSequence < 0xfffffffe) input.nSequence = 0xfffffffe;
-        }
-    }
-
-=======
     new_coin_control.m_allow_other_inputs = true;
 
     // We cannot source new unconfirmed inputs(bip125 rule 2)
@@ -467,48 +288,29 @@
     // Write back transaction
     mtx = CMutableTransaction(*txr.tx);
 
->>>>>>> 9e05de1d
     return Result::OK;
 }
 
 bool SignTransaction(CWallet& wallet, CMutableTransaction& mtx) {
-<<<<<<< HEAD
-    auto locked_chain = wallet.chain().lock();
-=======
->>>>>>> 9e05de1d
     LOCK(wallet.cs_wallet);
     return wallet.SignTransaction(mtx);
 }
 
-<<<<<<< HEAD
-Result CommitTransaction(CWallet& wallet, const uint256& txid, CMutableTransaction&& mtx, std::vector<std::string>& errors, uint256& bumped_txid)
-{
-    auto locked_chain = wallet.chain().lock();
-=======
 Result CommitTransaction(CWallet& wallet, const uint256& txid, CMutableTransaction&& mtx, std::vector<bilingual_str>& errors, uint256& bumped_txid)
 {
->>>>>>> 9e05de1d
     LOCK(wallet.cs_wallet);
     if (!errors.empty()) {
         return Result::MISC_ERROR;
     }
     auto it = txid.IsNull() ? wallet.mapWallet.end() : wallet.mapWallet.find(txid);
     if (it == wallet.mapWallet.end()) {
-<<<<<<< HEAD
-        errors.push_back("Invalid or non-wallet transaction id");
-=======
         errors.push_back(Untranslated("Invalid or non-wallet transaction id"));
->>>>>>> 9e05de1d
         return Result::MISC_ERROR;
     }
     const CWalletTx& oldWtx = it->second;
 
     // make sure the transaction still has no descendants and hasn't been mined in the meantime
-<<<<<<< HEAD
-    Result result = PreconditionChecks(wallet, oldWtx, errors);
-=======
     Result result = PreconditionChecks(wallet, oldWtx, /* require_mine=*/ false, errors);
->>>>>>> 9e05de1d
     if (result != Result::OK) {
         return result;
     }
@@ -523,15 +325,7 @@
     // mark the original tx as bumped
     bumped_txid = tx->GetHash();
     if (!wallet.MarkReplaced(oldWtx.GetHash(), bumped_txid)) {
-<<<<<<< HEAD
-        // TODO: see if JSON-RPC has a standard way of returning a response
-        // along with an exception. It would be good to return information about
-        // wtxBumped to the caller even if marking the original transaction
-        // replaced does not succeed for some reason.
-        errors.push_back("Created new bumpfee transaction but could not mark the original transaction as replaced");
-=======
         errors.push_back(Untranslated("Created new bumpfee transaction but could not mark the original transaction as replaced"));
->>>>>>> 9e05de1d
     }
     return Result::OK;
 }
