<<<<<<< HEAD
// Copyright (c) 2011-2019 The Bitcoin Core developers
=======
// Copyright (c) 2011-2021 The Bitcoin Core developers
>>>>>>> 9e05de1d
// Distributed under the MIT software license, see the accompanying
// file COPYING or http://www.opensource.org/licenses/mit-license.php.

#ifndef BITCOIN_WALLET_COINCONTROL_H
#define BITCOIN_WALLET_COINCONTROL_H

<<<<<<< HEAD
#include <optional.h>
=======
>>>>>>> 9e05de1d
#include <outputtype.h>
#include <policy/feerate.h>
#include <policy/fees.h>
#include <primitives/transaction.h>
<<<<<<< HEAD
#include <script/standard.h>

=======
#include <script/keyorigin.h>
#include <script/signingprovider.h>
#include <script/standard.h>

#include <optional>
#include <algorithm>
#include <map>
#include <set>

namespace wallet {
>>>>>>> 9e05de1d
const int DEFAULT_MIN_DEPTH = 0;
const int DEFAULT_MAX_DEPTH = 9999999;

//! Default for -avoidpartialspends
static constexpr bool DEFAULT_AVOIDPARTIALSPENDS = false;

/** Coin Control Features. */
class CCoinControl
{
public:
    //! Custom change destination, if not set an address is generated
    CTxDestination destChange = CNoDestination();
    //! Override the default change type if set, ignored if destChange is set
<<<<<<< HEAD
    Optional<OutputType> m_change_type;
    //! If false, allows unselected inputs, but requires all selected inputs be used
    bool fAllowOtherInputs;
=======
    std::optional<OutputType> m_change_type;
    //! If false, only safe inputs will be used
    bool m_include_unsafe_inputs = false;
    //! If true, the selection process can add extra unselected inputs from the wallet
    //! while requires all selected inputs be used
    bool m_allow_other_inputs = false;
>>>>>>> 9e05de1d
    //! Includes watch only addresses which are solvable
    bool fAllowWatchOnly = false;
    //! Override automatic min/max checks on fee, m_feerate must be set if true
    bool fOverrideFeeRate = false;
    //! Override the wallet's m_pay_tx_fee if set
<<<<<<< HEAD
    Optional<CFeeRate> m_feerate;
    //! Override the default confirmation target if set
    Optional<unsigned int> m_confirm_target;
    //! Override the wallet's m_signal_rbf if set
    Optional<bool> m_signal_bip125_rbf;
    //! Avoid partial use of funds sent to a given address
    bool m_avoid_partial_spends;
    //! Forbids inclusion of dirty (previously used) addresses
    bool m_avoid_address_reuse;
    //! Fee estimation mode to control arguments to estimateSmartFee
    FeeEstimateMode m_fee_mode;
=======
    std::optional<CFeeRate> m_feerate;
    //! Override the default confirmation target if set
    std::optional<unsigned int> m_confirm_target;
    //! Override the wallet's m_signal_rbf if set
    std::optional<bool> m_signal_bip125_rbf;
    //! Avoid partial use of funds sent to a given address
    bool m_avoid_partial_spends = DEFAULT_AVOIDPARTIALSPENDS;
    //! Forbids inclusion of dirty (previously used) addresses
    bool m_avoid_address_reuse = false;
    //! Fee estimation mode to control arguments to estimateSmartFee
    FeeEstimateMode m_fee_mode = FeeEstimateMode::UNSET;
>>>>>>> 9e05de1d
    //! Minimum chain depth value for coin availability
    int m_min_depth = DEFAULT_MIN_DEPTH;
    //! Maximum chain depth value for coin availability
    int m_max_depth = DEFAULT_MAX_DEPTH;
<<<<<<< HEAD

    CCoinControl()
    {
        SetNull();
    }
=======
    //! SigningProvider that has pubkeys and scripts to do spend size estimation for external inputs
    FlatSigningProvider m_external_provider;
>>>>>>> 9e05de1d

    CCoinControl();

    bool HasSelected() const
    {
        return (setSelected.size() > 0);
    }

    bool IsSelected(const COutPoint& output) const
    {
        return (setSelected.count(output) > 0);
    }

    bool IsExternalSelected(const COutPoint& output) const
    {
        return (m_external_txouts.count(output) > 0);
    }

    bool GetExternalOutput(const COutPoint& outpoint, CTxOut& txout) const
    {
        const auto ext_it = m_external_txouts.find(outpoint);
        if (ext_it == m_external_txouts.end()) {
            return false;
        }
        txout = ext_it->second;
        return true;
    }

    void Select(const COutPoint& output)
    {
        setSelected.insert(output);
    }

    void SelectExternal(const COutPoint& outpoint, const CTxOut& txout)
    {
        setSelected.insert(outpoint);
        m_external_txouts.emplace(outpoint, txout);
    }

    void UnSelect(const COutPoint& output)
    {
        setSelected.erase(output);
    }

    void UnSelectAll()
    {
        setSelected.clear();
    }

    void ListSelected(std::vector<COutPoint>& vOutpoints) const
    {
        vOutpoints.assign(setSelected.begin(), setSelected.end());
    }

    void SetInputWeight(const COutPoint& outpoint, int64_t weight)
    {
        m_input_weights[outpoint] = weight;
    }

    bool HasInputWeight(const COutPoint& outpoint) const
    {
        return m_input_weights.count(outpoint) > 0;
    }

    int64_t GetInputWeight(const COutPoint& outpoint) const
    {
        auto it = m_input_weights.find(outpoint);
        assert(it != m_input_weights.end());
        return it->second;
    }

private:
    std::set<COutPoint> setSelected;
    std::map<COutPoint, CTxOut> m_external_txouts;
    //! Map of COutPoints to the maximum weight for that input
    std::map<COutPoint, int64_t> m_input_weights;
};
} // namespace wallet

#endif // BITCOIN_WALLET_COINCONTROL_H<|MERGE_RESOLUTION|>--- conflicted
+++ resolved
@@ -1,26 +1,15 @@
-<<<<<<< HEAD
-// Copyright (c) 2011-2019 The Bitcoin Core developers
-=======
 // Copyright (c) 2011-2021 The Bitcoin Core developers
->>>>>>> 9e05de1d
 // Distributed under the MIT software license, see the accompanying
 // file COPYING or http://www.opensource.org/licenses/mit-license.php.
 
 #ifndef BITCOIN_WALLET_COINCONTROL_H
 #define BITCOIN_WALLET_COINCONTROL_H
 
-<<<<<<< HEAD
-#include <optional.h>
-=======
->>>>>>> 9e05de1d
+#include <consensus/amount.h>
 #include <outputtype.h>
 #include <policy/feerate.h>
 #include <policy/fees.h>
 #include <primitives/transaction.h>
-<<<<<<< HEAD
-#include <script/standard.h>
-
-=======
 #include <script/keyorigin.h>
 #include <script/signingprovider.h>
 #include <script/standard.h>
@@ -31,7 +20,6 @@
 #include <set>
 
 namespace wallet {
->>>>>>> 9e05de1d
 const int DEFAULT_MIN_DEPTH = 0;
 const int DEFAULT_MAX_DEPTH = 9999999;
 
@@ -45,36 +33,17 @@
     //! Custom change destination, if not set an address is generated
     CTxDestination destChange = CNoDestination();
     //! Override the default change type if set, ignored if destChange is set
-<<<<<<< HEAD
-    Optional<OutputType> m_change_type;
-    //! If false, allows unselected inputs, but requires all selected inputs be used
-    bool fAllowOtherInputs;
-=======
     std::optional<OutputType> m_change_type;
     //! If false, only safe inputs will be used
     bool m_include_unsafe_inputs = false;
     //! If true, the selection process can add extra unselected inputs from the wallet
     //! while requires all selected inputs be used
     bool m_allow_other_inputs = false;
->>>>>>> 9e05de1d
     //! Includes watch only addresses which are solvable
     bool fAllowWatchOnly = false;
     //! Override automatic min/max checks on fee, m_feerate must be set if true
     bool fOverrideFeeRate = false;
     //! Override the wallet's m_pay_tx_fee if set
-<<<<<<< HEAD
-    Optional<CFeeRate> m_feerate;
-    //! Override the default confirmation target if set
-    Optional<unsigned int> m_confirm_target;
-    //! Override the wallet's m_signal_rbf if set
-    Optional<bool> m_signal_bip125_rbf;
-    //! Avoid partial use of funds sent to a given address
-    bool m_avoid_partial_spends;
-    //! Forbids inclusion of dirty (previously used) addresses
-    bool m_avoid_address_reuse;
-    //! Fee estimation mode to control arguments to estimateSmartFee
-    FeeEstimateMode m_fee_mode;
-=======
     std::optional<CFeeRate> m_feerate;
     //! Override the default confirmation target if set
     std::optional<unsigned int> m_confirm_target;
@@ -86,21 +55,16 @@
     bool m_avoid_address_reuse = false;
     //! Fee estimation mode to control arguments to estimateSmartFee
     FeeEstimateMode m_fee_mode = FeeEstimateMode::UNSET;
->>>>>>> 9e05de1d
     //! Minimum chain depth value for coin availability
     int m_min_depth = DEFAULT_MIN_DEPTH;
     //! Maximum chain depth value for coin availability
     int m_max_depth = DEFAULT_MAX_DEPTH;
-<<<<<<< HEAD
-
-    CCoinControl()
-    {
-        SetNull();
-    }
-=======
     //! SigningProvider that has pubkeys and scripts to do spend size estimation for external inputs
     FlatSigningProvider m_external_provider;
->>>>>>> 9e05de1d
+    //! Minimum fee used by Omni
+    CAmount m_mininum_fee = 0;
+    //! Subtract fee from change output used by Omni
+    bool m_subtract_fee_from_change = false;
 
     CCoinControl();
 
