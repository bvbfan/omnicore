<<<<<<< HEAD
// Copyright (c) 2018-2019 The Bitcoin Core developers
=======
// Copyright (c) 2018-2021 The Bitcoin Core developers
>>>>>>> 9e05de1d
// Distributed under the MIT software license, see the accompanying
// file COPYING or http://www.opensource.org/licenses/mit-license.php.

#include <zmq/zmqrpc.h>

#include <rpc/server.h>
#include <rpc/util.h>
#include <zmq/zmqabstractnotifier.h>
#include <zmq/zmqnotificationinterface.h>

#include <univalue.h>

namespace {

static RPCHelpMan getzmqnotifications()
{
<<<<<<< HEAD
            RPCHelpMan{"getzmqnotifications",
=======
    return RPCHelpMan{"getzmqnotifications",
>>>>>>> 9e05de1d
                "\nReturns information about the active ZeroMQ notifications.\n",
                {},
                RPCResult{
                    RPCResult::Type::ARR, "", "",
                    {
                        {RPCResult::Type::OBJ, "", "",
                        {
                            {RPCResult::Type::STR, "type", "Type of notification"},
                            {RPCResult::Type::STR, "address", "Address of the publisher"},
                            {RPCResult::Type::NUM, "hwm", "Outbound message high water mark"},
                        }},
                    }
                },
                RPCExamples{
                    HelpExampleCli("getzmqnotifications", "")
            + HelpExampleRpc("getzmqnotifications", "")
                },
<<<<<<< HEAD
            }.Check(request);

=======
        [&](const RPCHelpMan& self, const JSONRPCRequest& request) -> UniValue
{
>>>>>>> 9e05de1d
    UniValue result(UniValue::VARR);
    if (g_zmq_notification_interface != nullptr) {
        for (const auto* n : g_zmq_notification_interface->GetActiveNotifiers()) {
            UniValue obj(UniValue::VOBJ);
            obj.pushKV("type", n->GetType());
            obj.pushKV("address", n->GetAddress());
            obj.pushKV("hwm", n->GetOutboundMessageHighWaterMark());
            result.push_back(obj);
        }
    }

    return result;
},
    };
}

const CRPCCommand commands[]{
    {"zmq", &getzmqnotifications},
};

} // anonymous namespace

void RegisterZMQRPCCommands(CRPCTable& t)
{
    for (const auto& c : commands) {
        t.appendCommand(c.name, &c);
    }
}<|MERGE_RESOLUTION|>--- conflicted
+++ resolved
@@ -1,8 +1,4 @@
-<<<<<<< HEAD
-// Copyright (c) 2018-2019 The Bitcoin Core developers
-=======
 // Copyright (c) 2018-2021 The Bitcoin Core developers
->>>>>>> 9e05de1d
 // Distributed under the MIT software license, see the accompanying
 // file COPYING or http://www.opensource.org/licenses/mit-license.php.
 
@@ -19,11 +15,7 @@
 
 static RPCHelpMan getzmqnotifications()
 {
-<<<<<<< HEAD
-            RPCHelpMan{"getzmqnotifications",
-=======
     return RPCHelpMan{"getzmqnotifications",
->>>>>>> 9e05de1d
                 "\nReturns information about the active ZeroMQ notifications.\n",
                 {},
                 RPCResult{
@@ -41,13 +33,8 @@
                     HelpExampleCli("getzmqnotifications", "")
             + HelpExampleRpc("getzmqnotifications", "")
                 },
-<<<<<<< HEAD
-            }.Check(request);
-
-=======
         [&](const RPCHelpMan& self, const JSONRPCRequest& request) -> UniValue
 {
->>>>>>> 9e05de1d
     UniValue result(UniValue::VARR);
     if (g_zmq_notification_interface != nullptr) {
         for (const auto* n : g_zmq_notification_interface->GetActiveNotifiers()) {
