<<<<<<< HEAD
// Copyright (c) 2009-2019 The Bitcoin Core developers
=======
// Copyright (c) 2009-2021 The Bitcoin Core developers
>>>>>>> 9e05de1d
// Distributed under the MIT software license, see the accompanying
// file COPYING or http://www.opensource.org/licenses/mit-license.php.

#include <core_io.h>

#include <consensus/amount.h>
#include <consensus/consensus.h>
#include <consensus/validation.h>
#include <key_io.h>
#include <script/descriptor.h>
#include <script/script.h>
#include <script/standard.h>
#include <serialize.h>
#include <streams.h>
#include <undo.h>
#include <univalue.h>
<<<<<<< HEAD
#include <util/system.h>
=======
#include <util/check.h>
>>>>>>> 9e05de1d
#include <util/strencodings.h>
#include <util/system.h>

#include <map>
#include <string>
#include <vector>

UniValue ValueFromAmount(const CAmount amount)
{
    static_assert(COIN > 1);
    int64_t quotient = amount / COIN;
    int64_t remainder = amount % COIN;
    if (amount < 0) {
        quotient = -quotient;
        remainder = -remainder;
    }
    return UniValue(UniValue::VNUM,
            strprintf("%s%d.%08d", amount < 0 ? "-" : "", quotient, remainder));
}

std::string FormatScript(const CScript& script)
{
    std::string ret;
    CScript::const_iterator it = script.begin();
    opcodetype op;
    while (it != script.end()) {
        CScript::const_iterator it2 = it;
        std::vector<unsigned char> vch;
        if (script.GetOp(it, op, vch)) {
            if (op == OP_0) {
                ret += "0 ";
                continue;
            } else if ((op >= OP_1 && op <= OP_16) || op == OP_1NEGATE) {
                ret += strprintf("%i ", op - OP_1NEGATE - 1);
                continue;
            } else if (op >= OP_NOP && op <= OP_NOP10) {
                std::string str(GetOpName(op));
                if (str.substr(0, 3) == std::string("OP_")) {
                    ret += str.substr(3, std::string::npos) + " ";
                    continue;
                }
            }
            if (vch.size() > 0) {
                ret += strprintf("0x%x 0x%x ", HexStr(std::vector<uint8_t>(it2, it - vch.size())),
                                               HexStr(std::vector<uint8_t>(it - vch.size(), it)));
            } else {
                ret += strprintf("0x%x ", HexStr(std::vector<uint8_t>(it2, it)));
            }
            continue;
        }
        ret += strprintf("0x%x ", HexStr(std::vector<uint8_t>(it2, script.end())));
        break;
    }
    return ret.substr(0, ret.empty() ? ret.npos : ret.size() - 1);
}

const std::map<unsigned char, std::string> mapSigHashTypes = {
    {static_cast<unsigned char>(SIGHASH_ALL), std::string("ALL")},
    {static_cast<unsigned char>(SIGHASH_ALL|SIGHASH_ANYONECANPAY), std::string("ALL|ANYONECANPAY")},
    {static_cast<unsigned char>(SIGHASH_NONE), std::string("NONE")},
    {static_cast<unsigned char>(SIGHASH_NONE|SIGHASH_ANYONECANPAY), std::string("NONE|ANYONECANPAY")},
    {static_cast<unsigned char>(SIGHASH_SINGLE), std::string("SINGLE")},
    {static_cast<unsigned char>(SIGHASH_SINGLE|SIGHASH_ANYONECANPAY), std::string("SINGLE|ANYONECANPAY")},
};

std::string SighashToStr(unsigned char sighash_type)
{
    const auto& it = mapSigHashTypes.find(sighash_type);
    if (it == mapSigHashTypes.end()) return "";
    return it->second;
}

/**
 * Create the assembly string representation of a CScript object.
 * @param[in] script    CScript object to convert into the asm string representation.
 * @param[in] fAttemptSighashDecode    Whether to attempt to decode sighash types on data within the script that matches the format
 *                                     of a signature. Only pass true for scripts you believe could contain signatures. For example,
 *                                     pass false, or omit the this argument (defaults to false), for scriptPubKeys.
 */
std::string ScriptToAsmStr(const CScript& script, const bool fAttemptSighashDecode)
{
    std::string str;
    opcodetype opcode;
    std::vector<unsigned char> vch;
    CScript::const_iterator pc = script.begin();
    while (pc < script.end()) {
        if (!str.empty()) {
            str += " ";
        }
        if (!script.GetOp(pc, opcode, vch)) {
            str += "[error]";
            return str;
        }
        if (0 <= opcode && opcode <= OP_PUSHDATA4) {
            if (vch.size() <= static_cast<std::vector<unsigned char>::size_type>(4)) {
                str += strprintf("%d", CScriptNum(vch, false).getint());
            } else {
                // the IsUnspendable check makes sure not to try to decode OP_RETURN data that may match the format of a signature
                if (fAttemptSighashDecode && !script.IsUnspendable()) {
                    std::string strSigHashDecode;
                    // goal: only attempt to decode a defined sighash type from data that looks like a signature within a scriptSig.
                    // this won't decode correctly formatted public keys in Pubkey or Multisig scripts due to
                    // the restrictions on the pubkey formats (see IsCompressedOrUncompressedPubKey) being incongruous with the
                    // checks in CheckSignatureEncoding.
                    if (CheckSignatureEncoding(vch, SCRIPT_VERIFY_STRICTENC, nullptr)) {
                        const unsigned char chSigHashType = vch.back();
                        const auto it = mapSigHashTypes.find(chSigHashType);
                        if (it != mapSigHashTypes.end()) {
                            strSigHashDecode = "[" + it->second + "]";
                            vch.pop_back(); // remove the sighash type byte. it will be replaced by the decode.
                        }
                    }
                    str += HexStr(vch) + strSigHashDecode;
                } else {
                    str += HexStr(vch);
                }
            }
        } else {
            str += GetOpName(opcode);
        }
    }
    return str;
}

std::string EncodeHexTx(const CTransaction& tx, const int serializeFlags)
{
    CDataStream ssTx(SER_NETWORK, PROTOCOL_VERSION | serializeFlags);
    ssTx << tx;
    return HexStr(ssTx);
}

void ScriptToUniv(const CScript& script, UniValue& out, bool include_hex, bool include_address)
{
    CTxDestination address;

    out.pushKV("asm", ScriptToAsmStr(script));
    if (include_address) {
        out.pushKV("desc", InferDescriptor(script, DUMMY_SIGNING_PROVIDER)->ToString());
    }
    if (include_hex) {
        out.pushKV("hex", HexStr(script));
    }

    std::vector<std::vector<unsigned char>> solns;
    const TxoutType type{Solver(script, solns)};

<<<<<<< HEAD
    CTxDestination address;
    if (include_address && ExtractDestination(script, address) && type != TX_PUBKEY) {
        out.pushKV("address", EncodeDestination(address));
    }
}

void ScriptPubKeyToUniv(const CScript& scriptPubKey,
                        UniValue& out, bool fIncludeHex)
{
    txnouttype type;
    std::vector<CTxDestination> addresses;
    int nRequired;

    out.pushKV("asm", ScriptToAsmStr(scriptPubKey));
    if (fIncludeHex)
        out.pushKV("hex", HexStr(scriptPubKey.begin(), scriptPubKey.end()));

    if (!ExtractDestinations(scriptPubKey, type, addresses, nRequired) || type == TX_PUBKEY) {
        out.pushKV("type", GetTxnOutputType(type));
        return;
    }

    out.pushKV("reqSigs", nRequired);
=======
    if (include_address && ExtractDestination(script, address) && type != TxoutType::PUBKEY) {
        out.pushKV("address", EncodeDestination(address));
    }
>>>>>>> 9e05de1d
    out.pushKV("type", GetTxnOutputType(type));
}

void TxToUniv(const CTransaction& tx, const uint256& block_hash, UniValue& entry, bool include_hex, int serialize_flags, const CTxUndo* txundo, TxVerbosity verbosity)
{
    entry.pushKV("txid", tx.GetHash().GetHex());
    entry.pushKV("hash", tx.GetWitnessHash().GetHex());
    // Transaction version is actually unsigned in consensus checks, just signed in memory,
    // so cast to unsigned before giving it to the user.
    entry.pushKV("version", static_cast<int64_t>(static_cast<uint32_t>(tx.nVersion)));
    entry.pushKV("size", (int)::GetSerializeSize(tx, PROTOCOL_VERSION));
    entry.pushKV("vsize", (GetTransactionWeight(tx) + WITNESS_SCALE_FACTOR - 1) / WITNESS_SCALE_FACTOR);
    entry.pushKV("weight", GetTransactionWeight(tx));
    entry.pushKV("locktime", (int64_t)tx.nLockTime);

    UniValue vin{UniValue::VARR};

    // If available, use Undo data to calculate the fee. Note that txundo == nullptr
    // for coinbase transactions and for transactions where undo data is unavailable.
    const bool have_undo = txundo != nullptr;
    CAmount amt_total_in = 0;
    CAmount amt_total_out = 0;

    for (unsigned int i = 0; i < tx.vin.size(); i++) {
        const CTxIn& txin = tx.vin[i];
        UniValue in(UniValue::VOBJ);
        if (tx.IsCoinBase()) {
            in.pushKV("coinbase", HexStr(txin.scriptSig));
        } else {
            in.pushKV("txid", txin.prevout.hash.GetHex());
            in.pushKV("vout", (int64_t)txin.prevout.n);
            UniValue o(UniValue::VOBJ);
            o.pushKV("asm", ScriptToAsmStr(txin.scriptSig, true));
            o.pushKV("hex", HexStr(txin.scriptSig));
            in.pushKV("scriptSig", o);
        }
        if (!tx.vin[i].scriptWitness.IsNull()) {
            UniValue txinwitness(UniValue::VARR);
            for (const auto& item : tx.vin[i].scriptWitness.stack) {
                txinwitness.push_back(HexStr(item));
            }
            in.pushKV("txinwitness", txinwitness);
        }
        if (have_undo) {
            const Coin& prev_coin = txundo->vprevout[i];
            const CTxOut& prev_txout = prev_coin.out;

            amt_total_in += prev_txout.nValue;

            if (verbosity == TxVerbosity::SHOW_DETAILS_AND_PREVOUT) {
                UniValue o_script_pub_key(UniValue::VOBJ);
                ScriptToUniv(prev_txout.scriptPubKey, /*out=*/o_script_pub_key, /*include_hex=*/true, /*include_address=*/true);

                UniValue p(UniValue::VOBJ);
                p.pushKV("generated", bool(prev_coin.fCoinBase));
                p.pushKV("height", uint64_t(prev_coin.nHeight));
                p.pushKV("value", ValueFromAmount(prev_txout.nValue));
                p.pushKV("scriptPubKey", o_script_pub_key);
                in.pushKV("prevout", p);
            }
        }
        in.pushKV("sequence", (int64_t)txin.nSequence);
        vin.push_back(in);
    }
    entry.pushKV("vin", vin);

    UniValue vout(UniValue::VARR);
    for (unsigned int i = 0; i < tx.vout.size(); i++) {
        const CTxOut& txout = tx.vout[i];

        UniValue out(UniValue::VOBJ);

        out.pushKV("value", ValueFromAmount(txout.nValue));
        out.pushKV("n", (int64_t)i);

        UniValue o(UniValue::VOBJ);
        ScriptToUniv(txout.scriptPubKey, /*out=*/o, /*include_hex=*/true, /*include_address=*/true);
        out.pushKV("scriptPubKey", o);
        vout.push_back(out);

        if (have_undo) {
            amt_total_out += txout.nValue;
        }
    }
    entry.pushKV("vout", vout);

    if (have_undo) {
        const CAmount fee = amt_total_in - amt_total_out;
        CHECK_NONFATAL(MoneyRange(fee));
        entry.pushKV("fee", ValueFromAmount(fee));
    }

    if (!block_hash.IsNull()) {
        entry.pushKV("blockhash", block_hash.GetHex());
    }

    if (include_hex) {
        entry.pushKV("hex", EncodeHexTx(tx, serialize_flags)); // The hex-encoded transaction. Used the name "hex" to be consistent with the verbose output of "getrawtransaction".
    }
}<|MERGE_RESOLUTION|>--- conflicted
+++ resolved
@@ -1,8 +1,4 @@
-<<<<<<< HEAD
-// Copyright (c) 2009-2019 The Bitcoin Core developers
-=======
 // Copyright (c) 2009-2021 The Bitcoin Core developers
->>>>>>> 9e05de1d
 // Distributed under the MIT software license, see the accompanying
 // file COPYING or http://www.opensource.org/licenses/mit-license.php.
 
@@ -19,11 +15,7 @@
 #include <streams.h>
 #include <undo.h>
 #include <univalue.h>
-<<<<<<< HEAD
-#include <util/system.h>
-=======
 #include <util/check.h>
->>>>>>> 9e05de1d
 #include <util/strencodings.h>
 #include <util/system.h>
 
@@ -170,35 +162,9 @@
     std::vector<std::vector<unsigned char>> solns;
     const TxoutType type{Solver(script, solns)};
 
-<<<<<<< HEAD
-    CTxDestination address;
-    if (include_address && ExtractDestination(script, address) && type != TX_PUBKEY) {
-        out.pushKV("address", EncodeDestination(address));
-    }
-}
-
-void ScriptPubKeyToUniv(const CScript& scriptPubKey,
-                        UniValue& out, bool fIncludeHex)
-{
-    txnouttype type;
-    std::vector<CTxDestination> addresses;
-    int nRequired;
-
-    out.pushKV("asm", ScriptToAsmStr(scriptPubKey));
-    if (fIncludeHex)
-        out.pushKV("hex", HexStr(scriptPubKey.begin(), scriptPubKey.end()));
-
-    if (!ExtractDestinations(scriptPubKey, type, addresses, nRequired) || type == TX_PUBKEY) {
-        out.pushKV("type", GetTxnOutputType(type));
-        return;
-    }
-
-    out.pushKV("reqSigs", nRequired);
-=======
     if (include_address && ExtractDestination(script, address) && type != TxoutType::PUBKEY) {
         out.pushKV("address", EncodeDestination(address));
     }
->>>>>>> 9e05de1d
     out.pushKV("type", GetTxnOutputType(type));
 }
 
