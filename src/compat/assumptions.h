// Copyright (c) 2009-2010 Satoshi Nakamoto
// Copyright (c) 2009-2021 The Bitcoin Core developers
// Distributed under the MIT software license, see the accompanying
// file COPYING or http://www.opensource.org/licenses/mit-license.php.

// Compile-time verification of assumptions we make.

#ifndef BITCOIN_COMPAT_ASSUMPTIONS_H
#define BITCOIN_COMPAT_ASSUMPTIONS_H

#include <limits>

// Assumption: We assume that the macro NDEBUG is not defined.
// Example(s): We use assert(...) extensively with the assumption of it never
//             being a noop at runtime.
#if defined(NDEBUG)
# error "Bitcoin cannot be compiled without assertions."
#endif

<<<<<<< HEAD
// Assumption: We assume a C++11 (ISO/IEC 14882:2011) compiler (minimum requirement).
// Example(s): We assume the presence of C++11 features everywhere :-)
// Note:       MSVC does not report the expected __cplusplus value due to legacy
//             reasons.
#if !defined(_MSC_VER)
// ISO Standard C++11 [cpp.predefined]p1:
// "The name __cplusplus is defined to the value 201103L when compiling a C++
//  translation unit."
static_assert(__cplusplus >= 201103L, "C++11 standard assumed");
#endif
=======
// Assumption: We assume a C++17 (ISO/IEC 14882:2017) compiler (minimum requirement).
// Example(s): We assume the presence of C++17 features everywhere :-)
// ISO Standard C++17 [cpp.predefined]p1:
// "The name __cplusplus is defined to the value 201703L when compiling a C++
//  translation unit."
static_assert(__cplusplus >= 201703L, "C++17 standard assumed");
>>>>>>> 9e05de1d

// Assumption: We assume the floating-point types to fulfill the requirements of
//             IEC 559 (IEEE 754) standard.
// Example(s): Floating-point division by zero in ConnectBlock, CreateTransaction
//             and EstimateMedianVal.
static_assert(std::numeric_limits<float>::is_iec559, "IEEE 754 float assumed");
static_assert(std::numeric_limits<double>::is_iec559, "IEEE 754 double assumed");

// Assumption: We assume eight bits per byte (obviously, but remember: don't
//             trust -- verify!).
// Example(s): Everywhere :-)
static_assert(std::numeric_limits<unsigned char>::digits == 8, "8-bit byte assumed");

// Assumption: We assume integer widths.
// Example(s): GetSizeOfCompactSize and WriteCompactSize in the serialization
//             code.
static_assert(sizeof(short) == 2, "16-bit short assumed");
static_assert(sizeof(int) == 4, "32-bit int assumed");
static_assert(sizeof(unsigned) == 4, "32-bit unsigned assumed");

// Assumption: We assume size_t to be 32-bit or 64-bit.
// Example(s): size_t assumed to be at least 32-bit in ecdsa_signature_parse_der_lax(...).
//             size_t assumed to be 32-bit or 64-bit in MallocUsage(...).
static_assert(sizeof(size_t) == 4 || sizeof(size_t) == 8, "size_t assumed to be 32-bit or 64-bit");
static_assert(sizeof(size_t) == sizeof(void*), "Sizes of size_t and void* assumed to be equal");

// Assumption: We assume size_t to be 32-bit or 64-bit.
// Example(s): size_t assumed to be at least 32-bit in ecdsa_signature_parse_der_lax(...).
//             size_t assumed to be 32-bit or 64-bit in MallocUsage(...).
static_assert(sizeof(size_t) == 4 || sizeof(size_t) == 8, "size_t assumed to be 32-bit or 64-bit");
static_assert(sizeof(size_t) == sizeof(void*), "Sizes of size_t and void* assumed to be equal");

// Some important things we are NOT assuming (non-exhaustive list):
// * We are NOT assuming a specific value for std::endian::native.
// * We are NOT assuming a specific value for std::locale("").name().
// * We are NOT assuming a specific value for std::numeric_limits<char>::is_signed.

#endif // BITCOIN_COMPAT_ASSUMPTIONS_H<|MERGE_RESOLUTION|>--- conflicted
+++ resolved
@@ -17,25 +17,12 @@
 # error "Bitcoin cannot be compiled without assertions."
 #endif
 
-<<<<<<< HEAD
-// Assumption: We assume a C++11 (ISO/IEC 14882:2011) compiler (minimum requirement).
-// Example(s): We assume the presence of C++11 features everywhere :-)
-// Note:       MSVC does not report the expected __cplusplus value due to legacy
-//             reasons.
-#if !defined(_MSC_VER)
-// ISO Standard C++11 [cpp.predefined]p1:
-// "The name __cplusplus is defined to the value 201103L when compiling a C++
-//  translation unit."
-static_assert(__cplusplus >= 201103L, "C++11 standard assumed");
-#endif
-=======
 // Assumption: We assume a C++17 (ISO/IEC 14882:2017) compiler (minimum requirement).
 // Example(s): We assume the presence of C++17 features everywhere :-)
 // ISO Standard C++17 [cpp.predefined]p1:
 // "The name __cplusplus is defined to the value 201703L when compiling a C++
 //  translation unit."
 static_assert(__cplusplus >= 201703L, "C++17 standard assumed");
->>>>>>> 9e05de1d
 
 // Assumption: We assume the floating-point types to fulfill the requirements of
 //             IEC 559 (IEEE 754) standard.
