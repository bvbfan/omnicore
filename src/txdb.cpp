--- conflicted
+++ resolved
@@ -1,31 +1,21 @@
 // Copyright (c) 2009-2010 Satoshi Nakamoto
-<<<<<<< HEAD
-// Copyright (c) 2009-2019 The Bitcoin Core developers
-=======
 // Copyright (c) 2009-2021 The Bitcoin Core developers
->>>>>>> 9e05de1d
 // Distributed under the MIT software license, see the accompanying
 // file COPYING or http://www.opensource.org/licenses/mit-license.php.
 
 #include <txdb.h>
 
-<<<<<<< HEAD
-=======
 #include <chain.h>
->>>>>>> 9e05de1d
 #include <pow.h>
 #include <random.h>
 #include <shutdown.h>
-#include <ui_interface.h>
 #include <uint256.h>
 #include <util/system.h>
 #include <util/translation.h>
 #include <util/vector.h>
-<<<<<<< HEAD
-
 #include <validation.h>
-=======
->>>>>>> 9e05de1d
+
+#include <omnicore/omnicore.h>
 
 #include <stdint.h>
 
@@ -71,11 +61,11 @@
     return cursor->Valid();
 }
 
-static const char DB_ADDRESSINDEX = 'a';
-static const char DB_ADDRESSUNSPENTINDEX = 'u';
-static const char DB_TIMESTAMPINDEX = 'S';
-static const char DB_BLOCKHASHINDEX = 'z';
-static const char DB_SPENTINDEX = 'p';
+static const uint8_t DB_ADDRESSINDEX = 'a';
+static const uint8_t DB_ADDRESSUNSPENTINDEX = 'u';
+static const uint8_t DB_TIMESTAMPINDEX = 'S';
+static const uint8_t DB_BLOCKHASHINDEX = 'z';
+static const uint8_t DB_SPENTINDEX = 'p';
 
 namespace {
 
@@ -89,16 +79,12 @@
 
 } // namespace
 
-<<<<<<< HEAD
-CCoinsViewDB::CCoinsViewDB(fs::path ldb_path, size_t nCacheSize, bool fMemory, bool fWipe) : db(ldb_path, nCacheSize, fMemory, fWipe, true)
-=======
 CCoinsViewDB::CCoinsViewDB(fs::path ldb_path, size_t nCacheSize, bool fMemory, bool fWipe) :
     m_db(std::make_unique<CDBWrapper>(ldb_path, nCacheSize, fMemory, fWipe, true)),
     m_ldb_path(ldb_path),
     m_is_memory(fMemory) { }
 
 void CCoinsViewDB::ResizeCache(size_t new_cache_size)
->>>>>>> 9e05de1d
 {
     // We can't do this operation with an in-memory DB since we'll lose all the coins upon
     // reset.
@@ -200,11 +186,7 @@
     return m_db->EstimateSize(DB_COIN, uint8_t(DB_COIN + 1));
 }
 
-<<<<<<< HEAD
-CBlockTreeDB::CBlockTreeDB(size_t nCacheSize, bool fMemory, bool fWipe) : CDBWrapper(GetDataDir() / "blocks" / "index", nCacheSize, fMemory, fWipe) {
-=======
 CBlockTreeDB::CBlockTreeDB(size_t nCacheSize, bool fMemory, bool fWipe) : CDBWrapper(gArgs.GetDataDirNet() / "blocks" / "index", nCacheSize, fMemory, fWipe) {
->>>>>>> 9e05de1d
 }
 
 bool CBlockTreeDB::ReadBlockFileInfo(int nFile, CBlockFileInfo &info) {
@@ -244,7 +226,7 @@
 
 private:
     std::unique_ptr<CDBIterator> pcursor;
-    std::pair<char, COutPoint> keyTmp;
+    std::pair<uint8_t, COutPoint> keyTmp;
 
     friend class CCoinsViewDB;
 };
@@ -350,8 +332,8 @@
     }
 
     while (pcursor->Valid()) {
-        boost::this_thread::interruption_point();
-        std::pair<char,CAddressIndexKey> key;
+        if (ShutdownRequested()) return false;
+        std::pair<uint8_t, CAddressIndexKey> key;
         if (pcursor->GetKey(key) && key.first == DB_ADDRESSINDEX && key.second.hashBytes == addressHash) {
             if (end > 0 && key.second.blockHeight > end) {
                 break;
@@ -390,8 +372,8 @@
     pcursor->Seek(std::make_pair(DB_ADDRESSUNSPENTINDEX, CAddressIndexIteratorKey(type, addressHash)));
 
     while (pcursor->Valid()) {
-        boost::this_thread::interruption_point();
-        std::pair<char,CAddressUnspentKey> key;
+        if (ShutdownRequested()) return false;
+        std::pair<uint8_t, CAddressUnspentKey> key;
         if (pcursor->GetKey(key) && key.first == DB_ADDRESSUNSPENTINDEX && key.second.hashBytes == addressHash) {
             CAddressUnspentValue nValue;
             if (pcursor->GetValue(nValue)) {
@@ -421,8 +403,8 @@
     pcursor->Seek(std::make_pair(DB_TIMESTAMPINDEX, CTimestampIndexIteratorKey(low)));
 
     while (pcursor->Valid()) {
-        boost::this_thread::interruption_point();
-        std::pair<char, CTimestampIndexKey> key;
+        if (ShutdownRequested()) return false;
+        std::pair<uint8_t, CTimestampIndexKey> key;
         if (pcursor->GetKey(key) && key.first == DB_TIMESTAMPINDEX && key.second.timestamp < high) {
             if (fActiveOnly) {
                 if (blockOnchainActive(key.second.blockHash)) {
@@ -449,7 +431,7 @@
 
 bool CBlockTreeDB::ReadTimestampBlockIndex(const uint256 &hash, unsigned int &ltimestamp) {
 
-    CTimestampBlockIndexValue(lts);
+    CTimestampBlockIndexValue lts;
     if (!Read(std::make_pair(DB_BLOCKHASHINDEX, hash), lts))
        return false;
 
@@ -475,10 +457,10 @@
 
 bool CBlockTreeDB::blockOnchainActive(const uint256 &hash) {
     LOCK(cs_main);
-    BlockMap::iterator bit = ::BlockIndex().find(hash);
+    auto bit = ::BlockIndex().find(hash);
 
     if (bit != ::BlockIndex().end()) {
-        if (::ChainActive().Contains(bit->second)) {
+        if (::ChainActive().Contains(&bit->second)) {
            return true;
         }
     }
@@ -494,14 +476,8 @@
 
     // Load m_block_index
     while (pcursor->Valid()) {
-<<<<<<< HEAD
-        boost::this_thread::interruption_point();
-        if (ShutdownRequested()) return false;
-        std::pair<char, uint256> key;
-=======
         if (ShutdownRequested()) return false;
         std::pair<uint8_t, uint256> key;
->>>>>>> 9e05de1d
         if (pcursor->GetKey(key) && key.first == DB_BLOCK_INDEX) {
             CDiskBlockIndex diskindex;
             if (pcursor->GetValue(diskindex)) {
@@ -534,130 +510,4 @@
     }
 
     return true;
-<<<<<<< HEAD
-}
-
-namespace {
-
-//! Legacy class to deserialize pre-pertxout database entries without reindex.
-class CCoins
-{
-public:
-    //! whether transaction is a coinbase
-    bool fCoinBase;
-
-    //! unspent transaction outputs; spent outputs are .IsNull(); spent outputs at the end of the array are dropped
-    std::vector<CTxOut> vout;
-
-    //! at which height this transaction was included in the active block chain
-    int nHeight;
-
-    //! empty constructor
-    CCoins() : fCoinBase(false), vout(0), nHeight(0) { }
-
-    template<typename Stream>
-    void Unserialize(Stream &s) {
-        unsigned int nCode = 0;
-        // version
-        unsigned int nVersionDummy;
-        ::Unserialize(s, VARINT(nVersionDummy));
-        // header code
-        ::Unserialize(s, VARINT(nCode));
-        fCoinBase = nCode & 1;
-        std::vector<bool> vAvail(2, false);
-        vAvail[0] = (nCode & 2) != 0;
-        vAvail[1] = (nCode & 4) != 0;
-        unsigned int nMaskCode = (nCode / 8) + ((nCode & 6) != 0 ? 0 : 1);
-        // spentness bitmask
-        while (nMaskCode > 0) {
-            unsigned char chAvail = 0;
-            ::Unserialize(s, chAvail);
-            for (unsigned int p = 0; p < 8; p++) {
-                bool f = (chAvail & (1 << p)) != 0;
-                vAvail.push_back(f);
-            }
-            if (chAvail != 0)
-                nMaskCode--;
-        }
-        // txouts themself
-        vout.assign(vAvail.size(), CTxOut());
-        for (unsigned int i = 0; i < vAvail.size(); i++) {
-            if (vAvail[i])
-                ::Unserialize(s, Using<TxOutCompression>(vout[i]));
-        }
-        // coinbase height
-        ::Unserialize(s, VARINT_MODE(nHeight, VarIntMode::NONNEGATIVE_SIGNED));
-    }
-};
-
-}
-
-/** Upgrade the database from older formats.
- *
- * Currently implemented: from the per-tx utxo model (0.8..0.14.x) to per-txout.
- */
-bool CCoinsViewDB::Upgrade() {
-    std::unique_ptr<CDBIterator> pcursor(db.NewIterator());
-    pcursor->Seek(std::make_pair(DB_COINS, uint256()));
-    if (!pcursor->Valid()) {
-        return true;
-    }
-
-    int64_t count = 0;
-    LogPrintf("Upgrading utxo-set database...\n");
-    LogPrintf("[0%%]..."); /* Continued */
-    uiInterface.ShowProgress(_("Upgrading UTXO database").translated, 0, true);
-    size_t batch_size = 1 << 24;
-    CDBBatch batch(db);
-    int reportDone = 0;
-    std::pair<unsigned char, uint256> key;
-    std::pair<unsigned char, uint256> prev_key = {DB_COINS, uint256()};
-    while (pcursor->Valid()) {
-        boost::this_thread::interruption_point();
-        if (ShutdownRequested()) {
-            break;
-        }
-        if (pcursor->GetKey(key) && key.first == DB_COINS) {
-            if (count++ % 256 == 0) {
-                uint32_t high = 0x100 * *key.second.begin() + *(key.second.begin() + 1);
-                int percentageDone = (int)(high * 100.0 / 65536.0 + 0.5);
-                uiInterface.ShowProgress(_("Upgrading UTXO database").translated, percentageDone, true);
-                if (reportDone < percentageDone/10) {
-                    // report max. every 10% step
-                    LogPrintf("[%d%%]...", percentageDone); /* Continued */
-                    reportDone = percentageDone/10;
-                }
-            }
-            CCoins old_coins;
-            if (!pcursor->GetValue(old_coins)) {
-                return error("%s: cannot parse CCoins record", __func__);
-            }
-            COutPoint outpoint(key.second, 0);
-            for (size_t i = 0; i < old_coins.vout.size(); ++i) {
-                if (!old_coins.vout[i].IsNull() && !old_coins.vout[i].scriptPubKey.IsUnspendable()) {
-                    Coin newcoin(std::move(old_coins.vout[i]), old_coins.nHeight, old_coins.fCoinBase);
-                    outpoint.n = i;
-                    CoinEntry entry(&outpoint);
-                    batch.Write(entry, newcoin);
-                }
-            }
-            batch.Erase(key);
-            if (batch.SizeEstimate() > batch_size) {
-                db.WriteBatch(batch);
-                batch.Clear();
-                db.CompactRange(prev_key, key);
-                prev_key = key;
-            }
-            pcursor->Next();
-        } else {
-            break;
-        }
-    }
-    db.WriteBatch(batch);
-    db.CompactRange({DB_COINS, uint256()}, key);
-    uiInterface.ShowProgress("", 100, false);
-    LogPrintf("[%s].\n", ShutdownRequested() ? "CANCELLED" : "DONE");
-    return !ShutdownRequested();
-=======
->>>>>>> 9e05de1d
 }