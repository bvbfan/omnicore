<<<<<<< HEAD
// Copyright (c) 2016-2019 The Bitcoin Core developers
=======
// Copyright (c) 2016-2021 The Bitcoin Core developers
>>>>>>> 9e05de1d
// Distributed under the MIT software license, see the accompanying
// file COPYING or http://www.opensource.org/licenses/mit-license.php.

#include <bench/bench.h>
#include <coins.h>
#include <policy/policy.h>
#include <script/signingprovider.h>
#include <test/util/transaction_utils.h>

#include <vector>

// Microbenchmark for simple accesses to a CCoinsViewCache database. Note from
// laanwj, "replicating the actual usage patterns of the client is hard though,
// many times micro-benchmarks of the database showed completely different
// characteristics than e.g. reindex timings. But that's not a requirement of
// every benchmark."
// (https://github.com/bitcoin/bitcoin/issues/7883#issuecomment-224807484)
static void CCoinsCaching(benchmark::Bench& bench)
{
<<<<<<< HEAD
=======
    const ECCVerifyHandle verify_handle;
    ECC_Start();

>>>>>>> 9e05de1d
    FillableSigningProvider keystore;
    CCoinsView coinsDummy;
    CCoinsViewCache coins(&coinsDummy);
    std::vector<CMutableTransaction> dummyTransactions =
        SetupDummyInputs(keystore, coins, {11 * COIN, 50 * COIN, 21 * COIN, 22 * COIN});

    CMutableTransaction t1;
    t1.vin.resize(3);
    t1.vin[0].prevout.hash = dummyTransactions[0].GetHash();
    t1.vin[0].prevout.n = 1;
    t1.vin[0].scriptSig << std::vector<unsigned char>(65, 0);
    t1.vin[1].prevout.hash = dummyTransactions[1].GetHash();
    t1.vin[1].prevout.n = 0;
    t1.vin[1].scriptSig << std::vector<unsigned char>(65, 0) << std::vector<unsigned char>(33, 4);
    t1.vin[2].prevout.hash = dummyTransactions[1].GetHash();
    t1.vin[2].prevout.n = 1;
    t1.vin[2].scriptSig << std::vector<unsigned char>(65, 0) << std::vector<unsigned char>(33, 4);
    t1.vout.resize(2);
    t1.vout[0].nValue = 90 * COIN;
    t1.vout[0].scriptPubKey << OP_1;

    // Benchmark.
    const CTransaction tx_1(t1);
    bench.run([&] {
        bool success{AreInputsStandard(tx_1, coins)};
        assert(success);
    });
    ECC_Stop();
}

BENCHMARK(CCoinsCaching);<|MERGE_RESOLUTION|>--- conflicted
+++ resolved
@@ -1,8 +1,4 @@
-<<<<<<< HEAD
-// Copyright (c) 2016-2019 The Bitcoin Core developers
-=======
 // Copyright (c) 2016-2021 The Bitcoin Core developers
->>>>>>> 9e05de1d
 // Distributed under the MIT software license, see the accompanying
 // file COPYING or http://www.opensource.org/licenses/mit-license.php.
 
@@ -22,12 +18,9 @@
 // (https://github.com/bitcoin/bitcoin/issues/7883#issuecomment-224807484)
 static void CCoinsCaching(benchmark::Bench& bench)
 {
-<<<<<<< HEAD
-=======
     const ECCVerifyHandle verify_handle;
     ECC_Start();
 
->>>>>>> 9e05de1d
     FillableSigningProvider keystore;
     CCoinsView coinsDummy;
     CCoinsViewCache coins(&coinsDummy);
