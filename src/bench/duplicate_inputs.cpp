--- conflicted
+++ resolved
@@ -1,8 +1,4 @@
-<<<<<<< HEAD
-// Copyright (c) 2011-2019 The Bitcoin Core developers
-=======
 // Copyright (c) 2011-2021 The Bitcoin Core developers
->>>>>>> 9e05de1d
 // Distributed under the MIT software license, see the accompanying
 // file COPYING or http://www.opensource.org/licenses/mit-license.php.
 
@@ -11,28 +7,17 @@
 #include <consensus/merkle.h>
 #include <consensus/validation.h>
 #include <pow.h>
-<<<<<<< HEAD
-=======
 #include <test/util/setup_common.h>
->>>>>>> 9e05de1d
 #include <txmempool.h>
 #include <validation.h>
 
 
-<<<<<<< HEAD
-
-static void DuplicateInputs(benchmark::State& state)
-=======
 static void DuplicateInputs(benchmark::Bench& bench)
->>>>>>> 9e05de1d
 {
     const auto testing_setup = MakeNoLogFileContext<const TestingSetup>();
 
-<<<<<<< HEAD
-=======
     const CScript SCRIPT_PUB{CScript(OP_TRUE)};
 
->>>>>>> 9e05de1d
     const CChainParams& chainparams = Params();
 
     CBlock block{};
@@ -40,11 +25,7 @@
     CMutableTransaction naughtyTx{};
 
     LOCK(cs_main);
-<<<<<<< HEAD
-    CBlockIndex* pindexPrev = ::ChainActive().Tip();
-=======
     CBlockIndex* pindexPrev = testing_setup->m_node.chainman->ActiveChain().Tip();
->>>>>>> 9e05de1d
     assert(pindexPrev != nullptr);
     block.nBits = GetNextWorkRequired(pindexPrev, &block, chainparams.GetConsensus());
     block.nNonce = 0;
@@ -74,19 +55,11 @@
 
     block.hashMerkleRoot = BlockMerkleRoot(block);
 
-<<<<<<< HEAD
-    while (state.KeepRunning()) {
-        BlockValidationState cvstate{};
-        assert(!CheckBlock(block, cvstate, chainparams.GetConsensus(), false, false));
-        assert(cvstate.GetRejectReason() == "bad-txns-inputs-duplicate");
-    }
-=======
     bench.run([&] {
         BlockValidationState cvstate{};
         assert(!CheckBlock(block, cvstate, chainparams.GetConsensus(), false, false));
         assert(cvstate.GetRejectReason() == "bad-txns-inputs-duplicate");
     });
->>>>>>> 9e05de1d
 }
 
 BENCHMARK(DuplicateInputs);