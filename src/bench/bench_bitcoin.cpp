<<<<<<< HEAD
// Copyright (c) 2015-2019 The Bitcoin Core developers
=======
// Copyright (c) 2015-2021 The Bitcoin Core developers
>>>>>>> 9e05de1d
// Distributed under the MIT software license, see the accompanying
// file COPYING or http://www.opensource.org/licenses/mit-license.php.

#include <bench/bench.h>

<<<<<<< HEAD
#include <util/strencodings.h>
#include <util/system.h>

#include <memory>

static const int64_t DEFAULT_BENCH_EVALUATIONS = 5;
=======
#include <clientversion.h>
#include <crypto/sha256.h>
#include <fs.h>
#include <util/strencodings.h>
#include <util/system.h>

#include <chrono>
#include <cstdint>
#include <iostream>
#include <sstream>
#include <vector>

>>>>>>> 9e05de1d
static const char* DEFAULT_BENCH_FILTER = ".*";
static constexpr int64_t DEFAULT_MIN_TIME_MS{10};

static void SetupBenchArgs(ArgsManager& argsman)
{
<<<<<<< HEAD
    SetupHelpOptions(gArgs);

    gArgs.AddArg("-list", "List benchmarks without executing them. Can be combined with -scaling and -filter", ArgsManager::ALLOW_ANY, OptionsCategory::OPTIONS);
    gArgs.AddArg("-evals=<n>", strprintf("Number of measurement evaluations to perform. (default: %u)", DEFAULT_BENCH_EVALUATIONS), ArgsManager::ALLOW_ANY, OptionsCategory::OPTIONS);
    gArgs.AddArg("-filter=<regex>", strprintf("Regular expression filter to select benchmark by name (default: %s)", DEFAULT_BENCH_FILTER), ArgsManager::ALLOW_ANY, OptionsCategory::OPTIONS);
    gArgs.AddArg("-scaling=<n>", strprintf("Scaling factor for benchmark's runtime (default: %u)", DEFAULT_BENCH_SCALING), ArgsManager::ALLOW_ANY, OptionsCategory::OPTIONS);
    gArgs.AddArg("-printer=(console|plot)", strprintf("Choose printer format. console: print data to console. plot: Print results as HTML graph (default: %s)", DEFAULT_BENCH_PRINTER), ArgsManager::ALLOW_ANY, OptionsCategory::OPTIONS);
    gArgs.AddArg("-plot-plotlyurl=<uri>", strprintf("URL to use for plotly.js (default: %s)", DEFAULT_PLOT_PLOTLYURL), ArgsManager::ALLOW_ANY, OptionsCategory::OPTIONS);
    gArgs.AddArg("-plot-width=<x>", strprintf("Plot width in pixel (default: %u)", DEFAULT_PLOT_WIDTH), ArgsManager::ALLOW_ANY, OptionsCategory::OPTIONS);
    gArgs.AddArg("-plot-height=<x>", strprintf("Plot height in pixel (default: %u)", DEFAULT_PLOT_HEIGHT), ArgsManager::ALLOW_ANY, OptionsCategory::OPTIONS);
=======
    SetupHelpOptions(argsman);

    argsman.AddArg("-asymptote=<n1,n2,n3,...>", "Test asymptotic growth of the runtime of an algorithm, if supported by the benchmark", ArgsManager::ALLOW_ANY, OptionsCategory::OPTIONS);
    argsman.AddArg("-filter=<regex>", strprintf("Regular expression filter to select benchmark by name (default: %s)", DEFAULT_BENCH_FILTER), ArgsManager::ALLOW_ANY, OptionsCategory::OPTIONS);
    argsman.AddArg("-list", "List benchmarks without executing them", ArgsManager::ALLOW_ANY, OptionsCategory::OPTIONS);
    argsman.AddArg("-min-time=<milliseconds>", strprintf("Minimum runtime per benchmark, in milliseconds (default: %d)", DEFAULT_MIN_TIME_MS), ArgsManager::ALLOW_ANY | ArgsManager::DISALLOW_NEGATION, OptionsCategory::OPTIONS);
    argsman.AddArg("-output-csv=<output.csv>", "Generate CSV file with the most important benchmark results", ArgsManager::ALLOW_ANY, OptionsCategory::OPTIONS);
    argsman.AddArg("-output-json=<output.json>", "Generate JSON file with all benchmark results", ArgsManager::ALLOW_ANY, OptionsCategory::OPTIONS);
    argsman.AddArg("-sanity-check", "Run benchmarks for only one iteration", ArgsManager::ALLOW_ANY, OptionsCategory::OPTIONS);
}

// parses a comma separated list like "10,20,30,50"
static std::vector<double> parseAsymptote(const std::string& str) {
    std::stringstream ss(str);
    std::vector<double> numbers;
    double d;
    char c;
    while (ss >> d) {
        numbers.push_back(d);
        ss >> c;
    }
    return numbers;
>>>>>>> 9e05de1d
}

int main(int argc, char** argv)
{
    ArgsManager argsman;
    SetupBenchArgs(argsman);
    SHA256AutoDetect();
    std::string error;
<<<<<<< HEAD
    if (!gArgs.ParseParameters(argc, argv, error)) {
=======
    if (!argsman.ParseParameters(argc, argv, error)) {
>>>>>>> 9e05de1d
        tfm::format(std::cerr, "Error parsing command line arguments: %s\n", error);
        return EXIT_FAILURE;
    }

    if (HelpRequested(argsman)) {
        std::cout << "Usage:  bench_bitcoin [options]\n"
                     "\n"
                  << argsman.GetHelpMessage()
                  << "Description:\n"
                     "\n"
                     "  bench_bitcoin executes microbenchmarks. The quality of the benchmark results\n"
                     "  highly depend on the stability of the machine. It can sometimes be difficult\n"
                     "  to get stable, repeatable results, so here are a few tips:\n"
                     "\n"
                     "  * Use pyperf [1] to disable frequency scaling, turbo boost etc. For best\n"
                     "    results, use CPU pinning and CPU isolation (see [2]).\n"
                     "\n"
                     "  * Each call of run() should do exactly the same work. E.g. inserting into\n"
                     "    a std::vector doesn't do that as it will reallocate on certain calls. Make\n"
                     "    sure each run has exactly the same preconditions.\n"
                     "\n"
                     "  * If results are still not reliable, increase runtime with e.g.\n"
                     "    -min-time=5000 to let a benchmark run for at least 5 seconds.\n"
                     "\n"
                     "  * bench_bitcoin uses nanobench [3] for which there is extensive\n"
                     "    documentation available online.\n"
                     "\n"
                     "Environment Variables:\n"
                     "\n"
                     "  To attach a profiler you can run a benchmark in endless mode. This can be\n"
                     "  done with the environment variable NANOBENCH_ENDLESS. E.g. like so:\n"
                     "\n"
                     "    NANOBENCH_ENDLESS=MuHash ./bench_bitcoin -filter=MuHash\n"
                     "\n"
                     "  In rare cases it can be useful to suppress stability warnings. This can be\n"
                     "  done with the environment variable NANOBENCH_SUPPRESS_WARNINGS, e.g:\n"
                     "\n"
                     "    NANOBENCH_SUPPRESS_WARNINGS=1 ./bench_bitcoin\n"
                     "\n"
                     "Notes:\n"
                     "\n"
                     "  1. pyperf\n"
                     "     https://github.com/psf/pyperf\n"
                     "\n"
                     "  2. CPU pinning & isolation\n"
                     "     https://pyperf.readthedocs.io/en/latest/system.html\n"
                     "\n"
                     "  3. nanobench\n"
                     "     https://github.com/martinus/nanobench\n"
                     "\n";

        return EXIT_SUCCESS;
    }

<<<<<<< HEAD
    int64_t evaluations = gArgs.GetArg("-evals", DEFAULT_BENCH_EVALUATIONS);
    std::string regex_filter = gArgs.GetArg("-filter", DEFAULT_BENCH_FILTER);
    std::string scaling_str = gArgs.GetArg("-scaling", DEFAULT_BENCH_SCALING);
    bool is_list_only = gArgs.GetBoolArg("-list", false);

    if (evaluations == 0) {
        return EXIT_SUCCESS;
    } else if (evaluations < 0) {
        tfm::format(std::cerr, "Error parsing evaluations argument: %d\n", evaluations);
        return EXIT_FAILURE;
    }

    double scaling_factor;
    if (!ParseDouble(scaling_str, &scaling_factor)) {
        tfm::format(std::cerr, "Error parsing scaling factor as double: %s\n", scaling_str);
        return EXIT_FAILURE;
    }

    std::unique_ptr<benchmark::Printer> printer = MakeUnique<benchmark::ConsolePrinter>();
    std::string printer_arg = gArgs.GetArg("-printer", DEFAULT_BENCH_PRINTER);
    if ("plot" == printer_arg) {
        printer.reset(new benchmark::PlotlyPrinter(
            gArgs.GetArg("-plot-plotlyurl", DEFAULT_PLOT_PLOTLYURL),
            gArgs.GetArg("-plot-width", DEFAULT_PLOT_WIDTH),
            gArgs.GetArg("-plot-height", DEFAULT_PLOT_HEIGHT)));
    }

    benchmark::BenchRunner::RunAll(*printer, evaluations, scaling_factor, regex_filter, is_list_only);
=======
    benchmark::Args args;
    args.asymptote = parseAsymptote(argsman.GetArg("-asymptote", ""));
    args.is_list_only = argsman.GetBoolArg("-list", false);
    args.min_time = std::chrono::milliseconds(argsman.GetIntArg("-min-time", DEFAULT_MIN_TIME_MS));
    args.output_csv = argsman.GetPathArg("-output-csv");
    args.output_json = argsman.GetPathArg("-output-json");
    args.regex_filter = argsman.GetArg("-filter", DEFAULT_BENCH_FILTER);
    args.sanity_check = argsman.GetBoolArg("-sanity-check", false);

    benchmark::BenchRunner::RunAll(args);
>>>>>>> 9e05de1d

    return EXIT_SUCCESS;
}<|MERGE_RESOLUTION|>--- conflicted
+++ resolved
@@ -1,21 +1,9 @@
-<<<<<<< HEAD
-// Copyright (c) 2015-2019 The Bitcoin Core developers
-=======
 // Copyright (c) 2015-2021 The Bitcoin Core developers
->>>>>>> 9e05de1d
 // Distributed under the MIT software license, see the accompanying
 // file COPYING or http://www.opensource.org/licenses/mit-license.php.
 
 #include <bench/bench.h>
 
-<<<<<<< HEAD
-#include <util/strencodings.h>
-#include <util/system.h>
-
-#include <memory>
-
-static const int64_t DEFAULT_BENCH_EVALUATIONS = 5;
-=======
 #include <clientversion.h>
 #include <crypto/sha256.h>
 #include <fs.h>
@@ -28,24 +16,11 @@
 #include <sstream>
 #include <vector>
 
->>>>>>> 9e05de1d
 static const char* DEFAULT_BENCH_FILTER = ".*";
 static constexpr int64_t DEFAULT_MIN_TIME_MS{10};
 
 static void SetupBenchArgs(ArgsManager& argsman)
 {
-<<<<<<< HEAD
-    SetupHelpOptions(gArgs);
-
-    gArgs.AddArg("-list", "List benchmarks without executing them. Can be combined with -scaling and -filter", ArgsManager::ALLOW_ANY, OptionsCategory::OPTIONS);
-    gArgs.AddArg("-evals=<n>", strprintf("Number of measurement evaluations to perform. (default: %u)", DEFAULT_BENCH_EVALUATIONS), ArgsManager::ALLOW_ANY, OptionsCategory::OPTIONS);
-    gArgs.AddArg("-filter=<regex>", strprintf("Regular expression filter to select benchmark by name (default: %s)", DEFAULT_BENCH_FILTER), ArgsManager::ALLOW_ANY, OptionsCategory::OPTIONS);
-    gArgs.AddArg("-scaling=<n>", strprintf("Scaling factor for benchmark's runtime (default: %u)", DEFAULT_BENCH_SCALING), ArgsManager::ALLOW_ANY, OptionsCategory::OPTIONS);
-    gArgs.AddArg("-printer=(console|plot)", strprintf("Choose printer format. console: print data to console. plot: Print results as HTML graph (default: %s)", DEFAULT_BENCH_PRINTER), ArgsManager::ALLOW_ANY, OptionsCategory::OPTIONS);
-    gArgs.AddArg("-plot-plotlyurl=<uri>", strprintf("URL to use for plotly.js (default: %s)", DEFAULT_PLOT_PLOTLYURL), ArgsManager::ALLOW_ANY, OptionsCategory::OPTIONS);
-    gArgs.AddArg("-plot-width=<x>", strprintf("Plot width in pixel (default: %u)", DEFAULT_PLOT_WIDTH), ArgsManager::ALLOW_ANY, OptionsCategory::OPTIONS);
-    gArgs.AddArg("-plot-height=<x>", strprintf("Plot height in pixel (default: %u)", DEFAULT_PLOT_HEIGHT), ArgsManager::ALLOW_ANY, OptionsCategory::OPTIONS);
-=======
     SetupHelpOptions(argsman);
 
     argsman.AddArg("-asymptote=<n1,n2,n3,...>", "Test asymptotic growth of the runtime of an algorithm, if supported by the benchmark", ArgsManager::ALLOW_ANY, OptionsCategory::OPTIONS);
@@ -68,7 +43,6 @@
         ss >> c;
     }
     return numbers;
->>>>>>> 9e05de1d
 }
 
 int main(int argc, char** argv)
@@ -77,11 +51,7 @@
     SetupBenchArgs(argsman);
     SHA256AutoDetect();
     std::string error;
-<<<<<<< HEAD
-    if (!gArgs.ParseParameters(argc, argv, error)) {
-=======
     if (!argsman.ParseParameters(argc, argv, error)) {
->>>>>>> 9e05de1d
         tfm::format(std::cerr, "Error parsing command line arguments: %s\n", error);
         return EXIT_FAILURE;
     }
@@ -136,36 +106,6 @@
         return EXIT_SUCCESS;
     }
 
-<<<<<<< HEAD
-    int64_t evaluations = gArgs.GetArg("-evals", DEFAULT_BENCH_EVALUATIONS);
-    std::string regex_filter = gArgs.GetArg("-filter", DEFAULT_BENCH_FILTER);
-    std::string scaling_str = gArgs.GetArg("-scaling", DEFAULT_BENCH_SCALING);
-    bool is_list_only = gArgs.GetBoolArg("-list", false);
-
-    if (evaluations == 0) {
-        return EXIT_SUCCESS;
-    } else if (evaluations < 0) {
-        tfm::format(std::cerr, "Error parsing evaluations argument: %d\n", evaluations);
-        return EXIT_FAILURE;
-    }
-
-    double scaling_factor;
-    if (!ParseDouble(scaling_str, &scaling_factor)) {
-        tfm::format(std::cerr, "Error parsing scaling factor as double: %s\n", scaling_str);
-        return EXIT_FAILURE;
-    }
-
-    std::unique_ptr<benchmark::Printer> printer = MakeUnique<benchmark::ConsolePrinter>();
-    std::string printer_arg = gArgs.GetArg("-printer", DEFAULT_BENCH_PRINTER);
-    if ("plot" == printer_arg) {
-        printer.reset(new benchmark::PlotlyPrinter(
-            gArgs.GetArg("-plot-plotlyurl", DEFAULT_PLOT_PLOTLYURL),
-            gArgs.GetArg("-plot-width", DEFAULT_PLOT_WIDTH),
-            gArgs.GetArg("-plot-height", DEFAULT_PLOT_HEIGHT)));
-    }
-
-    benchmark::BenchRunner::RunAll(*printer, evaluations, scaling_factor, regex_filter, is_list_only);
-=======
     benchmark::Args args;
     args.asymptote = parseAsymptote(argsman.GetArg("-asymptote", ""));
     args.is_list_only = argsman.GetBoolArg("-list", false);
@@ -176,7 +116,6 @@
     args.sanity_check = argsman.GetBoolArg("-sanity-check", false);
 
     benchmark::BenchRunner::RunAll(args);
->>>>>>> 9e05de1d
 
     return EXIT_SUCCESS;
 }