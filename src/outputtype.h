// Copyright (c) 2009-2010 Satoshi Nakamoto
<<<<<<< HEAD
// Copyright (c) 2009-2019 The Bitcoin Core developers
=======
// Copyright (c) 2009-2021 The Bitcoin Core developers
>>>>>>> 9e05de1d
// Distributed under the MIT software license, see the accompanying
// file COPYING or http://www.opensource.org/licenses/mit-license.php.

#ifndef BITCOIN_OUTPUTTYPE_H
#define BITCOIN_OUTPUTTYPE_H

<<<<<<< HEAD
#include <attributes.h>
=======
>>>>>>> 9e05de1d
#include <script/signingprovider.h>
#include <script/standard.h>

#include <array>
<<<<<<< HEAD
=======
#include <optional>
>>>>>>> 9e05de1d
#include <string>
#include <vector>

enum class OutputType {
    LEGACY,
    P2SH_SEGWIT,
    BECH32,
    BECH32M,
    UNKNOWN,
};

static constexpr auto OUTPUT_TYPES = std::array{
    OutputType::LEGACY,
    OutputType::P2SH_SEGWIT,
    OutputType::BECH32,
    OutputType::BECH32M,
};

<<<<<<< HEAD
extern const std::array<OutputType, 3> OUTPUT_TYPES;

NODISCARD bool ParseOutputType(const std::string& str, OutputType& output_type);
=======
std::optional<OutputType> ParseOutputType(const std::string& str);
>>>>>>> 9e05de1d
const std::string& FormatOutputType(OutputType type);

/**
 * Get a destination of the requested type (if possible) to the specified key.
 * The caller must make sure LearnRelatedScripts has been called beforehand.
 */
CTxDestination GetDestinationForKey(const CPubKey& key, OutputType);

/** Get all destinations (potentially) supported by the wallet for the given key. */
std::vector<CTxDestination> GetAllDestinationsForKey(const CPubKey& key);

/**
 * Get a destination of the requested type (if possible) to the specified script.
 * This function will automatically add the script (and any other
 * necessary scripts) to the keystore.
 */
CTxDestination AddAndGetDestinationForScript(FillableSigningProvider& keystore, const CScript& script, OutputType);
<<<<<<< HEAD
=======

/** Get the OutputType for a CTxDestination */
std::optional<OutputType> OutputTypeFromDestination(const CTxDestination& dest);
>>>>>>> 9e05de1d

#endif // BITCOIN_OUTPUTTYPE_H<|MERGE_RESOLUTION|>--- conflicted
+++ resolved
@@ -1,27 +1,16 @@
 // Copyright (c) 2009-2010 Satoshi Nakamoto
-<<<<<<< HEAD
-// Copyright (c) 2009-2019 The Bitcoin Core developers
-=======
 // Copyright (c) 2009-2021 The Bitcoin Core developers
->>>>>>> 9e05de1d
 // Distributed under the MIT software license, see the accompanying
 // file COPYING or http://www.opensource.org/licenses/mit-license.php.
 
 #ifndef BITCOIN_OUTPUTTYPE_H
 #define BITCOIN_OUTPUTTYPE_H
 
-<<<<<<< HEAD
-#include <attributes.h>
-=======
->>>>>>> 9e05de1d
 #include <script/signingprovider.h>
 #include <script/standard.h>
 
 #include <array>
-<<<<<<< HEAD
-=======
 #include <optional>
->>>>>>> 9e05de1d
 #include <string>
 #include <vector>
 
@@ -40,13 +29,7 @@
     OutputType::BECH32M,
 };
 
-<<<<<<< HEAD
-extern const std::array<OutputType, 3> OUTPUT_TYPES;
-
-NODISCARD bool ParseOutputType(const std::string& str, OutputType& output_type);
-=======
 std::optional<OutputType> ParseOutputType(const std::string& str);
->>>>>>> 9e05de1d
 const std::string& FormatOutputType(OutputType type);
 
 /**
@@ -64,11 +47,8 @@
  * necessary scripts) to the keystore.
  */
 CTxDestination AddAndGetDestinationForScript(FillableSigningProvider& keystore, const CScript& script, OutputType);
-<<<<<<< HEAD
-=======
 
 /** Get the OutputType for a CTxDestination */
 std::optional<OutputType> OutputTypeFromDestination(const CTxDestination& dest);
->>>>>>> 9e05de1d
 
 #endif // BITCOIN_OUTPUTTYPE_H