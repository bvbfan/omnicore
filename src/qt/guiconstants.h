// Copyright (c) 2011-2020 The Bitcoin Core developers
// Distributed under the MIT software license, see the accompanying
// file COPYING or http://www.opensource.org/licenses/mit-license.php.

#ifndef BITCOIN_QT_GUICONSTANTS_H
#define BITCOIN_QT_GUICONSTANTS_H

<<<<<<< HEAD
#include <cstdint>

/* Milliseconds between model updates */
static const int MODEL_UPDATE_DELAY = 250;
=======
#include <chrono>
#include <cstdint>

using namespace std::chrono_literals;

/* A delay between model updates */
static constexpr auto MODEL_UPDATE_DELAY{250ms};

/* A delay between shutdown pollings */
static constexpr auto SHUTDOWN_POLLING_DELAY{200ms};
>>>>>>> 9e05de1d

/* AskPassphraseDialog -- Maximum passphrase length */
static const int MAX_PASSPHRASE_SIZE = 1024;

/* BitcoinGUI -- Size of icons in status bar */
static const int STATUSBAR_ICONSIZE = 16;

static const bool DEFAULT_SPLASHSCREEN = true;

/* Invalid field background style */
#define STYLE_INVALID "background:#FF8080"

/* Transaction list -- unconfirmed transaction */
#define COLOR_UNCONFIRMED QColor(128, 128, 128)
/* Transaction list -- negative amount */
#define COLOR_NEGATIVE QColor(255, 0, 0)
/* Transaction list -- bare address (without label) */
#define COLOR_BAREADDRESS QColor(140, 140, 140)
/* Transaction list -- TX status decoration - danger, tx needs attention */
#define COLOR_TX_STATUS_DANGER QColor(200, 100, 100)
/* Transaction list -- TX status decoration - default color */
#define COLOR_BLACK QColor(0, 0, 0)

/* Tooltips longer than this (in characters) are converted into rich text,
   so that they can be word-wrapped.
 */
static const int TOOLTIP_WRAP_THRESHOLD = 80;

/* Number of frames in spinner animation */
#define SPINNER_FRAMES 36

#define QAPP_ORG_NAME "Bitcoin"
#define QAPP_ORG_DOMAIN "bitcoin.org"
#define QAPP_APP_NAME_DEFAULT "Bitcoin-Qt"
#define QAPP_APP_NAME_TESTNET "Bitcoin-Qt-testnet"
#define QAPP_APP_NAME_SIGNET "Bitcoin-Qt-signet"
#define QAPP_APP_NAME_REGTEST "Bitcoin-Qt-regtest"

/* One gigabyte (GB) in bytes */
static constexpr uint64_t GB_BYTES{1000000000};

// Default prune target displayed in GUI.
static constexpr int DEFAULT_PRUNE_TARGET_GB{2};

#endif // BITCOIN_QT_GUICONSTANTS_H<|MERGE_RESOLUTION|>--- conflicted
+++ resolved
@@ -5,12 +5,6 @@
 #ifndef BITCOIN_QT_GUICONSTANTS_H
 #define BITCOIN_QT_GUICONSTANTS_H
 
-<<<<<<< HEAD
-#include <cstdint>
-
-/* Milliseconds between model updates */
-static const int MODEL_UPDATE_DELAY = 250;
-=======
 #include <chrono>
 #include <cstdint>
 
@@ -21,7 +15,6 @@
 
 /* A delay between shutdown pollings */
 static constexpr auto SHUTDOWN_POLLING_DELAY{200ms};
->>>>>>> 9e05de1d
 
 /* AskPassphraseDialog -- Maximum passphrase length */
 static const int MAX_PASSPHRASE_SIZE = 1024;
