// Copyright (c) 2011-2021 The Bitcoin Core developers
// Distributed under the MIT software license, see the accompanying
// file COPYING or http://www.opensource.org/licenses/mit-license.php.

#if defined(HAVE_CONFIG_H)
#include <config/bitcoin-config.h>
#endif

#include <qt/walletmodel.h>

#include <qt/addresstablemodel.h>
#include <qt/clientmodel.h>
#include <qt/guiconstants.h>
#include <qt/guiutil.h>
#include <qt/optionsmodel.h>
#include <qt/paymentserver.h>
#include <qt/recentrequeststablemodel.h>
#include <qt/sendcoinsdialog.h>
#include <qt/transactiontablemodel.h>

#include <interfaces/handler.h>
#include <interfaces/node.h>
#include <key_io.h>
#include <node/interface_ui.h>
#include <psbt.h>
#include <util/system.h> // for GetBoolArg
#include <util/translation.h>
#include <wallet/coincontrol.h>
#include <wallet/wallet.h> // for CRecipient

#include <stdint.h>
#include <functional>

#include <QDebug>
#include <QMessageBox>
#include <QSet>
#include <QTimer>

using wallet::CCoinControl;
using wallet::CRecipient;
using wallet::DEFAULT_DISABLE_WALLET;

WalletModel::WalletModel(std::unique_ptr<interfaces::Wallet> wallet, ClientModel& client_model, const PlatformStyle *platformStyle, QObject *parent) :
    QObject(parent),
    m_wallet(std::move(wallet)),
    m_client_model(&client_model),
    m_node(client_model.node()),
    optionsModel(client_model.getOptionsModel()),
    addressTableModel(nullptr),
    transactionTableModel(nullptr),
    recentRequestsTableModel(nullptr),
    cachedEncryptionStatus(Unencrypted),
    timer(new QTimer(this))
{
    fHaveWatchOnly = m_wallet->haveWatchOnly();
    addressTableModel = new AddressTableModel(this);
    transactionTableModel = new TransactionTableModel(platformStyle, this);
    recentRequestsTableModel = new RecentRequestsTableModel(this);

    subscribeToCoreSignals();
}

WalletModel::~WalletModel()
{
    unsubscribeFromCoreSignals();
}

void WalletModel::startPollBalance()
{
<<<<<<< HEAD
    // This timer will be fired repeatedly to update the balance
    QTimer* timer = new QTimer(this);
    connect(timer, &QTimer::timeout, this, &WalletModel::pollBalanceChanged);
    timer->start(MODEL_UPDATE_DELAY);
}

=======
    // Update the cached balance right away, so every view can make use of it,
    // so them don't need to waste resources recalculating it.
    pollBalanceChanged();

    // This timer will be fired repeatedly to update the balance
    // Since the QTimer::timeout is a private signal, it cannot be used
    // in the GUIUtil::ExceptionSafeConnect directly.
    connect(timer, &QTimer::timeout, this, &WalletModel::timerTimeout);
    GUIUtil::ExceptionSafeConnect(this, &WalletModel::timerTimeout, this, &WalletModel::pollBalanceChanged);
    timer->start(MODEL_UPDATE_DELAY);
}

void WalletModel::setClientModel(ClientModel* client_model)
{
    m_client_model = client_model;
    if (!m_client_model) timer->stop();
}

>>>>>>> 9e05de1d
void WalletModel::updateStatus()
{
    EncryptionStatus newEncryptionStatus = getEncryptionStatus();

    if(cachedEncryptionStatus != newEncryptionStatus) {
        Q_EMIT encryptionStatusChanged();
    }
}

void WalletModel::pollBalanceChanged()
{
    // Avoid recomputing wallet balances unless a TransactionChanged or
    // BlockTip notification was received.
    if (!fForceCheckBalanceChanged && m_cached_last_update_tip == getLastBlockProcessed()) return;

    // Try to get balances and return early if locks can't be acquired. This
    // avoids the GUI from getting stuck on periodical polls if the core is
    // holding the locks for a longer time - for example, during a wallet
    // rescan.
    interfaces::WalletBalances new_balances;
<<<<<<< HEAD
    int numBlocks = -1;
    if (!m_wallet->tryGetBalances(new_balances, numBlocks, fForceCheckBalanceChanged, cachedNumBlocks)) {
        return;
    }

    fForceCheckBalanceChanged = false;

    // Balance and number of transactions might have changed
    cachedNumBlocks = numBlocks;
=======
    uint256 block_hash;
    if (!m_wallet->tryGetBalances(new_balances, block_hash)) {
        return;
    }

    if (fForceCheckBalanceChanged || block_hash != m_cached_last_update_tip) {
        fForceCheckBalanceChanged = false;

        // Balance and number of transactions might have changed
        m_cached_last_update_tip = block_hash;
>>>>>>> 9e05de1d

    checkBalanceChanged(new_balances);
    if(transactionTableModel)
        transactionTableModel->updateConfirmations();
}

void WalletModel::checkBalanceChanged(const interfaces::WalletBalances& new_balances)
{
    if (new_balances.balanceChanged(m_cached_balances)) {
        m_cached_balances = new_balances;
        Q_EMIT balanceChanged(new_balances);
    }
}

interfaces::WalletBalances WalletModel::getCachedBalance() const
{
    return m_cached_balances;
}

void WalletModel::updateTransaction()
{
    // Balance and number of transactions might have changed
    fForceCheckBalanceChanged = true;
}

void WalletModel::updateAddressBook(const QString &address, const QString &label,
        bool isMine, const QString &purpose, int status)
{
    if(addressTableModel)
        addressTableModel->updateEntry(address, label, isMine, purpose, status);
}

void WalletModel::updateWatchOnlyFlag(bool fHaveWatchonly)
{
    fHaveWatchOnly = fHaveWatchonly;
    Q_EMIT notifyWatchonlyChanged(fHaveWatchonly);
}

bool WalletModel::validateAddress(const QString& address) const
{
    return IsValidDestinationString(address.toStdString());
}

WalletModel::SendCoinsReturn WalletModel::prepareTransaction(WalletModelTransaction &transaction, const CCoinControl& coinControl)
{
    CAmount total = 0;
    bool fSubtractFeeFromAmount = false;
    QList<SendCoinsRecipient> recipients = transaction.getRecipients();
    std::vector<CRecipient> vecSend;

    if(recipients.empty())
    {
        return OK;
    }

    QSet<QString> setAddress; // Used to detect duplicates
    int nAddresses = 0;

    // Pre-check input data for validity
    for (const SendCoinsRecipient &rcp : recipients)
    {
        if (rcp.fSubtractFeeFromAmount)
            fSubtractFeeFromAmount = true;
        {   // User-entered bitcoin address / amount:
            if(!validateAddress(rcp.address))
            {
                return InvalidAddress;
            }
            if(rcp.amount <= 0)
            {
                return InvalidAmount;
            }
            setAddress.insert(rcp.address);
            ++nAddresses;

            CScript scriptPubKey = GetScriptForDestination(DecodeDestination(rcp.address.toStdString()));
            CRecipient recipient = {scriptPubKey, rcp.amount, rcp.fSubtractFeeFromAmount};
            vecSend.push_back(recipient);

            total += rcp.amount;
        }
    }
    if(setAddress.size() != nAddresses)
    {
        return DuplicateAddress;
    }

    // If no coin was manually selected, use the cached balance
    // Future: can merge this call with 'createTransaction'.
    CAmount nBalance = getAvailableBalance(&coinControl);

    if(total > nBalance)
    {
        return AmountExceedsBalance;
    }

    {
        CAmount nFeeRequired = 0;
        int nChangePosRet = -1;

        auto& newTx = transaction.getWtx();
<<<<<<< HEAD
        newTx = m_wallet->createTransaction(vecSend, coinControl, !wallet().privateKeysDisabled() /* sign */, nChangePosRet, nFeeRequired, strFailReason);
=======
        const auto& res = m_wallet->createTransaction(vecSend, coinControl, !wallet().privateKeysDisabled() /* sign */, nChangePosRet, nFeeRequired);
        newTx = res ? *res : nullptr;
>>>>>>> 9e05de1d
        transaction.setTransactionFee(nFeeRequired);
        if (fSubtractFeeFromAmount && newTx)
            transaction.reassignAmounts(nChangePosRet);

        if(!newTx)
        {
            if(!fSubtractFeeFromAmount && (total + nFeeRequired) > nBalance)
            {
                return SendCoinsReturn(AmountWithFeeExceedsBalance);
            }
            Q_EMIT message(tr("Send Coins"), QString::fromStdString(util::ErrorString(res).translated),
                CClientUIInterface::MSG_ERROR);
            return TransactionCreationFailed;
        }

        // Reject absurdly high fee. (This can never happen because the
        // wallet never creates transactions with fee greater than
        // m_default_max_tx_fee. This merely a belt-and-suspenders check).
        if (nFeeRequired > m_wallet->getDefaultMaxTxFee()) {
            return AbsurdFee;
        }
    }

    return SendCoinsReturn(OK);
}

void WalletModel::sendCoins(WalletModelTransaction& transaction)
{
    QByteArray transaction_array; /* store serialized transaction */

    {
        std::vector<std::pair<std::string, std::string>> vOrderForm;
        for (const SendCoinsRecipient &rcp : transaction.getRecipients())
        {
            if (!rcp.message.isEmpty()) // Message from normal bitcoin:URI (bitcoin:123...?message=example)
                vOrderForm.emplace_back("Message", rcp.message.toStdString());
        }

        auto& newTx = transaction.getWtx();
        wallet().commitTransaction(newTx, {} /* mapValue */, std::move(vOrderForm));

        CDataStream ssTx(SER_NETWORK, PROTOCOL_VERSION);
        ssTx << *newTx;
<<<<<<< HEAD
        transaction_array.append(&(ssTx[0]), ssTx.size());
=======
        transaction_array.append((const char*)ssTx.data(), ssTx.size());
>>>>>>> 9e05de1d
    }

    // Add addresses / update labels that we've sent to the address book,
    // and emit coinsSent signal for each recipient
    for (const SendCoinsRecipient &rcp : transaction.getRecipients())
    {
        {
            std::string strAddress = rcp.address.toStdString();
            CTxDestination dest = DecodeDestination(strAddress);
            std::string strLabel = rcp.label.toStdString();
            {
                // Check if we have a new address or an updated label
                std::string name;
                if (!m_wallet->getAddress(
                     dest, &name, /* is_mine= */ nullptr, /* purpose= */ nullptr))
                {
                    m_wallet->setAddressBook(dest, strLabel, "send");
                }
                else if (name != strLabel)
                {
                    m_wallet->setAddressBook(dest, strLabel, ""); // "" means don't change purpose
                }
            }
        }
        Q_EMIT coinsSent(this, rcp, transaction_array);
    }

    checkBalanceChanged(m_wallet->getBalances()); // update balance immediately, otherwise there could be a short noticeable delay until pollBalanceChanged hits
}

OptionsModel* WalletModel::getOptionsModel() const
{
    return optionsModel;
}

AddressTableModel* WalletModel::getAddressTableModel() const
{
    return addressTableModel;
}

TransactionTableModel* WalletModel::getTransactionTableModel() const
{
    return transactionTableModel;
}

RecentRequestsTableModel* WalletModel::getRecentRequestsTableModel() const
{
    return recentRequestsTableModel;
}

WalletModel::EncryptionStatus WalletModel::getEncryptionStatus() const
{
    if(!m_wallet->isCrypted())
    {
        // A previous bug allowed for watchonly wallets to be encrypted (encryption keys set, but nothing is actually encrypted).
        // To avoid misrepresenting the encryption status of such wallets, we only return NoKeys for watchonly wallets that are unencrypted.
        if (m_wallet->privateKeysDisabled()) {
            return NoKeys;
        }
        return Unencrypted;
    }
    else if(m_wallet->isLocked())
    {
        return Locked;
    }
    else
    {
        return Unlocked;
    }
}

bool WalletModel::setWalletEncrypted(const SecureString& passphrase)
{
    return m_wallet->encryptWallet(passphrase);
}

bool WalletModel::setWalletLocked(bool locked, const SecureString &passPhrase)
{
    if(locked)
    {
        // Lock
        return m_wallet->lock();
    }
    else
    {
        // Unlock
        return m_wallet->unlock(passPhrase);
    }
}

bool WalletModel::changePassphrase(const SecureString &oldPass, const SecureString &newPass)
{
    m_wallet->lock(); // Make sure wallet is locked before attempting pass change
    return m_wallet->changeWalletPassphrase(oldPass, newPass);
}

// Handlers for core signals
static void NotifyUnload(WalletModel* walletModel)
{
    qDebug() << "NotifyUnload";
    bool invoked = QMetaObject::invokeMethod(walletModel, "unload");
    assert(invoked);
}

static void NotifyKeyStoreStatusChanged(WalletModel *walletmodel)
{
    qDebug() << "NotifyKeyStoreStatusChanged";
    bool invoked = QMetaObject::invokeMethod(walletmodel, "updateStatus", Qt::QueuedConnection);
    assert(invoked);
}

static void NotifyAddressBookChanged(WalletModel *walletmodel,
        const CTxDestination &address, const std::string &label, bool isMine,
        const std::string &purpose, ChangeType status)
{
    QString strAddress = QString::fromStdString(EncodeDestination(address));
    QString strLabel = QString::fromStdString(label);
    QString strPurpose = QString::fromStdString(purpose);

    qDebug() << "NotifyAddressBookChanged: " + strAddress + " " + strLabel + " isMine=" + QString::number(isMine) + " purpose=" + strPurpose + " status=" + QString::number(status);
<<<<<<< HEAD
    bool invoked = QMetaObject::invokeMethod(walletmodel, "updateAddressBook", Qt::QueuedConnection,
=======
    bool invoked = QMetaObject::invokeMethod(walletmodel, "updateAddressBook",
>>>>>>> 9e05de1d
                              Q_ARG(QString, strAddress),
                              Q_ARG(QString, strLabel),
                              Q_ARG(bool, isMine),
                              Q_ARG(QString, strPurpose),
                              Q_ARG(int, status));
    assert(invoked);
}

static void NotifyTransactionChanged(WalletModel *walletmodel, const uint256 &hash, ChangeType status)
{
    Q_UNUSED(hash);
    Q_UNUSED(status);
    bool invoked = QMetaObject::invokeMethod(walletmodel, "updateTransaction", Qt::QueuedConnection);
    assert(invoked);
}

static void ShowProgress(WalletModel *walletmodel, const std::string &title, int nProgress)
{
    // emits signal "showProgress"
    bool invoked = QMetaObject::invokeMethod(walletmodel, "showProgress", Qt::QueuedConnection,
                              Q_ARG(QString, QString::fromStdString(title)),
                              Q_ARG(int, nProgress));
    assert(invoked);
}

static void NotifyWatchonlyChanged(WalletModel *walletmodel, bool fHaveWatchonly)
{
    bool invoked = QMetaObject::invokeMethod(walletmodel, "updateWatchOnlyFlag", Qt::QueuedConnection,
                              Q_ARG(bool, fHaveWatchonly));
    assert(invoked);
}

static void NotifyCanGetAddressesChanged(WalletModel* walletmodel)
{
    bool invoked = QMetaObject::invokeMethod(walletmodel, "canGetAddressesChanged");
    assert(invoked);
}

void WalletModel::subscribeToCoreSignals()
{
    // Connect signals to wallet
    m_handler_unload = m_wallet->handleUnload(std::bind(&NotifyUnload, this));
    m_handler_status_changed = m_wallet->handleStatusChanged(std::bind(&NotifyKeyStoreStatusChanged, this));
    m_handler_address_book_changed = m_wallet->handleAddressBookChanged(std::bind(NotifyAddressBookChanged, this, std::placeholders::_1, std::placeholders::_2, std::placeholders::_3, std::placeholders::_4, std::placeholders::_5));
    m_handler_transaction_changed = m_wallet->handleTransactionChanged(std::bind(NotifyTransactionChanged, this, std::placeholders::_1, std::placeholders::_2));
    m_handler_show_progress = m_wallet->handleShowProgress(std::bind(ShowProgress, this, std::placeholders::_1, std::placeholders::_2));
    m_handler_watch_only_changed = m_wallet->handleWatchOnlyChanged(std::bind(NotifyWatchonlyChanged, this, std::placeholders::_1));
    m_handler_can_get_addrs_changed = m_wallet->handleCanGetAddressesChanged(std::bind(NotifyCanGetAddressesChanged, this));
}

void WalletModel::unsubscribeFromCoreSignals()
{
    // Disconnect signals from wallet
    m_handler_unload->disconnect();
    m_handler_status_changed->disconnect();
    m_handler_address_book_changed->disconnect();
    m_handler_transaction_changed->disconnect();
    m_handler_show_progress->disconnect();
    m_handler_watch_only_changed->disconnect();
    m_handler_can_get_addrs_changed->disconnect();
}

// WalletModel::UnlockContext implementation
WalletModel::UnlockContext WalletModel::requestUnlock()
{
    bool was_locked = getEncryptionStatus() == Locked;
    if(was_locked)
    {
        // Request UI to unlock wallet
        Q_EMIT requireUnlock();
    }
    // If wallet is still locked, unlock was failed or cancelled, mark context as invalid
    bool valid = getEncryptionStatus() != Locked;

    return UnlockContext(this, valid, was_locked);
}

WalletModel::UnlockContext::UnlockContext(WalletModel *_wallet, bool _valid, bool _relock):
        wallet(_wallet),
        valid(_valid),
        relock(_relock)
{
}

WalletModel::UnlockContext::~UnlockContext()
{
    if(valid && relock)
    {
        wallet->setWalletLocked(true);
    }
}

void WalletModel::UnlockContext::CopyFrom(UnlockContext&& rhs)
{
    // Transfer context; old object no longer relocks wallet
    *this = rhs;
    rhs.relock = false;
}

bool WalletModel::bumpFee(uint256 hash, uint256& new_hash)
{
    CCoinControl coin_control;
    coin_control.m_signal_bip125_rbf = true;
    std::vector<bilingual_str> errors;
    CAmount old_fee;
    CAmount new_fee;
    CMutableTransaction mtx;
    if (!m_wallet->createBumpTransaction(hash, coin_control, errors, old_fee, new_fee, mtx)) {
        QMessageBox::critical(nullptr, tr("Fee bump error"), tr("Increasing transaction fee failed") + "<br />(" +
            (errors.size() ? QString::fromStdString(errors[0].translated) : "") +")");
        return false;
    }

    const bool create_psbt = m_wallet->privateKeysDisabled();

    // allow a user based fee verification
<<<<<<< HEAD
    QString questionString = create_psbt ? tr("Do you want to draft a transaction with fee increase?") : tr("Do you want to increase the fee?");
=======
    /*: Asks a user if they would like to manually increase the fee of a transaction that has already been created. */
    QString questionString = tr("Do you want to increase the fee?");
>>>>>>> 9e05de1d
    questionString.append("<br />");
    questionString.append("<table style=\"text-align: left;\">");
    questionString.append("<tr><td>");
    questionString.append(tr("Current fee:"));
    questionString.append("</td><td>");
    questionString.append(BitcoinUnits::formatHtmlWithUnit(getOptionsModel()->getDisplayUnit(), old_fee));
    questionString.append("</td></tr><tr><td>");
    questionString.append(tr("Increase:"));
    questionString.append("</td><td>");
    questionString.append(BitcoinUnits::formatHtmlWithUnit(getOptionsModel()->getDisplayUnit(), new_fee - old_fee));
    questionString.append("</td></tr><tr><td>");
    questionString.append(tr("New fee:"));
    questionString.append("</td><td>");
    questionString.append(BitcoinUnits::formatHtmlWithUnit(getOptionsModel()->getDisplayUnit(), new_fee));
    questionString.append("</td></tr></table>");

    // Display warning in the "Confirm fee bump" window if the "Coin Control Features" option is enabled
    if (getOptionsModel()->getCoinControlFeatures()) {
        questionString.append("<br><br>");
        questionString.append(tr("Warning: This may pay the additional fee by reducing change outputs or adding inputs, when necessary. It may add a new change output if one does not already exist. These changes may potentially leak privacy."));
    }

    auto confirmationDialog = new SendConfirmationDialog(tr("Confirm fee bump"), questionString, "", "", SEND_CONFIRM_DELAY, !m_wallet->privateKeysDisabled(), getOptionsModel()->getEnablePSBTControls(), nullptr);
    confirmationDialog->setAttribute(Qt::WA_DeleteOnClose);
    // TODO: Replace QDialog::exec() with safer QDialog::show().
    const auto retval = static_cast<QMessageBox::StandardButton>(confirmationDialog->exec());

    // cancel sign&broadcast if user doesn't want to bump the fee
    if (retval != QMessageBox::Yes && retval != QMessageBox::Save) {
        return false;
    }

    WalletModel::UnlockContext ctx(requestUnlock());
    if(!ctx.isValid())
    {
        return false;
    }

    // Short-circuit if we are returning a bumped transaction PSBT to clipboard
<<<<<<< HEAD
    if (create_psbt) {
        PartiallySignedTransaction psbtx(mtx);
        bool complete = false;
        const TransactionError err = wallet().fillPSBT(SIGHASH_ALL, false /* sign */, true /* bip32derivs */, psbtx, complete);
=======
    if (retval == QMessageBox::Save) {
        PartiallySignedTransaction psbtx(mtx);
        bool complete = false;
        const TransactionError err = wallet().fillPSBT(SIGHASH_ALL, false /* sign */, true /* bip32derivs */, nullptr, psbtx, complete);
>>>>>>> 9e05de1d
        if (err != TransactionError::OK || complete) {
            QMessageBox::critical(nullptr, tr("Fee bump error"), tr("Can't draft transaction."));
            return false;
        }
        // Serialize the PSBT
        CDataStream ssTx(SER_NETWORK, PROTOCOL_VERSION);
        ssTx << psbtx;
        GUIUtil::setClipboard(EncodeBase64(ssTx.str()).c_str());
        Q_EMIT message(tr("PSBT copied"), "Copied to clipboard", CClientUIInterface::MSG_INFORMATION);
        return true;
    }

<<<<<<< HEAD
=======
    assert(!m_wallet->privateKeysDisabled());

>>>>>>> 9e05de1d
    // sign bumped transaction
    if (!m_wallet->signBumpTransaction(mtx)) {
        QMessageBox::critical(nullptr, tr("Fee bump error"), tr("Can't sign transaction."));
        return false;
    }
    // commit the bumped transaction
    if(!m_wallet->commitBumpTransaction(hash, std::move(mtx), errors, new_hash)) {
        QMessageBox::critical(nullptr, tr("Fee bump error"), tr("Could not commit transaction") + "<br />(" +
            QString::fromStdString(errors[0].translated)+")");
        return false;
    }
    return true;
}

<<<<<<< HEAD
=======
bool WalletModel::displayAddress(std::string sAddress) const
{
    CTxDestination dest = DecodeDestination(sAddress);
    bool res = false;
    try {
        res = m_wallet->displayAddress(dest);
    } catch (const std::runtime_error& e) {
        QMessageBox::critical(nullptr, tr("Can't display address"), e.what());
    }
    return res;
}

>>>>>>> 9e05de1d
bool WalletModel::isWalletEnabled()
{
   return !gArgs.GetBoolArg("-disablewallet", DEFAULT_DISABLE_WALLET);
}

QString WalletModel::getWalletName() const
{
    return QString::fromStdString(m_wallet->getWalletName());
}

QString WalletModel::getDisplayName() const
{
    const QString name = getWalletName();
    return name.isEmpty() ? "["+tr("default wallet")+"]" : name;
}

bool WalletModel::isMultiwallet() const
{
    return m_node.walletLoader().getWallets().size() > 1;
}

void WalletModel::refresh(bool pk_hash_only)
{
    addressTableModel = new AddressTableModel(this, pk_hash_only);
}

uint256 WalletModel::getLastBlockProcessed() const
{
    return m_client_model ? m_client_model->getBestBlockHash() : uint256{};
}

CAmount WalletModel::getAvailableBalance(const CCoinControl* control)
{
    return control && control->HasSelected() ? wallet().getAvailableBalance(*control) : getCachedBalance().balance;
}<|MERGE_RESOLUTION|>--- conflicted
+++ resolved
@@ -67,14 +67,6 @@
 
 void WalletModel::startPollBalance()
 {
-<<<<<<< HEAD
-    // This timer will be fired repeatedly to update the balance
-    QTimer* timer = new QTimer(this);
-    connect(timer, &QTimer::timeout, this, &WalletModel::pollBalanceChanged);
-    timer->start(MODEL_UPDATE_DELAY);
-}
-
-=======
     // Update the cached balance right away, so every view can make use of it,
     // so them don't need to waste resources recalculating it.
     pollBalanceChanged();
@@ -93,7 +85,6 @@
     if (!m_client_model) timer->stop();
 }
 
->>>>>>> 9e05de1d
 void WalletModel::updateStatus()
 {
     EncryptionStatus newEncryptionStatus = getEncryptionStatus();
@@ -114,17 +105,6 @@
     // holding the locks for a longer time - for example, during a wallet
     // rescan.
     interfaces::WalletBalances new_balances;
-<<<<<<< HEAD
-    int numBlocks = -1;
-    if (!m_wallet->tryGetBalances(new_balances, numBlocks, fForceCheckBalanceChanged, cachedNumBlocks)) {
-        return;
-    }
-
-    fForceCheckBalanceChanged = false;
-
-    // Balance and number of transactions might have changed
-    cachedNumBlocks = numBlocks;
-=======
     uint256 block_hash;
     if (!m_wallet->tryGetBalances(new_balances, block_hash)) {
         return;
@@ -135,11 +115,11 @@
 
         // Balance and number of transactions might have changed
         m_cached_last_update_tip = block_hash;
->>>>>>> 9e05de1d
-
-    checkBalanceChanged(new_balances);
-    if(transactionTableModel)
-        transactionTableModel->updateConfirmations();
+
+        checkBalanceChanged(new_balances);
+        if(transactionTableModel)
+            transactionTableModel->updateConfirmations();
+    }
 }
 
 void WalletModel::checkBalanceChanged(const interfaces::WalletBalances& new_balances)
@@ -237,12 +217,8 @@
         int nChangePosRet = -1;
 
         auto& newTx = transaction.getWtx();
-<<<<<<< HEAD
-        newTx = m_wallet->createTransaction(vecSend, coinControl, !wallet().privateKeysDisabled() /* sign */, nChangePosRet, nFeeRequired, strFailReason);
-=======
         const auto& res = m_wallet->createTransaction(vecSend, coinControl, !wallet().privateKeysDisabled() /* sign */, nChangePosRet, nFeeRequired);
         newTx = res ? *res : nullptr;
->>>>>>> 9e05de1d
         transaction.setTransactionFee(nFeeRequired);
         if (fSubtractFeeFromAmount && newTx)
             transaction.reassignAmounts(nChangePosRet);
@@ -286,11 +262,7 @@
 
         CDataStream ssTx(SER_NETWORK, PROTOCOL_VERSION);
         ssTx << *newTx;
-<<<<<<< HEAD
-        transaction_array.append(&(ssTx[0]), ssTx.size());
-=======
         transaction_array.append((const char*)ssTx.data(), ssTx.size());
->>>>>>> 9e05de1d
     }
 
     // Add addresses / update labels that we've sent to the address book,
@@ -411,11 +383,7 @@
     QString strPurpose = QString::fromStdString(purpose);
 
     qDebug() << "NotifyAddressBookChanged: " + strAddress + " " + strLabel + " isMine=" + QString::number(isMine) + " purpose=" + strPurpose + " status=" + QString::number(status);
-<<<<<<< HEAD
-    bool invoked = QMetaObject::invokeMethod(walletmodel, "updateAddressBook", Qt::QueuedConnection,
-=======
     bool invoked = QMetaObject::invokeMethod(walletmodel, "updateAddressBook",
->>>>>>> 9e05de1d
                               Q_ARG(QString, strAddress),
                               Q_ARG(QString, strLabel),
                               Q_ARG(bool, isMine),
@@ -532,12 +500,8 @@
     const bool create_psbt = m_wallet->privateKeysDisabled();
 
     // allow a user based fee verification
-<<<<<<< HEAD
-    QString questionString = create_psbt ? tr("Do you want to draft a transaction with fee increase?") : tr("Do you want to increase the fee?");
-=======
     /*: Asks a user if they would like to manually increase the fee of a transaction that has already been created. */
     QString questionString = tr("Do you want to increase the fee?");
->>>>>>> 9e05de1d
     questionString.append("<br />");
     questionString.append("<table style=\"text-align: left;\">");
     questionString.append("<tr><td>");
@@ -577,17 +541,10 @@
     }
 
     // Short-circuit if we are returning a bumped transaction PSBT to clipboard
-<<<<<<< HEAD
-    if (create_psbt) {
-        PartiallySignedTransaction psbtx(mtx);
-        bool complete = false;
-        const TransactionError err = wallet().fillPSBT(SIGHASH_ALL, false /* sign */, true /* bip32derivs */, psbtx, complete);
-=======
     if (retval == QMessageBox::Save) {
         PartiallySignedTransaction psbtx(mtx);
         bool complete = false;
         const TransactionError err = wallet().fillPSBT(SIGHASH_ALL, false /* sign */, true /* bip32derivs */, nullptr, psbtx, complete);
->>>>>>> 9e05de1d
         if (err != TransactionError::OK || complete) {
             QMessageBox::critical(nullptr, tr("Fee bump error"), tr("Can't draft transaction."));
             return false;
@@ -600,11 +557,8 @@
         return true;
     }
 
-<<<<<<< HEAD
-=======
     assert(!m_wallet->privateKeysDisabled());
 
->>>>>>> 9e05de1d
     // sign bumped transaction
     if (!m_wallet->signBumpTransaction(mtx)) {
         QMessageBox::critical(nullptr, tr("Fee bump error"), tr("Can't sign transaction."));
@@ -619,8 +573,6 @@
     return true;
 }
 
-<<<<<<< HEAD
-=======
 bool WalletModel::displayAddress(std::string sAddress) const
 {
     CTxDestination dest = DecodeDestination(sAddress);
@@ -633,7 +585,6 @@
     return res;
 }
 
->>>>>>> 9e05de1d
 bool WalletModel::isWalletEnabled()
 {
    return !gArgs.GetBoolArg("-disablewallet", DEFAULT_DISABLE_WALLET);
