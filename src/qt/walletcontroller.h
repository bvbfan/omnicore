// Copyright (c) 2019-2021 The Bitcoin Core developers
// Distributed under the MIT software license, see the accompanying
// file COPYING or http://www.opensource.org/licenses/mit-license.php.

#ifndef BITCOIN_QT_WALLETCONTROLLER_H
#define BITCOIN_QT_WALLETCONTROLLER_H

#include <qt/sendcoinsrecipient.h>
#include <support/allocators/secure.h>
#include <sync.h>
#include <util/translation.h>

#include <map>
#include <memory>
#include <string>
#include <vector>

#include <QMessageBox>
#include <QMutex>
#include <QProgressDialog>
#include <QThread>
#include <QTimer>
#include <QString>

class ClientModel;
class OptionsModel;
class PlatformStyle;
class WalletModel;

namespace interfaces {
class Handler;
class Node;
class Wallet;
} // namespace interfaces

<<<<<<< HEAD
=======
namespace fs {
class path;
}

>>>>>>> 9e05de1d
class AskPassphraseDialog;
class CreateWalletActivity;
class CreateWalletDialog;
class OpenWalletActivity;
class WalletControllerActivity;

/**
 * Controller between interfaces::Node, WalletModel instances and the GUI.
 */
class WalletController : public QObject
{
    Q_OBJECT

    void removeAndDeleteWallet(WalletModel* wallet_model);

public:
    WalletController(ClientModel& client_model, const PlatformStyle* platform_style, QObject* parent);
    ~WalletController();

<<<<<<< HEAD
    //! Returns wallet models currently open.
    std::vector<WalletModel*> getOpenWallets() const;

    WalletModel* getOrCreateWallet(std::unique_ptr<interfaces::Wallet> wallet);

    //! Returns all wallet names in the wallet dir mapped to whether the wallet
    //! is loaded.
    std::map<std::string, bool> listWalletDir() const;

    void closeWallet(WalletModel* wallet_model, QWidget* parent = nullptr);
=======
    WalletModel* getOrCreateWallet(std::unique_ptr<interfaces::Wallet> wallet);

    //! Returns all wallet names in the wallet dir mapped to whether the wallet
    //! is loaded.
    std::map<std::string, bool> listWalletDir() const;

    void closeWallet(WalletModel* wallet_model, QWidget* parent = nullptr);
    void closeAllWallets(QWidget* parent = nullptr);
>>>>>>> 9e05de1d

Q_SIGNALS:
    void walletAdded(WalletModel* wallet_model);
    void walletRemoved(WalletModel* wallet_model);

    void coinsSent(WalletModel* wallet_model, SendCoinsRecipient recipient, QByteArray transaction);

private:
    QThread* const m_activity_thread;
    QObject* const m_activity_worker;
<<<<<<< HEAD
=======
    ClientModel& m_client_model;
>>>>>>> 9e05de1d
    interfaces::Node& m_node;
    const PlatformStyle* const m_platform_style;
    OptionsModel* const m_options_model;
    mutable QMutex m_mutex;
    std::vector<WalletModel*> m_wallets;
    std::unique_ptr<interfaces::Handler> m_handler_load_wallet;

    friend class WalletControllerActivity;
};

class WalletControllerActivity : public QObject
{
    Q_OBJECT

public:
    WalletControllerActivity(WalletController* wallet_controller, QWidget* parent_widget);
<<<<<<< HEAD
    virtual ~WalletControllerActivity();
=======
    virtual ~WalletControllerActivity() = default;
>>>>>>> 9e05de1d

Q_SIGNALS:
    void finished();

protected:
    interfaces::Node& node() const { return m_wallet_controller->m_node; }
    QObject* worker() const { return m_wallet_controller->m_activity_worker; }

<<<<<<< HEAD
    void showProgressDialog(const QString& label_text);
    void destroyProgressDialog();

    WalletController* const m_wallet_controller;
    QWidget* const m_parent_widget;
    QProgressDialog* m_progress_dialog{nullptr};
    WalletModel* m_wallet_model{nullptr};
    std::string m_error_message;
    std::vector<std::string> m_warning_message;
=======
    void showProgressDialog(const QString& title_text, const QString& label_text);

    WalletController* const m_wallet_controller;
    QWidget* const m_parent_widget;
    WalletModel* m_wallet_model{nullptr};
    bilingual_str m_error_message;
    std::vector<bilingual_str> m_warning_message;
>>>>>>> 9e05de1d
};


class CreateWalletActivity : public WalletControllerActivity
{
    Q_OBJECT

public:
    CreateWalletActivity(WalletController* wallet_controller, QWidget* parent_widget);
    virtual ~CreateWalletActivity();

    void create();

Q_SIGNALS:
    void created(WalletModel* wallet_model);

private:
    void askPassphrase();
    void createWallet();
    void finish();

    SecureString m_passphrase;
    CreateWalletDialog* m_create_wallet_dialog{nullptr};
    AskPassphraseDialog* m_passphrase_dialog{nullptr};
};

class OpenWalletActivity : public WalletControllerActivity
{
    Q_OBJECT

public:
    OpenWalletActivity(WalletController* wallet_controller, QWidget* parent_widget);

    void open(const std::string& path);

Q_SIGNALS:
    void opened(WalletModel* wallet_model);

private:
    void finish();
<<<<<<< HEAD
=======
};

class LoadWalletsActivity : public WalletControllerActivity
{
    Q_OBJECT

public:
    LoadWalletsActivity(WalletController* wallet_controller, QWidget* parent_widget);

    void load();
};

class RestoreWalletActivity : public WalletControllerActivity
{
    Q_OBJECT

public:
    RestoreWalletActivity(WalletController* wallet_controller, QWidget* parent_widget);

    void restore(const fs::path& backup_file, const std::string& wallet_name);

Q_SIGNALS:
    void restored(WalletModel* wallet_model);

private:
    void finish();
>>>>>>> 9e05de1d
};

#endif // BITCOIN_QT_WALLETCONTROLLER_H<|MERGE_RESOLUTION|>--- conflicted
+++ resolved
@@ -33,13 +33,10 @@
 class Wallet;
 } // namespace interfaces
 
-<<<<<<< HEAD
-=======
 namespace fs {
 class path;
 }
 
->>>>>>> 9e05de1d
 class AskPassphraseDialog;
 class CreateWalletActivity;
 class CreateWalletDialog;
@@ -59,18 +56,6 @@
     WalletController(ClientModel& client_model, const PlatformStyle* platform_style, QObject* parent);
     ~WalletController();
 
-<<<<<<< HEAD
-    //! Returns wallet models currently open.
-    std::vector<WalletModel*> getOpenWallets() const;
-
-    WalletModel* getOrCreateWallet(std::unique_ptr<interfaces::Wallet> wallet);
-
-    //! Returns all wallet names in the wallet dir mapped to whether the wallet
-    //! is loaded.
-    std::map<std::string, bool> listWalletDir() const;
-
-    void closeWallet(WalletModel* wallet_model, QWidget* parent = nullptr);
-=======
     WalletModel* getOrCreateWallet(std::unique_ptr<interfaces::Wallet> wallet);
 
     //! Returns all wallet names in the wallet dir mapped to whether the wallet
@@ -79,7 +64,6 @@
 
     void closeWallet(WalletModel* wallet_model, QWidget* parent = nullptr);
     void closeAllWallets(QWidget* parent = nullptr);
->>>>>>> 9e05de1d
 
 Q_SIGNALS:
     void walletAdded(WalletModel* wallet_model);
@@ -90,10 +74,7 @@
 private:
     QThread* const m_activity_thread;
     QObject* const m_activity_worker;
-<<<<<<< HEAD
-=======
     ClientModel& m_client_model;
->>>>>>> 9e05de1d
     interfaces::Node& m_node;
     const PlatformStyle* const m_platform_style;
     OptionsModel* const m_options_model;
@@ -110,11 +91,7 @@
 
 public:
     WalletControllerActivity(WalletController* wallet_controller, QWidget* parent_widget);
-<<<<<<< HEAD
-    virtual ~WalletControllerActivity();
-=======
     virtual ~WalletControllerActivity() = default;
->>>>>>> 9e05de1d
 
 Q_SIGNALS:
     void finished();
@@ -123,17 +100,6 @@
     interfaces::Node& node() const { return m_wallet_controller->m_node; }
     QObject* worker() const { return m_wallet_controller->m_activity_worker; }
 
-<<<<<<< HEAD
-    void showProgressDialog(const QString& label_text);
-    void destroyProgressDialog();
-
-    WalletController* const m_wallet_controller;
-    QWidget* const m_parent_widget;
-    QProgressDialog* m_progress_dialog{nullptr};
-    WalletModel* m_wallet_model{nullptr};
-    std::string m_error_message;
-    std::vector<std::string> m_warning_message;
-=======
     void showProgressDialog(const QString& title_text, const QString& label_text);
 
     WalletController* const m_wallet_controller;
@@ -141,7 +107,6 @@
     WalletModel* m_wallet_model{nullptr};
     bilingual_str m_error_message;
     std::vector<bilingual_str> m_warning_message;
->>>>>>> 9e05de1d
 };
 
 
@@ -182,8 +147,6 @@
 
 private:
     void finish();
-<<<<<<< HEAD
-=======
 };
 
 class LoadWalletsActivity : public WalletControllerActivity
@@ -210,7 +173,6 @@
 
 private:
     void finish();
->>>>>>> 9e05de1d
 };
 
 #endif // BITCOIN_QT_WALLETCONTROLLER_H