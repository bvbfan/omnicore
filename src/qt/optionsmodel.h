--- conflicted
+++ resolved
@@ -1,20 +1,12 @@
-<<<<<<< HEAD
-// Copyright (c) 2011-2020 The Bitcoin Core developers
-=======
 // Copyright (c) 2011-2021 The Bitcoin Core developers
->>>>>>> 9e05de1d
 // Distributed under the MIT software license, see the accompanying
 // file COPYING or http://www.opensource.org/licenses/mit-license.php.
 
 #ifndef BITCOIN_QT_OPTIONSMODEL_H
 #define BITCOIN_QT_OPTIONSMODEL_H
 
-<<<<<<< HEAD
-#include <amount.h>
-=======
 #include <cstdint>
 #include <qt/bitcoinunits.h>
->>>>>>> 9e05de1d
 #include <qt/guiconstants.h>
 
 #include <QAbstractListModel>
@@ -28,16 +20,6 @@
 
 extern const char *DEFAULT_GUI_PROXY_HOST;
 static constexpr uint16_t DEFAULT_GUI_PROXY_PORT = 9050;
-
-/**
- * Convert configured prune target MiB to displayed GB. Round up to avoid underestimating max disk usage.
- */
-static inline int PruneMiBtoGB(int64_t mib) { return (mib * 1024 * 1024 + GB_BYTES - 1) / GB_BYTES; }
-
-/**
- * Convert displayed prune target GB to configured MiB. Round down so roundtrip GB -> MiB -> GB conversion is stable.
- */
-static inline int64_t PruneGBtoMiB(int gb) { return gb * GB_BYTES / 1024 / 1024; }
 
 /**
  * Convert configured prune target MiB to displayed GB. Round up to avoid underestimating max disk usage.
@@ -110,22 +92,14 @@
     bool getMinimizeOnClose() const { return fMinimizeOnClose; }
     BitcoinUnit getDisplayUnit() const { return m_display_bitcoin_unit; }
     QString getThirdPartyTxUrls() const { return strThirdPartyTxUrls; }
-<<<<<<< HEAD
-=======
     bool getUseEmbeddedMonospacedFont() const { return m_use_embedded_monospaced_font; }
->>>>>>> 9e05de1d
     bool getCoinControlFeatures() const { return fCoinControlFeatures; }
     bool getSubFeeFromAmount() const { return m_sub_fee_from_amount; }
     bool getEnablePSBTControls() const { return m_enable_psbt_controls; }
     const QString& getOverriddenByCommandLine() { return strOverriddenByCommandLine; }
 
     /* Explicit setters */
-<<<<<<< HEAD
-    void SetPruneEnabled(bool prune, bool force = false);
-    void SetPruneTargetGB(int prune_target_gb, bool force = false);
-=======
     void SetPruneTargetGB(int prune_target_gb);
->>>>>>> 9e05de1d
 
     /* Restart flag helper */
     void setRestartRequired(bool fRequired);
