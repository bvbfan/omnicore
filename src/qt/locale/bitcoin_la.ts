<TS version="2.1" language="la">
<context>
    <name>AddressBookPage</name>
    <message>
        <source>Create a new address</source>
        <translation type="unfinished">Crea novam inscriptionem</translation>
    </message>
    <message>
        <source>&amp;New</source>
        <translation type="unfinished">&amp;Novus</translation>
    </message>
    <message>
        <source>Copy the currently selected address to the system clipboard</source>
        <translation type="unfinished">Copia inscriptionem iam selectam in latibulum systematis</translation>
    </message>
    <message>
        <source>&amp;Copy</source>
        <translation type="unfinished">&amp;Transcribe</translation>
    </message>
    <message>
        <source>C&amp;lose</source>
        <translation type="unfinished">C&amp;laude</translation>
    </message>
    <message>
        <source>Delete the currently selected address from the list</source>
        <translation type="unfinished">Dele active selectam inscriptionem ex enumeratione</translation>
    </message>
    <message>
        <source>Enter address or label to search</source>
        <translation type="unfinished">Insere inscriptionem vel titulum ut quaeras</translation>
    </message>
    <message>
        <source>Export the data in the current tab to a file</source>
        <translation type="unfinished">Exporta data in hac tabella in plicam</translation>
    </message>
    <message>
        <source>&amp;Export</source>
        <translation type="unfinished">&amp;Exporta</translation>
    </message>
    <message>
        <source>&amp;Delete</source>
        <translation type="unfinished">&amp;Dele</translation>
    </message>
    <message>
        <source>These are your Bitcoin addresses for sending payments. Always check the amount and the receiving address before sending coins.</source>
        <translation type="unfinished">Hae sunt inscriptiones mittendi pensitationes.  Semper inspice quantitatem et inscriptionem accipiendi antequam nummos mittis.</translation>
    </message>
    <message>
        <source>&amp;Copy Address</source>
        <translation type="unfinished">&amp;Copia Inscriptionem</translation>
    </message>
    <message>
        <source>Copy &amp;Label</source>
        <translation type="unfinished">Copia &amp;Titulum</translation>
    </message>
    <message>
        <source>&amp;Edit</source>
        <translation type="unfinished">&amp;Muta</translation>
    </message>
    <message>
        <source>Export Address List</source>
        <translation type="unfinished">Exporta Index Inscriptionum</translation>
    </message>
    <message>
        <source>These are your Bitcoin addresses for sending payments. Always check the amount and the receiving address before sending coins.</source>
        <translation>Hae sunt inscriptiones mittendi pensitationes.  Semper inspice quantitatem et inscriptionem accipiendi antequam nummos mittis.</translation>
    </message>
    <message>
        <source>&amp;Copy Address</source>
        <translation>&amp;Copia Inscriptionem</translation>
    </message>
    <message>
        <source>Copy &amp;Label</source>
        <translation>Copia &amp;Titulum</translation>
    </message>
    <message>
        <source>&amp;Edit</source>
        <translation>&amp;Muta</translation>
    </message>
    <message>
        <source>Comma separated file (*.csv)</source>
        <translation>Comma Separata Plica (*.csv)</translation>
    </message>
    </context>
<context>
    <name>AddressTableModel</name>
    <message>
        <source>Label</source>
<<<<<<< HEAD
        <translation>Titulus</translation>
    </message>
    <message>
        <source>Address</source>
        <translation>Inscriptio</translation>
    </message>
    <message>
        <source>(no label)</source>
        <translation>(nullus titulus)</translation>
=======
        <translation type="unfinished">Titulus</translation>
    </message>
    <message>
        <source>Address</source>
        <translation type="unfinished">Inscriptio</translation>
    </message>
    <message>
        <source>(no label)</source>
        <translation type="unfinished">(nullus titulus)</translation>
>>>>>>> 9e05de1d
    </message>
</context>
<context>
    <name>AskPassphraseDialog</name>
    <message>
        <source>Passphrase Dialog</source>
        <translation type="unfinished">Dialogus Tesserae</translation>
    </message>
    <message>
        <source>Enter passphrase</source>
        <translation type="unfinished">Insere tesseram</translation>
    </message>
    <message>
        <source>New passphrase</source>
        <translation type="unfinished">Nova tessera</translation>
    </message>
    <message>
        <source>Repeat new passphrase</source>
        <translation type="unfinished">Itera novam tesseram</translation>
    </message>
    <message>
<<<<<<< HEAD
        <source>Encrypt wallet</source>
        <translation>Cifra cassidile</translation>
    </message>
    <message>
        <source>This operation needs your wallet passphrase to unlock the wallet.</source>
        <translation>Huic operationi necesse est tessera cassidili tuo ut cassidile reseret.</translation>
    </message>
    <message>
        <source>Unlock wallet</source>
        <translation>Resera cassidile</translation>
    </message>
    <message>
        <source>This operation needs your wallet passphrase to decrypt the wallet.</source>
        <translation>Huic operationi necesse est tessera cassidili tuo ut cassidile decifret.</translation>
    </message>
    <message>
        <source>Decrypt wallet</source>
        <translation>Decifra cassidile</translation>
    </message>
    <message>
        <source>Change passphrase</source>
        <translation>Muta tesseram</translation>
    </message>
    <message>
        <source>Confirm wallet encryption</source>
        <translation>Confirma cifrationem cassidilis</translation>
    </message>
    <message>
        <source>Warning: If you encrypt your wallet and lose your passphrase, you will &lt;b&gt;LOSE ALL OF YOUR BITCOINS&lt;/b&gt;!</source>
        <translation>Monitio: Si cassidile tuum cifras et tesseram amittis, tu &lt;b&gt;AMITTES OMNES TUOS NUMMOS BITOS&lt;/b&gt;!</translation>
    </message>
    <message>
        <source>Are you sure you wish to encrypt your wallet?</source>
        <translation>Certusne es te velle tuum cassidile cifrare?</translation>
    </message>
    <message>
        <source>Wallet encrypted</source>
        <translation>Cassidile cifratum</translation>
    </message>
    <message>
        <source>IMPORTANT: Any previous backups you have made of your wallet file should be replaced with the newly generated, encrypted wallet file. For security reasons, previous backups of the unencrypted wallet file will become useless as soon as you start using the new, encrypted wallet.</source>
        <translation>GRAVE: Oportet ulla prioria conservata quae fecisti de plica tui cassidilis reponi a nove generata cifrata plica cassidilis.  Propter securitatem, prioria conservata de plica non cifrata cassidilis inutilia fiet simul atque incipis uti novo cifrato cassidili.</translation>
    </message>
    <message>
        <source>Wallet encryption failed</source>
        <translation>Cassidile cifrare abortum est</translation>
    </message>
    <message>
        <source>Wallet encryption failed due to an internal error. Your wallet was not encrypted.</source>
        <translation>Cassidile cifrare abortum est propter internum errorem.  Tuum cassidile cifratum non est.</translation>
    </message>
    <message>
        <source>The supplied passphrases do not match.</source>
        <translation>Tesserae datae non eaedem sunt.</translation>
    </message>
    <message>
        <source>Wallet unlock failed</source>
        <translation>Cassidile reserare abortum est.</translation>
    </message>
    <message>
        <source>The passphrase entered for the wallet decryption was incorrect.</source>
        <translation>Tessera inserta pro cassidilis decifrando prava erat.</translation>
    </message>
    <message>
        <source>Wallet decryption failed</source>
        <translation>Cassidile decifrare abortum est.</translation>
    </message>
    <message>
        <source>Wallet passphrase was successfully changed.</source>
        <translation>Tessera cassidilis successa est in mutando.</translation>
    </message>
    <message>
        <source>Warning: The Caps Lock key is on!</source>
        <translation>Monitio: Litterae ut capitales seratae sunt!</translation>
=======
        <source>Show passphrase</source>
        <translation type="unfinished">Ostende tesseram</translation>
    </message>
    <message>
        <source>Encrypt wallet</source>
        <translation type="unfinished">Cifra cassidile</translation>
    </message>
    <message>
        <source>This operation needs your wallet passphrase to unlock the wallet.</source>
        <translation type="unfinished">Huic operationi necesse est tessera cassidili tuo ut cassidile reseret.</translation>
    </message>
    <message>
        <source>Unlock wallet</source>
        <translation type="unfinished">Resera cassidile</translation>
    </message>
    <message>
        <source>Change passphrase</source>
        <translation type="unfinished">Muta tesseram</translation>
    </message>
    <message>
        <source>Confirm wallet encryption</source>
        <translation type="unfinished">Confirma cifrationem cassidilis</translation>
    </message>
    <message>
        <source>Warning: If you encrypt your wallet and lose your passphrase, you will &lt;b&gt;LOSE ALL OF YOUR BITCOINS&lt;/b&gt;!</source>
        <translation type="unfinished">Monitio: Si cassidile tuum cifras et tesseram amittis, tu &lt;b&gt;AMITTES OMNES TUOS NUMMOS BITOS&lt;/b&gt;!</translation>
    </message>
    <message>
        <source>Are you sure you wish to encrypt your wallet?</source>
        <translation type="unfinished">Certusne es te velle tuum cassidile cifrare?</translation>
    </message>
    <message>
        <source>Wallet encrypted</source>
        <translation type="unfinished">Cassidile cifratum</translation>
    </message>
    <message>
        <source>IMPORTANT: Any previous backups you have made of your wallet file should be replaced with the newly generated, encrypted wallet file. For security reasons, previous backups of the unencrypted wallet file will become useless as soon as you start using the new, encrypted wallet.</source>
        <translation type="unfinished">GRAVE: Oportet ulla prioria conservata quae fecisti de plica tui cassidilis reponi a nove generata cifrata plica cassidilis.  Propter securitatem, prioria conservata de plica non cifrata cassidilis inutilia fiet simul atque incipis uti novo cifrato cassidili.</translation>
    </message>
    <message>
        <source>Wallet encryption failed</source>
        <translation type="unfinished">Cassidile cifrare abortum est</translation>
    </message>
    <message>
        <source>Wallet encryption failed due to an internal error. Your wallet was not encrypted.</source>
        <translation type="unfinished">Cassidile cifrare abortum est propter internum errorem.  Tuum cassidile cifratum non est.</translation>
    </message>
    <message>
        <source>The supplied passphrases do not match.</source>
        <translation type="unfinished">Tesserae datae non eaedem sunt.</translation>
    </message>
    <message>
        <source>Wallet unlock failed</source>
        <translation type="unfinished">Cassidile reserare abortum est.</translation>
    </message>
    <message>
        <source>The passphrase entered for the wallet decryption was incorrect.</source>
        <translation type="unfinished">Tessera inserta pro cassidilis decifrando prava erat.</translation>
    </message>
    <message>
        <source>Wallet passphrase was successfully changed.</source>
        <translation type="unfinished">Tessera cassidilis successa est in mutando.</translation>
    </message>
    <message>
        <source>Warning: The Caps Lock key is on!</source>
        <translation type="unfinished">Monitio: Litterae ut capitales seratae sunt!</translation>
>>>>>>> 9e05de1d
    </message>
</context>
<context>
    <name>BanTableModel</name>
    <message>
        <source>Banned Until</source>
        <translation type="unfinished">Interdictum usque ad</translation>
    </message>
</context>
<context>
    <name>QObject</name>
    <message>
        <source>unknown</source>
        <translation type="unfinished">ignotum</translation>
    </message>
    <message>
        <source>Amount</source>
        <translation type="unfinished">Quantitas</translation>
    </message>
    <message numerus="yes">
        <source>%n second(s)</source>
        <translation type="unfinished">
            <numerusform />
            <numerusform />
        </translation>
    </message>
    <message numerus="yes">
        <source>%n minute(s)</source>
        <translation type="unfinished">
            <numerusform />
            <numerusform />
        </translation>
    </message>
    <message numerus="yes">
        <source>%n hour(s)</source>
        <translation type="unfinished">
            <numerusform />
            <numerusform />
        </translation>
    </message>
    <message numerus="yes">
        <source>%n day(s)</source>
        <translation type="unfinished">
            <numerusform />
            <numerusform />
        </translation>
    </message>
    <message numerus="yes">
        <source>%n week(s)</source>
        <translation type="unfinished">
            <numerusform />
            <numerusform />
        </translation>
    </message>
    <message numerus="yes">
        <source>%n year(s)</source>
        <translation type="unfinished">
            <numerusform />
            <numerusform />
        </translation>
    </message>
    </context>
<context>
    <name>bitcoin-core</name>
    <message>
        <source>This is a pre-release test build - use at your own risk - do not use for mining or merchant applications</source>
        <translation type="unfinished">Hoc est prae-dimittum experimentala aedes - utere eo periculo tuo proprio - nolite utere fodendo vel applicationibus mercatoriis</translation>
    </message>
    <message>
        <source>Corrupted block database detected</source>
        <translation type="unfinished">Corruptum databasum frustorum invenitur</translation>
    </message>
    <message>
        <source>Do you want to rebuild the block database now?</source>
        <translation type="unfinished">Visne reficere databasum frustorum iam?</translation>
    </message>
    <message>
        <source>Done loading</source>
        <translation type="unfinished">Completo lengendi</translation>
    </message>
    <message>
        <source>Error initializing block database</source>
        <translation type="unfinished">Error initiando databasem frustorum</translation>
    </message>
    <message>
        <source>Error initializing wallet database environment %s!</source>
        <translation type="unfinished">Error initiando systematem databasi cassidilis %s!</translation>
    </message>
    <message>
        <source>Error loading block database</source>
        <translation type="unfinished">Error legendo frustorum databasem</translation>
    </message>
    <message>
        <source>Error opening block database</source>
        <translation type="unfinished">Error aperiendo databasum frustorum</translation>
    </message>
    <message>
        <source>Failed to listen on any port. Use -listen=0 if you want this.</source>
        <translation type="unfinished">Non potuisse auscultare in ulla porta.  Utere -listen=0 si hoc vis.</translation>
    </message>
    <message>
        <source>Insufficient funds</source>
        <translation type="unfinished">Inopia nummorum</translation>
    </message>
    <message>
        <source>Not enough file descriptors available.</source>
        <translation type="unfinished">Inopia descriptorum plicarum.</translation>
    </message>
    <message>
        <source>Signing transaction failed</source>
        <translation type="unfinished">Signandum transactionis abortum est</translation>
    </message>
    <message>
        <source>Transaction amount too small</source>
        <translation type="unfinished">Magnitudo transactionis nimis parva</translation>
    </message>
    <message>
        <source>Transaction too large</source>
        <translation type="unfinished">Transactio nimis magna</translation>
    </message>
    <message>
        <source>Unknown network specified in -onlynet: '%s'</source>
        <translation type="unfinished">Ignotum rete specificatum in -onlynet: '%s'</translation>
    </message>
    </context>
<context>
    <name>BitcoinGUI</name>
    <message>
        <source>&amp;Overview</source>
        <translation type="unfinished">&amp;Summarium</translation>
    </message>
    <message>
        <source>Show general overview of wallet</source>
        <translation type="unfinished">Monstra generale summarium cassidilis</translation>
    </message>
    <message>
        <source>&amp;Transactions</source>
        <translation type="unfinished">&amp;Transactiones</translation>
    </message>
    <message>
<<<<<<< HEAD
        <source>&amp;Verify message...</source>
        <translation>&amp;Verifica nuntium...</translation>
    </message>
    <message>
        <source>&amp;Send</source>
        <translation>&amp;Mitte</translation>
=======
        <source>Browse transaction history</source>
        <translation type="unfinished">Inspicio historiam transactionum</translation>
    </message>
    <message>
        <source>E&amp;xit</source>
        <translation type="unfinished">E&amp;xi</translation>
    </message>
    <message>
        <source>Quit application</source>
        <translation type="unfinished">Exi applicatione</translation>
    </message>
    <message>
        <source>&amp;About %1</source>
        <translation type="unfinished">&amp;De %1</translation>
    </message>
    <message>
        <source>About &amp;Qt</source>
        <translation type="unfinished">Informatio de &amp;Qt</translation>
    </message>
    <message>
        <source>Show information about Qt</source>
        <translation type="unfinished">Monstra informationem de Qt</translation>
>>>>>>> 9e05de1d
    </message>
    <message>
        <source>Create a new wallet</source>
        <translation type="unfinished">Creare novum cassidilium</translation>
    </message>
    <message>
        <source>Send coins to a Bitcoin address</source>
        <translation type="unfinished">Mitte nummos ad inscriptionem Bitcoin</translation>
    </message>
    <message>
        <source>Backup wallet to another location</source>
        <translation type="unfinished">Conserva cassidile in locum alium</translation>
    </message>
    <message>
        <source>Change the passphrase used for wallet encryption</source>
        <translation type="unfinished">Muta tesseram utam pro cassidilis cifrando</translation>
    </message>
    <message>
        <source>&amp;Send</source>
        <translation type="unfinished">&amp;Mitte</translation>
    </message>
    <message>
        <source>&amp;Receive</source>
        <translation type="unfinished">&amp;Accipe</translation>
    </message>
    <message>
        <source>Encrypt the private keys that belong to your wallet</source>
        <translation type="unfinished">Cifra claves privatas quae cassidili tui sunt</translation>
    </message>
    <message>
        <source>Sign messages with your Bitcoin addresses to prove you own them</source>
        <translation type="unfinished">Signa nuntios cum tuis inscriptionibus Bitcoin ut demonstres te eas possidere</translation>
    </message>
    <message>
        <source>Verify messages to ensure they were signed with specified Bitcoin addresses</source>
        <translation type="unfinished">Verifica nuntios ut certus sis eos signatos esse cum specificatis inscriptionibus Bitcoin</translation>
    </message>
    <message>
        <source>&amp;File</source>
        <translation type="unfinished">&amp;Plica</translation>
    </message>
    <message>
        <source>&amp;Settings</source>
        <translation type="unfinished">&amp;Configuratio</translation>
    </message>
    <message>
        <source>&amp;Help</source>
        <translation type="unfinished">&amp;Auxilium</translation>
    </message>
    <message>
        <source>Tabs toolbar</source>
        <translation type="unfinished">Tabella instrumentorum "Tabs"</translation>
    </message>
    <message>
        <source>&amp;Command-line options</source>
        <translation type="unfinished">Optiones mandati initiantis</translation>
    </message>
    <message numerus="yes">
        <source>Processed %n block(s) of transaction history.</source>
        <translation type="unfinished">
            <numerusform />
            <numerusform />
        </translation>
    </message>
    <message>
        <source>%1 behind</source>
        <translation type="unfinished">%1 post</translation>
    </message>
    <message>
        <source>Last received block was generated %1 ago.</source>
        <translation type="unfinished">Postremum acceptum frustum generatum est %1 abhinc.</translation>
    </message>
    <message>
        <source>Transactions after this will not yet be visible.</source>
        <translation type="unfinished">Transactiones post hoc nondum visibiles erunt.</translation>
    </message>
    <message>
        <source>Warning</source>
        <translation type="unfinished">Monitio</translation>
    </message>
    <message>
        <source>Information</source>
        <translation type="unfinished">Informatio</translation>
    </message>
    <message>
        <source>Up to date</source>
        <translation type="unfinished">Recentissimo</translation>
    </message>
    <message>
        <source>&amp;Window</source>
<<<<<<< HEAD
        <translation>&amp;Fenestra</translation>
    </message>
    <message>
        <source>Catching up...</source>
        <translation>Persequens...</translation>
=======
        <translation type="unfinished">&amp;Fenestra</translation>
    </message>
    <message numerus="yes">
        <source>%n active connection(s) to Bitcoin network.</source>
        <extracomment>A substring of the tooltip.</extracomment>
        <translation type="unfinished">
            <numerusform />
            <numerusform />
        </translation>
>>>>>>> 9e05de1d
    </message>
    <message>
        <source>Sent transaction</source>
        <translation type="unfinished">Transactio missa</translation>
    </message>
    <message>
        <source>Incoming transaction</source>
        <translation type="unfinished">Transactio incipiens</translation>
    </message>
    <message>
        <source>Wallet is &lt;b&gt;encrypted&lt;/b&gt; and currently &lt;b&gt;unlocked&lt;/b&gt;</source>
        <translation type="unfinished">Cassidile &lt;b&gt;cifratum&lt;/b&gt; est et iam nunc &lt;b&gt;reseratum&lt;/b&gt;</translation>
    </message>
    <message>
        <source>Wallet is &lt;b&gt;encrypted&lt;/b&gt; and currently &lt;b&gt;locked&lt;/b&gt;</source>
        <translation type="unfinished">Cassidile &lt;b&gt;cifratum&lt;/b&gt; est et iam nunc &lt;b&gt;seratum&lt;/b&gt;</translation>
    </message>
    <message>
        <source>A fatal error occurred. Bitcoin can no longer continue safely and will quit.</source>
        <translation>Error fatalis accidit.  Bitcoin nondum pergere tute potest, et exibit.</translation>
    </message>
</context>
<context>
    <name>CoinControlDialog</name>
    <message>
        <source>Bytes:</source>
        <translation type="unfinished">Octecti:</translation>
    </message>
    <message>
        <source>Amount:</source>
        <translation type="unfinished">Quantitas:</translation>
    </message>
    <message>
        <source>Amount</source>
        <translation type="unfinished">Quantitas</translation>
    </message>
    <message>
        <source>Date</source>
        <translation type="unfinished">Dies</translation>
    </message>
    <message>
        <source>Confirmed</source>
        <translation type="unfinished">Confirmatum</translation>
    </message>
    <message>
        <source>Copy amount</source>
        <translation type="unfinished">Copia quantitatem</translation>
    </message>
    <message>
        <source>(no label)</source>
        <translation type="unfinished">(nullus titulus)</translation>
    </message>
    </context>
<context>
    <name>CreateWalletDialog</name>
    <message>
        <source>Wallet</source>
        <translation type="unfinished">Cassidile</translation>
    </message>
    <message>
        <source>Copy address</source>
        <translation>Copia inscriptionem</translation>
    </message>
    <message>
        <source>Copy label</source>
        <translation>Copia titulum</translation>
    </message>
    <message>
        <source>Copy amount</source>
        <translation>Copia quantitatem</translation>
    </message>
    <message>
        <source>Copy transaction ID</source>
        <translation>Copia transactionis ID</translation>
    </message>
    <message>
        <source>(no label)</source>
        <translation>(nullus titulus)</translation>
    </message>
    </context>
<context>
    <name>CreateWalletActivity</name>
    </context>
<context>
    <name>CreateWalletDialog</name>
    </context>
<context>
    <name>EditAddressDialog</name>
    <message>
        <source>Edit Address</source>
        <translation type="unfinished">Muta Inscriptionem</translation>
    </message>
    <message>
        <source>&amp;Label</source>
        <translation type="unfinished">&amp;Titulus</translation>
    </message>
    <message>
        <source>&amp;Address</source>
        <translation type="unfinished">&amp;Inscriptio</translation>
    </message>
<<<<<<< HEAD
    <message>
        <source>New sending address</source>
        <translation>Nova inscriptio mittendi</translation>
    </message>
    <message>
        <source>Edit receiving address</source>
        <translation>Muta inscriptionem accipiendi</translation>
    </message>
    <message>
        <source>Edit sending address</source>
        <translation>Muta inscriptionem mittendi</translation>
    </message>
    <message>
        <source>The entered address "%1" is not a valid Bitcoin address.</source>
        <translation>Inscriptio inserta "%1" non valida inscriptio Bitcoin est.</translation>
    </message>
    <message>
        <source>Could not unlock wallet.</source>
        <translation>Non potuisse cassidile reserare</translation>
    </message>
    <message>
        <source>New key generation failed.</source>
        <translation>Generare novam clavem abortum est.</translation>
    </message>
</context>
<context>
    <name>FreespaceChecker</name>
    </context>
<context>
    <name>HelpMessageDialog</name>
=======
>>>>>>> 9e05de1d
    <message>
        <source>New sending address</source>
        <translation type="unfinished">Nova inscriptio mittendi</translation>
    </message>
    <message>
        <source>Edit receiving address</source>
        <translation type="unfinished">Muta inscriptionem accipiendi</translation>
    </message>
    <message>
        <source>Edit sending address</source>
        <translation type="unfinished">Muta inscriptionem mittendi</translation>
    </message>
    <message>
        <source>The entered address "%1" is not a valid Bitcoin address.</source>
        <translation type="unfinished">Inscriptio inserta "%1" non valida inscriptio Bitcoin est.</translation>
    </message>
    <message>
        <source>Could not unlock wallet.</source>
        <translation type="unfinished">Non potuisse cassidile reserare</translation>
    </message>
    <message>
        <source>New key generation failed.</source>
        <translation type="unfinished">Generare novam clavem abortum est.</translation>
    </message>
</context>
<context>
    <name>Intro</name>
    <message numerus="yes">
        <source>%n GB of space available</source>
        <translation type="unfinished">
            <numerusform />
            <numerusform />
        </translation>
    </message>
    <message numerus="yes">
        <source>(of %n GB needed)</source>
        <translation type="unfinished">
            <numerusform />
            <numerusform />
        </translation>
    </message>
    <message numerus="yes">
        <source>(%n GB needed for full chain)</source>
        <translation type="unfinished">
            <numerusform />
            <numerusform />
        </translation>
    </message>
    <message numerus="yes">
        <source>(sufficient to restore backups %n day(s) old)</source>
        <extracomment>Explanatory text on the capability of the current prune target.</extracomment>
        <translation type="unfinished">
            <numerusform />
            <numerusform />
        </translation>
    </message>
    </context>
<context>
    <name>HelpMessageDialog</name>
    <message>
        <source>version</source>
        <translation type="unfinished">versio</translation>
    </message>
    <message>
        <source>Command-line options</source>
        <translation type="unfinished">Optiones mandati initiantis</translation>
    </message>
</context>
<context>
    <name>ModalOverlay</name>
    <message>
        <source>Form</source>
        <translation type="unfinished">Schema</translation>
    </message>
    <message>
        <source>Last block time</source>
        <translation type="unfinished">Hora postremi frusti</translation>
    </message>
    </context>
<context>
    <name>OpenURIDialog</name>
    <message>
        <source>Paste address from clipboard</source>
        <extracomment>Tooltip text for button that allows you to paste an address that is in your clipboard.</extracomment>
        <translation type="unfinished">Glutina inscriptionem ex latibulo</translation>
    </message>
</context>
<context>
    <name>OpenWalletActivity</name>
    </context>
<context>
    <name>OptionsDialog</name>
    <message>
        <source>Options</source>
        <translation type="unfinished">Optiones</translation>
    </message>
    <message>
        <source>&amp;Main</source>
        <translation type="unfinished">&amp;Princeps</translation>
    </message>
    <message>
        <source>Reset all client options to default.</source>
        <translation type="unfinished">Reconstitue omnes optiones clientis ad praedefinita.</translation>
    </message>
    <message>
        <source>&amp;Reset Options</source>
        <translation type="unfinished">&amp;Reconstitue Optiones</translation>
    </message>
    <message>
        <source>&amp;Network</source>
        <translation type="unfinished">&amp;Rete</translation>
    </message>
    <message>
        <source>W&amp;allet</source>
        <translation type="unfinished">Cassidile</translation>
    </message>
    <message>
        <source>Automatically open the Bitcoin client port on the router. This only works when your router supports UPnP and it is enabled.</source>
        <translation type="unfinished">Aperi per se portam clientis Bitcoin in itineratore.  Hoc tantum effectivum est si itineratrum tuum supportat UPnP et id activum est.</translation>
    </message>
    <message>
        <source>Map port using &amp;UPnP</source>
        <translation type="unfinished">Designa portam utendo &amp;UPnP</translation>
    </message>
    <message>
        <source>Proxy &amp;IP:</source>
        <translation type="unfinished">&amp;IP vicarii:</translation>
    </message>
    <message>
        <source>&amp;Port:</source>
        <translation type="unfinished">&amp;Porta:</translation>
    </message>
    <message>
        <source>Port of the proxy (e.g. 9050)</source>
        <translation type="unfinished">Porta vicarii (e.g. 9050)</translation>
    </message>
    <message>
        <source>&amp;Window</source>
        <translation type="unfinished">&amp;Fenestra</translation>
    </message>
    <message>
        <source>Show only a tray icon after minimizing the window.</source>
        <translation type="unfinished">Monstra tantum iconem in tabella systematis postquam fenestram minifactam est.</translation>
    </message>
    <message>
        <source>&amp;Minimize to the tray instead of the taskbar</source>
        <translation type="unfinished">&amp;Minifac in tabellam systematis potius quam applicationum</translation>
    </message>
    <message>
        <source>M&amp;inimize on close</source>
        <translation type="unfinished">M&amp;inifac ad claudendum</translation>
    </message>
    <message>
        <source>&amp;Display</source>
        <translation type="unfinished">&amp;UI</translation>
    </message>
    <message>
        <source>User Interface &amp;language:</source>
        <translation type="unfinished">&amp;Lingua monstranda utenti:</translation>
    </message>
    <message>
        <source>&amp;Unit to show amounts in:</source>
        <translation type="unfinished">&amp;Unita qua quantitates monstrare:</translation>
    </message>
    <message>
        <source>Choose the default subdivision unit to show in the interface and when sending coins.</source>
        <translation type="unfinished">Selige praedefinitam unitam subdivisionis monstrare in interfacie et quando nummos mittere</translation>
    </message>
    <message>
        <source>&amp;Cancel</source>
        <translation type="unfinished">&amp;Cancella</translation>
    </message>
    <message>
        <source>default</source>
        <translation type="unfinished">praedefinitum</translation>
    </message>
    <message>
        <source>Confirm options reset</source>
        <extracomment>Window title text of pop-up window shown when the user has chosen to reset options.</extracomment>
        <translation type="unfinished">Confirma optionum reconstituere</translation>
    </message>
    <message>
        <source>The supplied proxy address is invalid.</source>
        <translation type="unfinished">Inscriptio vicarii tradita non valida est.</translation>
    </message>
</context>
<context>
    <name>OverviewPage</name>
    <message>
        <source>Form</source>
        <translation type="unfinished">Schema</translation>
    </message>
    <message>
        <source>The displayed information may be out of date. Your wallet automatically synchronizes with the Bitcoin network after a connection is established, but this process has not completed yet.</source>
        <translation type="unfinished">Monstrata informatio fortasse non recentissima est.  Tuum cassidile per se synchronizat cum rete Bitcoin postquam conexio constabilita est, sed hoc actio nondum perfecta est.</translation>
    </message>
    <message>
        <source>Immature:</source>
        <translation type="unfinished">Immatura:</translation>
    </message>
    <message>
        <source>Mined balance that has not yet matured</source>
        <translation type="unfinished">Fossum pendendum quod nondum maturum est</translation>
    </message>
    </context>
<context>
    <name>PaymentServer</name>
    <message>
        <source>Cannot start bitcoin: click-to-pay handler</source>
<<<<<<< HEAD
        <translation>Bitcoin incipere non potest: cliccare-ad-pensandum handler</translation>
    </message>
    <message>
        <source>URI handling</source>
        <translation>Tractatio URI</translation>
=======
        <translation type="unfinished">Bitcoin incipere non potest: cliccare-ad-pensandum handler</translation>
    </message>
    <message>
        <source>URI handling</source>
        <translation type="unfinished">Tractatio URI</translation>
>>>>>>> 9e05de1d
    </message>
    </context>
<context>
    <name>PeerTableModel</name>
    <message>
        <source>Address</source>
        <extracomment>Title of Peers Table column which contains the IP/Onion/I2P address of the connected peer.</extracomment>
        <translation type="unfinished">Inscriptio</translation>
    </message>
    <message>
        <source>Type</source>
        <extracomment>Title of Peers Table column which describes the type of peer connection. The "type" describes why the connection exists.</extracomment>
        <translation type="unfinished">Typus</translation>
    </message>
    <message>
        <source>Network</source>
        <extracomment>Title of Peers Table column which states the network the peer connected through.</extracomment>
        <translation type="unfinished">Rete</translation>
    </message>
<<<<<<< HEAD
</context>
=======
    </context>
>>>>>>> 9e05de1d
<context>
    <name>QRImageWidget</name>
    <message>
        <source>Resulting URI too long, try to reduce the text for label / message.</source>
<<<<<<< HEAD
        <translation>Resultato URI nimis longo, conare minuere verba pro titulo / nuntio.</translation>
    </message>
    <message>
        <source>Error encoding URI into QR Code.</source>
        <translation>Error codificandi URI in codicem QR.</translation>
    </message>
    <message>
        <source>Save QR Code</source>
        <translation>Salva codicem QR</translation>
=======
        <translation type="unfinished">Resultato URI nimis longo, conare minuere verba pro titulo / nuntio.</translation>
    </message>
    <message>
        <source>Error encoding URI into QR Code.</source>
        <translation type="unfinished">Error codificandi URI in codicem QR.</translation>
    </message>
    <message>
        <source>Save QR Code</source>
        <translation type="unfinished">Salva codicem QR</translation>
>>>>>>> 9e05de1d
    </message>
    </context>
<context>
    <name>RPCConsole</name>
    <message>
        <source>Client version</source>
        <translation type="unfinished">Versio clientis</translation>
    </message>
    <message>
        <source>&amp;Information</source>
<<<<<<< HEAD
        <translation>&amp;Informatio</translation>
=======
        <translation type="unfinished">&amp;Informatio</translation>
>>>>>>> 9e05de1d
    </message>
    <message>
        <source>Startup time</source>
        <translation type="unfinished">Tempus initiandi</translation>
    </message>
    <message>
        <source>Network</source>
        <translation type="unfinished">Rete</translation>
    </message>
    <message>
        <source>Number of connections</source>
        <translation type="unfinished">Numerus conexionum</translation>
    </message>
    <message>
        <source>Block chain</source>
        <translation type="unfinished">Catena frustorum</translation>
    </message>
    <message>
        <source>Last block time</source>
        <translation type="unfinished">Hora postremi frusti</translation>
    </message>
    <message>
        <source>&amp;Open</source>
        <translation type="unfinished">&amp;Aperi</translation>
    </message>
    <message>
        <source>&amp;Console</source>
        <translation type="unfinished">&amp;Terminale</translation>
    </message>
    <message>
        <source>Debug log file</source>
        <translation type="unfinished">Debug catalogi plica</translation>
    </message>
    <message>
        <source>Clear console</source>
        <translation type="unfinished">Vacuefac terminale</translation>
    </message>
    <message>
        <source>To</source>
        <translation type="unfinished">Ad</translation>
    </message>
    <message>
        <source>From</source>
        <translation type="unfinished">Ab</translation>
    </message>
    </context>
<context>
    <name>ReceiveCoinsDialog</name>
    <message>
        <source>&amp;Amount:</source>
        <translation type="unfinished">Quantitas:</translation>
    </message>
    <message>
        <source>&amp;Label:</source>
        <translation type="unfinished">&amp;Titulus:</translation>
    </message>
    <message>
        <source>&amp;Message:</source>
        <translation type="unfinished">Nuntius:</translation>
    </message>
    <message>
        <source>Could not unlock wallet.</source>
        <translation type="unfinished">Non potuisse cassidile reserare</translation>
    </message>
    <message>
        <source>Copy label</source>
        <translation>Copia titulum</translation>
    </message>
    <message>
        <source>Copy amount</source>
        <translation>Copia quantitatem</translation>
    </message>
</context>
<context>
    <name>ReceiveRequestDialog</name>
    <message>
        <source>Amount:</source>
        <translation type="unfinished">Quantitas:</translation>
    </message>
    <message>
<<<<<<< HEAD
        <source>Address</source>
        <translation>Inscriptio</translation>
    </message>
    <message>
        <source>Amount</source>
        <translation>Quantitas</translation>
    </message>
    <message>
        <source>Label</source>
        <translation>Titulus</translation>
    </message>
    <message>
        <source>Message</source>
        <translation>Nuntius</translation>
    </message>
    <message>
        <source>Wallet</source>
        <translation>Cassidile</translation>
=======
        <source>Label:</source>
        <translation type="unfinished">Titulus:</translation>
    </message>
    <message>
        <source>Message:</source>
        <translation type="unfinished">Nuntius:</translation>
    </message>
    <message>
        <source>Copy &amp;Address</source>
        <translation type="unfinished">&amp;Copia Inscriptionem</translation>
>>>>>>> 9e05de1d
    </message>
</context>
<context>
    <name>RecentRequestsTableModel</name>
    <message>
        <source>Date</source>
<<<<<<< HEAD
        <translation>Dies</translation>
    </message>
    <message>
        <source>Label</source>
        <translation>Titulus</translation>
    </message>
    <message>
        <source>Message</source>
        <translation>Nuntius</translation>
    </message>
    <message>
        <source>(no label)</source>
        <translation>(nullus titulus)</translation>
=======
        <translation type="unfinished">Dies</translation>
    </message>
    <message>
        <source>Label</source>
        <translation type="unfinished">Titulus</translation>
    </message>
    <message>
        <source>Message</source>
        <translation type="unfinished">Nuntius</translation>
    </message>
    <message>
        <source>(no label)</source>
        <translation type="unfinished">(nullus titulus)</translation>
>>>>>>> 9e05de1d
    </message>
    </context>
<context>
    <name>SendCoinsDialog</name>
    <message>
        <source>Send Coins</source>
        <translation type="unfinished">Mitte Nummos</translation>
    </message>
    <message>
        <source>Insufficient funds!</source>
        <translation type="unfinished">Inopia nummorum</translation>
    </message>
    <message>
        <source>Bytes:</source>
        <translation type="unfinished">Octecti:</translation>
    </message>
    <message>
        <source>Amount:</source>
        <translation type="unfinished">Quantitas:</translation>
    </message>
    <message>
        <source>Transaction Fee:</source>
        <translation type="unfinished">Transactionis merces:</translation>
    </message>
    <message>
        <source>Send to multiple recipients at once</source>
        <translation type="unfinished">Mitte pluribus accipientibus simul</translation>
    </message>
    <message>
        <source>Add &amp;Recipient</source>
        <translation type="unfinished">Adde &amp;Accipientem</translation>
    </message>
    <message>
        <source>Clear &amp;All</source>
        <translation type="unfinished">Vacuefac &amp;Omnia</translation>
    </message>
    <message>
        <source>Balance:</source>
        <translation type="unfinished">Pendendum:</translation>
    </message>
    <message>
        <source>Confirm the send action</source>
        <translation type="unfinished">Confirma actionem mittendi</translation>
    </message>
    <message>
        <source>S&amp;end</source>
        <translation type="unfinished">&amp;Mitte</translation>
    </message>
    <message>
        <source>Copy amount</source>
        <translation type="unfinished">Copia quantitatem</translation>
    </message>
    <message>
        <source>Copy amount</source>
        <translation>Copia quantitatem</translation>
    </message>
    <message>
        <source>Transaction fee</source>
        <translation type="unfinished">Transactionis merces</translation>
    </message>
    <message>
        <source>Confirm send coins</source>
<<<<<<< HEAD
        <translation>Confirma mittendum nummorum</translation>
    </message>
    <message>
        <source>The amount to pay must be larger than 0.</source>
        <translation>Oportet quantitatem ad pensandum maiorem quam 0 esse.</translation>
    </message>
    <message>
        <source>The amount exceeds your balance.</source>
        <translation>Quantitas est ultra quod habes.</translation>
    </message>
    <message>
        <source>The total exceeds your balance when the %1 transaction fee is included.</source>
        <translation>Quantitas est ultra quod habes cum merces transactionis %1 includitur.</translation>
    </message>
    <message>
        <source>(no label)</source>
        <translation>(nullus titulus)</translation>
=======
        <translation type="unfinished">Confirma mittendum nummorum</translation>
    </message>
    <message>
        <source>The amount to pay must be larger than 0.</source>
        <translation type="unfinished">Oportet quantitatem ad pensandum maiorem quam 0 esse.</translation>
    </message>
    <message>
        <source>The amount exceeds your balance.</source>
        <translation type="unfinished">Quantitas est ultra quod habes.</translation>
    </message>
    <message>
        <source>The total exceeds your balance when the %1 transaction fee is included.</source>
        <translation type="unfinished">Quantitas est ultra quod habes cum merces transactionis %1 includitur.</translation>
    </message>
    <message numerus="yes">
        <source>Estimated to begin confirmation within %n block(s).</source>
        <translation type="unfinished">
            <numerusform />
            <numerusform />
        </translation>
    </message>
    <message>
        <source>(no label)</source>
        <translation type="unfinished">(nullus titulus)</translation>
>>>>>>> 9e05de1d
    </message>
</context>
<context>
    <name>SendCoinsEntry</name>
    <message>
        <source>A&amp;mount:</source>
        <translation type="unfinished">&amp;Quantitas:</translation>
    </message>
    <message>
        <source>Pay &amp;To:</source>
        <translation type="unfinished">Pensa &amp;Ad:</translation>
    </message>
    <message>
        <source>&amp;Label:</source>
        <translation type="unfinished">&amp;Titulus:</translation>
    </message>
    <message>
        <source>Paste address from clipboard</source>
        <translation type="unfinished">Glutina inscriptionem ex latibulo</translation>
    </message>
    <message>
        <source>Message:</source>
        <translation type="unfinished">Nuntius:</translation>
    </message>
<<<<<<< HEAD
    <message>
        <source>Pay To:</source>
        <translation>Pensa Ad:</translation>
    </message>
    </context>
<context>
    <name>ShutdownWindow</name>
=======
>>>>>>> 9e05de1d
    </context>
<context>
    <name>SignVerifyMessageDialog</name>
    <message>
        <source>Signatures - Sign / Verify a Message</source>
        <translation type="unfinished">Signationes - Signa / Verifica nuntium</translation>
    </message>
    <message>
        <source>&amp;Sign Message</source>
        <translation type="unfinished">&amp;Signa Nuntium</translation>
    </message>
    <message>
        <source>Paste address from clipboard</source>
        <translation type="unfinished">Glutina inscriptionem ex latibulo</translation>
    </message>
    <message>
        <source>Enter the message you want to sign here</source>
        <translation type="unfinished">Insere hic nuntium quod vis signare</translation>
    </message>
    <message>
        <source>Signature</source>
        <translation type="unfinished">Signatio</translation>
    </message>
    <message>
        <source>Copy the current signature to the system clipboard</source>
        <translation type="unfinished">Copia signationem in latibulum systematis</translation>
    </message>
    <message>
        <source>Sign the message to prove you own this Bitcoin address</source>
        <translation type="unfinished">Signa nuntium ut demonstres hanc inscriptionem Bitcoin a te possessa esse</translation>
    </message>
    <message>
        <source>Sign &amp;Message</source>
        <translation type="unfinished">Signa &amp;Nuntium</translation>
    </message>
    <message>
        <source>Reset all sign message fields</source>
        <translation type="unfinished">Reconstitue omnes campos signandi nuntii</translation>
    </message>
    <message>
        <source>Clear &amp;All</source>
        <translation type="unfinished">Vacuefac &amp;Omnia</translation>
    </message>
    <message>
        <source>&amp;Verify Message</source>
        <translation type="unfinished">&amp;Verifica Nuntium</translation>
    </message>
    <message>
        <source>Verify the message to ensure it was signed with the specified Bitcoin address</source>
        <translation type="unfinished">Verifica nuntium ut cures signatum esse cum specifica inscriptione Bitcoin</translation>
    </message>
    <message>
        <source>Verify &amp;Message</source>
        <translation type="unfinished">Verifica &amp;Nuntium</translation>
    </message>
    <message>
        <source>Reset all verify message fields</source>
        <translation type="unfinished">Reconstitue omnes campos verificandi nuntii</translation>
    </message>
    <message>
        <source>Click "Sign Message" to generate signature</source>
        <translation type="unfinished">Clicca "Signa Nuntium" ut signatio generetur</translation>
    </message>
    <message>
        <source>The entered address is invalid.</source>
        <translation type="unfinished">Inscriptio inserta non valida est.</translation>
    </message>
    <message>
        <source>Please check the address and try again.</source>
        <translation type="unfinished">Sodes inscriptionem proba et rursus conare.</translation>
    </message>
    <message>
        <source>The entered address does not refer to a key.</source>
        <translation type="unfinished">Inserta inscriptio clavem non refert.</translation>
    </message>
    <message>
<<<<<<< HEAD
        <source>Click "Sign Message" to generate signature</source>
        <translation>Clicca "Signa Nuntium" ut signatio generetur</translation>
    </message>
    <message>
        <source>The entered address is invalid.</source>
        <translation>Inscriptio inserta non valida est.</translation>
    </message>
    <message>
        <source>Please check the address and try again.</source>
        <translation>Sodes inscriptionem proba et rursus conare.</translation>
    </message>
    <message>
        <source>The entered address does not refer to a key.</source>
        <translation>Inserta inscriptio clavem non refert.</translation>
    </message>
    <message>
        <source>Wallet unlock was cancelled.</source>
        <translation>Cassidilis reserare cancellatum est.</translation>
    </message>
    <message>
        <source>Private key for the entered address is not available.</source>
        <translation>Clavis privata absens est pro inserta inscriptione.</translation>
    </message>
    <message>
        <source>Message signing failed.</source>
        <translation>Nuntium signare abortum est.</translation>
    </message>
    <message>
        <source>Message signed.</source>
        <translation>Nuntius signatus.</translation>
    </message>
    <message>
        <source>The signature could not be decoded.</source>
        <translation>Signatio decodificari non potuit.</translation>
    </message>
    <message>
        <source>Please check the signature and try again.</source>
        <translation>Sodes signationem proba et rursus conare.</translation>
    </message>
    <message>
        <source>The signature did not match the message digest.</source>
        <translation>Signatio non convenit digesto nuntii</translation>
    </message>
    <message>
        <source>Message verification failed.</source>
        <translation>Nuntium verificare abortum est.</translation>
    </message>
    <message>
        <source>Message verified.</source>
        <translation>Nuntius verificatus.</translation>
=======
        <source>Wallet unlock was cancelled.</source>
        <translation type="unfinished">Cassidilis reserare cancellatum est.</translation>
    </message>
    <message>
        <source>Private key for the entered address is not available.</source>
        <translation type="unfinished">Clavis privata absens est pro inserta inscriptione.</translation>
    </message>
    <message>
        <source>Message signing failed.</source>
        <translation type="unfinished">Nuntium signare abortum est.</translation>
    </message>
    <message>
        <source>Message signed.</source>
        <translation type="unfinished">Nuntius signatus.</translation>
    </message>
    <message>
        <source>The signature could not be decoded.</source>
        <translation type="unfinished">Signatio decodificari non potuit.</translation>
    </message>
    <message>
        <source>Please check the signature and try again.</source>
        <translation type="unfinished">Sodes signationem proba et rursus conare.</translation>
    </message>
    <message>
        <source>The signature did not match the message digest.</source>
        <translation type="unfinished">Signatio non convenit digesto nuntii</translation>
    </message>
    <message>
        <source>Message verification failed.</source>
        <translation type="unfinished">Nuntium verificare abortum est.</translation>
    </message>
    <message>
        <source>Message verified.</source>
        <translation type="unfinished">Nuntius verificatus.</translation>
>>>>>>> 9e05de1d
    </message>
</context>
<context>
    <name>TransactionDesc</name>
    <message>
<<<<<<< HEAD
        <source>Open until %1</source>
        <translation>Apertum donec %1</translation>
    </message>
    <message>
        <source>%1/unconfirmed</source>
        <translation>%1/non confirmata</translation>
    </message>
    <message>
        <source>%1 confirmations</source>
        <translation>%1 confirmationes</translation>
    </message>
    <message>
        <source>Status</source>
        <translation>Status</translation>
    </message>
    <message>
        <source>Date</source>
        <translation>Dies</translation>
    </message>
    <message>
        <source>Source</source>
        <translation>Fons</translation>
    </message>
    <message>
        <source>Generated</source>
        <translation>Generatum</translation>
    </message>
    <message>
        <source>From</source>
        <translation>Ab</translation>
    </message>
    <message>
        <source>unknown</source>
        <translation>ignotum</translation>
    </message>
    <message>
        <source>To</source>
        <translation>Ad</translation>
    </message>
    <message>
        <source>own address</source>
        <translation>inscriptio propria</translation>
    </message>
    <message>
        <source>label</source>
        <translation>titulus</translation>
    </message>
    <message>
        <source>Credit</source>
        <translation>Creditum</translation>
    </message>
    <message>
        <source>not accepted</source>
        <translation>non acceptum</translation>
    </message>
    <message>
        <source>Debit</source>
        <translation>Debitum</translation>
    </message>
    <message>
        <source>Transaction fee</source>
        <translation>Transactionis merces</translation>
    </message>
    <message>
        <source>Net amount</source>
        <translation>Cuncta quantitas</translation>
    </message>
    <message>
        <source>Message</source>
        <translation>Nuntius</translation>
    </message>
    <message>
        <source>Comment</source>
        <translation>Annotatio</translation>
    </message>
    <message>
        <source>Transaction ID</source>
        <translation>ID transactionis</translation>
    </message>
    <message>
        <source>Debug information</source>
        <translation>Informatio de debug</translation>
    </message>
    <message>
        <source>Transaction</source>
        <translation>Transactio</translation>
    </message>
    <message>
        <source>Inputs</source>
        <translation>Lectenda</translation>
    </message>
    <message>
        <source>Amount</source>
        <translation>Quantitas</translation>
    </message>
    <message>
        <source>true</source>
        <translation>verum</translation>
    </message>
    <message>
        <source>false</source>
        <translation>falsum</translation>
=======
        <source>%1/unconfirmed</source>
        <extracomment>Text explaining the current status of a transaction, shown in the status field of the details window for this transaction. This status represents a transaction confirmed in at least one block, but less than 6 blocks.</extracomment>
        <translation type="unfinished">%1/non confirmata</translation>
    </message>
    <message>
        <source>%1 confirmations</source>
        <extracomment>Text explaining the current status of a transaction, shown in the status field of the details window for this transaction. This status represents a transaction confirmed in 6 or more blocks.</extracomment>
        <translation type="unfinished">%1 confirmationes</translation>
    </message>
    <message>
        <source>Date</source>
        <translation type="unfinished">Dies</translation>
    </message>
    <message>
        <source>Source</source>
        <translation type="unfinished">Fons</translation>
    </message>
    <message>
        <source>Generated</source>
        <translation type="unfinished">Generatum</translation>
    </message>
    <message>
        <source>From</source>
        <translation type="unfinished">Ab</translation>
    </message>
    <message>
        <source>unknown</source>
        <translation type="unfinished">ignotum</translation>
    </message>
    <message>
        <source>To</source>
        <translation type="unfinished">Ad</translation>
    </message>
    <message>
        <source>own address</source>
        <translation type="unfinished">inscriptio propria</translation>
    </message>
    <message>
        <source>label</source>
        <translation type="unfinished">titulus</translation>
    </message>
    <message>
        <source>Credit</source>
        <translation type="unfinished">Creditum</translation>
    </message>
    <message numerus="yes">
        <source>matures in %n more block(s)</source>
        <translation type="unfinished">
            <numerusform />
            <numerusform />
        </translation>
    </message>
    <message>
        <source>not accepted</source>
        <translation type="unfinished">non acceptum</translation>
    </message>
    <message>
        <source>Debit</source>
        <translation type="unfinished">Debitum</translation>
    </message>
    <message>
        <source>Transaction fee</source>
        <translation type="unfinished">Transactionis merces</translation>
    </message>
    <message>
        <source>Net amount</source>
        <translation type="unfinished">Cuncta quantitas</translation>
    </message>
    <message>
        <source>Message</source>
        <translation type="unfinished">Nuntius</translation>
    </message>
    <message>
        <source>Comment</source>
        <translation type="unfinished">Annotatio</translation>
    </message>
    <message>
        <source>Transaction ID</source>
        <translation type="unfinished">ID transactionis</translation>
    </message>
    <message>
        <source>Debug information</source>
        <translation type="unfinished">Informatio de debug</translation>
    </message>
    <message>
        <source>Transaction</source>
        <translation type="unfinished">Transactio</translation>
    </message>
    <message>
        <source>Inputs</source>
        <translation type="unfinished">Lectenda</translation>
    </message>
    <message>
        <source>Amount</source>
        <translation type="unfinished">Quantitas</translation>
    </message>
    <message>
        <source>true</source>
        <translation type="unfinished">verum</translation>
    </message>
    <message>
        <source>false</source>
        <translation type="unfinished">falsum</translation>
>>>>>>> 9e05de1d
    </message>
</context>
<context>
    <name>TransactionDescDialog</name>
    <message>
        <source>This pane shows a detailed description of the transaction</source>
        <translation type="unfinished">Haec tabula monstrat descriptionem verbosam transactionis</translation>
    </message>
    </context>
<context>
    <name>TransactionTableModel</name>
    <message>
        <source>Date</source>
<<<<<<< HEAD
        <translation>Dies</translation>
    </message>
    <message>
        <source>Type</source>
        <translation>Typus</translation>
    </message>
    <message>
        <source>Label</source>
        <translation>Titulus</translation>
    </message>
    <message>
        <source>Open until %1</source>
        <translation>Apertum donec %1</translation>
    </message>
    <message>
        <source>Confirmed (%1 confirmations)</source>
        <translation>Confirmatum (%1 confirmationes)</translation>
    </message>
    <message>
        <source>Generated but not accepted</source>
        <translation>Generatum sed non acceptum</translation>
    </message>
    <message>
        <source>Received with</source>
        <translation>Acceptum cum</translation>
    </message>
    <message>
        <source>Received from</source>
        <translation>Acceptum ab</translation>
    </message>
    <message>
        <source>Sent to</source>
        <translation>Missum ad</translation>
    </message>
    <message>
        <source>Payment to yourself</source>
        <translation>Pensitatio ad te ipsum</translation>
    </message>
    <message>
        <source>Mined</source>
        <translation>Fossa</translation>
    </message>
    <message>
        <source>(n/a)</source>
        <translation>(n/a)</translation>
    </message>
    <message>
        <source>(no label)</source>
        <translation>(nullus titulus)</translation>
    </message>
    <message>
        <source>Transaction status. Hover over this field to show number of confirmations.</source>
        <translation>Status transactionis.  Supervola cum mure ut monstretur numerus confirmationum.</translation>
    </message>
    <message>
        <source>Date and time that the transaction was received.</source>
        <translation>Dies et tempus quando transactio accepta est.</translation>
    </message>
    <message>
        <source>Type of transaction.</source>
        <translation>Typus transactionis.</translation>
    </message>
    <message>
        <source>Amount removed from or added to balance.</source>
        <translation>Quantitas remota ex pendendo aut addita ei.</translation>
=======
        <translation type="unfinished">Dies</translation>
    </message>
    <message>
        <source>Type</source>
        <translation type="unfinished">Typus</translation>
    </message>
    <message>
        <source>Label</source>
        <translation type="unfinished">Titulus</translation>
    </message>
    <message>
        <source>Confirmed (%1 confirmations)</source>
        <translation type="unfinished">Confirmatum (%1 confirmationes)</translation>
    </message>
    <message>
        <source>Generated but not accepted</source>
        <translation type="unfinished">Generatum sed non acceptum</translation>
    </message>
    <message>
        <source>Received with</source>
        <translation type="unfinished">Acceptum cum</translation>
    </message>
    <message>
        <source>Received from</source>
        <translation type="unfinished">Acceptum ab</translation>
    </message>
    <message>
        <source>Sent to</source>
        <translation type="unfinished">Missum ad</translation>
    </message>
    <message>
        <source>Payment to yourself</source>
        <translation type="unfinished">Pensitatio ad te ipsum</translation>
    </message>
    <message>
        <source>Mined</source>
        <translation type="unfinished">Fossa</translation>
    </message>
    <message>
        <source>(no label)</source>
        <translation type="unfinished">(nullus titulus)</translation>
    </message>
    <message>
        <source>Transaction status. Hover over this field to show number of confirmations.</source>
        <translation type="unfinished">Status transactionis.  Supervola cum mure ut monstretur numerus confirmationum.</translation>
    </message>
    <message>
        <source>Date and time that the transaction was received.</source>
        <translation type="unfinished">Dies et tempus quando transactio accepta est.</translation>
    </message>
    <message>
        <source>Type of transaction.</source>
        <translation type="unfinished">Typus transactionis.</translation>
    </message>
    <message>
        <source>Amount removed from or added to balance.</source>
        <translation type="unfinished">Quantitas remota ex pendendo aut addita ei.</translation>
>>>>>>> 9e05de1d
    </message>
</context>
<context>
    <name>TransactionView</name>
<<<<<<< HEAD
    <message>
        <source>All</source>
        <translation>Omne</translation>
    </message>
    <message>
        <source>Today</source>
        <translation>Hodie</translation>
    </message>
    <message>
        <source>This week</source>
        <translation>Hac hebdomade</translation>
    </message>
    <message>
        <source>This month</source>
        <translation>Hoc mense</translation>
    </message>
    <message>
        <source>Last month</source>
        <translation>Postremo mense</translation>
    </message>
    <message>
        <source>This year</source>
        <translation>Hoc anno</translation>
    </message>
    <message>
        <source>Range...</source>
        <translation>Intervallum...</translation>
    </message>
    <message>
        <source>Received with</source>
        <translation>Acceptum cum</translation>
    </message>
    <message>
        <source>Sent to</source>
        <translation>Missum ad</translation>
    </message>
    <message>
        <source>To yourself</source>
        <translation>Ad te ipsum</translation>
    </message>
    <message>
        <source>Mined</source>
        <translation>Fossa</translation>
    </message>
    <message>
        <source>Other</source>
        <translation>Alia</translation>
    </message>
    <message>
        <source>Min amount</source>
        <translation>Quantitas minima</translation>
    </message>
    <message>
        <source>Copy address</source>
        <translation>Copia inscriptionem</translation>
    </message>
    <message>
        <source>Copy label</source>
        <translation>Copia titulum</translation>
    </message>
    <message>
        <source>Copy amount</source>
        <translation>Copia quantitatem</translation>
    </message>
    <message>
        <source>Copy transaction ID</source>
        <translation>Copia transactionis ID</translation>
    </message>
    <message>
        <source>Edit label</source>
        <translation>Muta titulum</translation>
    </message>
    <message>
        <source>Show transaction details</source>
        <translation>Monstra particularia transactionis</translation>
    </message>
    <message>
        <source>Comma separated file (*.csv)</source>
        <translation>Comma Separata Plica (*.csv)</translation>
    </message>
    <message>
        <source>Confirmed</source>
        <translation>Confirmatum</translation>
    </message>
    <message>
        <source>Date</source>
        <translation>Dies</translation>
    </message>
    <message>
        <source>Type</source>
        <translation>Typus</translation>
    </message>
    <message>
        <source>Label</source>
        <translation>Titulus</translation>
    </message>
    <message>
        <source>Address</source>
        <translation>Inscriptio</translation>
    </message>
    <message>
        <source>ID</source>
        <translation>ID</translation>
    </message>
    <message>
        <source>Range:</source>
        <translation>Intervallum:</translation>
    </message>
    <message>
        <source>to</source>
        <translation>ad</translation>
    </message>
</context>
<context>
    <name>UnitDisplayStatusBarControl</name>
    </context>
<context>
    <name>WalletController</name>
    </context>
<context>
    <name>WalletFrame</name>
    </context>
<context>
    <name>WalletModel</name>
    <message>
        <source>Send Coins</source>
        <translation>Mitte Nummos</translation>
    </message>
    </context>
<context>
    <name>WalletView</name>
    <message>
        <source>&amp;Export</source>
        <translation>&amp;Exporta</translation>
    </message>
    <message>
        <source>Export the data in the current tab to a file</source>
        <translation>Exporta data in hac tabella in plicam</translation>
    </message>
    <message>
        <source>Backup Wallet</source>
        <translation>Conserva cassidile</translation>
    </message>
    <message>
        <source>Wallet Data (*.dat)</source>
        <translation>Data cassidilis (*.dat)</translation>
    </message>
    <message>
        <source>Backup Failed</source>
        <translation>Conservare abortum est.</translation>
    </message>
    <message>
        <source>Backup Successful</source>
        <translation>Successum in conservando</translation>
    </message>
    </context>
<context>
    <name>bitcoin-core</name>
    <message>
        <source>This is a pre-release test build - use at your own risk - do not use for mining or merchant applications</source>
        <translation>Hoc est prae-dimittum experimentala aedes - utere eo periculo tuo proprio - nolite utere fodendo vel applicationibus mercatoriis</translation>
=======
    <message>
        <source>All</source>
        <translation type="unfinished">Omne</translation>
>>>>>>> 9e05de1d
    </message>
    <message>
        <source>Today</source>
        <translation type="unfinished">Hodie</translation>
    </message>
    <message>
        <source>This week</source>
        <translation type="unfinished">Hac hebdomade</translation>
    </message>
    <message>
        <source>This month</source>
        <translation type="unfinished">Hoc mense</translation>
    </message>
    <message>
        <source>Last month</source>
        <translation type="unfinished">Postremo mense</translation>
    </message>
    <message>
        <source>This year</source>
        <translation type="unfinished">Hoc anno</translation>
    </message>
    <message>
        <source>Received with</source>
        <translation type="unfinished">Acceptum cum</translation>
    </message>
    <message>
<<<<<<< HEAD
        <source>Failed to listen on any port. Use -listen=0 if you want this.</source>
        <translation>Non potuisse auscultare in ulla porta.  Utere -listen=0 si hoc vis.</translation>
=======
        <source>Sent to</source>
        <translation type="unfinished">Missum ad</translation>
    </message>
    <message>
        <source>To yourself</source>
        <translation type="unfinished">Ad te ipsum</translation>
>>>>>>> 9e05de1d
    </message>
    <message>
        <source>Mined</source>
        <translation type="unfinished">Fossa</translation>
    </message>
    <message>
        <source>Other</source>
        <translation type="unfinished">Alia</translation>
    </message>
    <message>
<<<<<<< HEAD
        <source>Signing transaction failed</source>
        <translation>Signandum transactionis abortum est</translation>
=======
        <source>Min amount</source>
        <translation type="unfinished">Quantitas minima</translation>
    </message>
    <message>
        <source>Confirmed</source>
        <translation type="unfinished">Confirmatum</translation>
>>>>>>> 9e05de1d
    </message>
    <message>
        <source>Date</source>
        <translation type="unfinished">Dies</translation>
    </message>
    <message>
        <source>Type</source>
        <translation type="unfinished">Typus</translation>
    </message>
    <message>
<<<<<<< HEAD
        <source>Unknown network specified in -onlynet: '%s'</source>
        <translation>Ignotum rete specificatum in -onlynet: '%s'</translation>
=======
        <source>Label</source>
        <translation type="unfinished">Titulus</translation>
    </message>
    <message>
        <source>Address</source>
        <translation type="unfinished">Inscriptio</translation>
>>>>>>> 9e05de1d
    </message>
    <message>
        <source>Range:</source>
        <translation type="unfinished">Intervallum:</translation>
    </message>
    <message>
        <source>to</source>
        <translation type="unfinished">ad</translation>
    </message>
</context>
<context>
    <name>WalletFrame</name>
    <message>
        <source>Create a new wallet</source>
        <translation type="unfinished">Creare novum cassidilium</translation>
    </message>
    </context>
<context>
    <name>WalletModel</name>
    <message>
        <source>Send Coins</source>
        <translation type="unfinished">Mitte Nummos</translation>
    </message>
    </context>
<context>
    <name>WalletView</name>
    <message>
        <source>&amp;Export</source>
        <translation type="unfinished">&amp;Exporta</translation>
    </message>
    <message>
        <source>Export the data in the current tab to a file</source>
        <translation type="unfinished">Exporta data in hac tabella in plicam</translation>
    </message>
    <message>
        <source>Backup Wallet</source>
        <translation type="unfinished">Conserva cassidile</translation>
    </message>
    <message>
        <source>Backup Failed</source>
        <translation type="unfinished">Conservare abortum est.</translation>
    </message>
<<<<<<< HEAD
</context>
=======
    <message>
        <source>Backup Successful</source>
        <translation type="unfinished">Successum in conservando</translation>
    </message>
    </context>
>>>>>>> 9e05de1d
</TS><|MERGE_RESOLUTION|>--- conflicted
+++ resolved
@@ -61,42 +61,11 @@
         <source>Export Address List</source>
         <translation type="unfinished">Exporta Index Inscriptionum</translation>
     </message>
-    <message>
-        <source>These are your Bitcoin addresses for sending payments. Always check the amount and the receiving address before sending coins.</source>
-        <translation>Hae sunt inscriptiones mittendi pensitationes.  Semper inspice quantitatem et inscriptionem accipiendi antequam nummos mittis.</translation>
-    </message>
-    <message>
-        <source>&amp;Copy Address</source>
-        <translation>&amp;Copia Inscriptionem</translation>
-    </message>
-    <message>
-        <source>Copy &amp;Label</source>
-        <translation>Copia &amp;Titulum</translation>
-    </message>
-    <message>
-        <source>&amp;Edit</source>
-        <translation>&amp;Muta</translation>
-    </message>
-    <message>
-        <source>Comma separated file (*.csv)</source>
-        <translation>Comma Separata Plica (*.csv)</translation>
-    </message>
     </context>
 <context>
     <name>AddressTableModel</name>
     <message>
         <source>Label</source>
-<<<<<<< HEAD
-        <translation>Titulus</translation>
-    </message>
-    <message>
-        <source>Address</source>
-        <translation>Inscriptio</translation>
-    </message>
-    <message>
-        <source>(no label)</source>
-        <translation>(nullus titulus)</translation>
-=======
         <translation type="unfinished">Titulus</translation>
     </message>
     <message>
@@ -106,7 +75,6 @@
     <message>
         <source>(no label)</source>
         <translation type="unfinished">(nullus titulus)</translation>
->>>>>>> 9e05de1d
     </message>
 </context>
 <context>
@@ -128,82 +96,6 @@
         <translation type="unfinished">Itera novam tesseram</translation>
     </message>
     <message>
-<<<<<<< HEAD
-        <source>Encrypt wallet</source>
-        <translation>Cifra cassidile</translation>
-    </message>
-    <message>
-        <source>This operation needs your wallet passphrase to unlock the wallet.</source>
-        <translation>Huic operationi necesse est tessera cassidili tuo ut cassidile reseret.</translation>
-    </message>
-    <message>
-        <source>Unlock wallet</source>
-        <translation>Resera cassidile</translation>
-    </message>
-    <message>
-        <source>This operation needs your wallet passphrase to decrypt the wallet.</source>
-        <translation>Huic operationi necesse est tessera cassidili tuo ut cassidile decifret.</translation>
-    </message>
-    <message>
-        <source>Decrypt wallet</source>
-        <translation>Decifra cassidile</translation>
-    </message>
-    <message>
-        <source>Change passphrase</source>
-        <translation>Muta tesseram</translation>
-    </message>
-    <message>
-        <source>Confirm wallet encryption</source>
-        <translation>Confirma cifrationem cassidilis</translation>
-    </message>
-    <message>
-        <source>Warning: If you encrypt your wallet and lose your passphrase, you will &lt;b&gt;LOSE ALL OF YOUR BITCOINS&lt;/b&gt;!</source>
-        <translation>Monitio: Si cassidile tuum cifras et tesseram amittis, tu &lt;b&gt;AMITTES OMNES TUOS NUMMOS BITOS&lt;/b&gt;!</translation>
-    </message>
-    <message>
-        <source>Are you sure you wish to encrypt your wallet?</source>
-        <translation>Certusne es te velle tuum cassidile cifrare?</translation>
-    </message>
-    <message>
-        <source>Wallet encrypted</source>
-        <translation>Cassidile cifratum</translation>
-    </message>
-    <message>
-        <source>IMPORTANT: Any previous backups you have made of your wallet file should be replaced with the newly generated, encrypted wallet file. For security reasons, previous backups of the unencrypted wallet file will become useless as soon as you start using the new, encrypted wallet.</source>
-        <translation>GRAVE: Oportet ulla prioria conservata quae fecisti de plica tui cassidilis reponi a nove generata cifrata plica cassidilis.  Propter securitatem, prioria conservata de plica non cifrata cassidilis inutilia fiet simul atque incipis uti novo cifrato cassidili.</translation>
-    </message>
-    <message>
-        <source>Wallet encryption failed</source>
-        <translation>Cassidile cifrare abortum est</translation>
-    </message>
-    <message>
-        <source>Wallet encryption failed due to an internal error. Your wallet was not encrypted.</source>
-        <translation>Cassidile cifrare abortum est propter internum errorem.  Tuum cassidile cifratum non est.</translation>
-    </message>
-    <message>
-        <source>The supplied passphrases do not match.</source>
-        <translation>Tesserae datae non eaedem sunt.</translation>
-    </message>
-    <message>
-        <source>Wallet unlock failed</source>
-        <translation>Cassidile reserare abortum est.</translation>
-    </message>
-    <message>
-        <source>The passphrase entered for the wallet decryption was incorrect.</source>
-        <translation>Tessera inserta pro cassidilis decifrando prava erat.</translation>
-    </message>
-    <message>
-        <source>Wallet decryption failed</source>
-        <translation>Cassidile decifrare abortum est.</translation>
-    </message>
-    <message>
-        <source>Wallet passphrase was successfully changed.</source>
-        <translation>Tessera cassidilis successa est in mutando.</translation>
-    </message>
-    <message>
-        <source>Warning: The Caps Lock key is on!</source>
-        <translation>Monitio: Litterae ut capitales seratae sunt!</translation>
-=======
         <source>Show passphrase</source>
         <translation type="unfinished">Ostende tesseram</translation>
     </message>
@@ -270,7 +162,6 @@
     <message>
         <source>Warning: The Caps Lock key is on!</source>
         <translation type="unfinished">Monitio: Litterae ut capitales seratae sunt!</translation>
->>>>>>> 9e05de1d
     </message>
 </context>
 <context>
@@ -411,14 +302,6 @@
         <translation type="unfinished">&amp;Transactiones</translation>
     </message>
     <message>
-<<<<<<< HEAD
-        <source>&amp;Verify message...</source>
-        <translation>&amp;Verifica nuntium...</translation>
-    </message>
-    <message>
-        <source>&amp;Send</source>
-        <translation>&amp;Mitte</translation>
-=======
         <source>Browse transaction history</source>
         <translation type="unfinished">Inspicio historiam transactionum</translation>
     </message>
@@ -441,7 +324,6 @@
     <message>
         <source>Show information about Qt</source>
         <translation type="unfinished">Monstra informationem de Qt</translation>
->>>>>>> 9e05de1d
     </message>
     <message>
         <source>Create a new wallet</source>
@@ -532,13 +414,6 @@
     </message>
     <message>
         <source>&amp;Window</source>
-<<<<<<< HEAD
-        <translation>&amp;Fenestra</translation>
-    </message>
-    <message>
-        <source>Catching up...</source>
-        <translation>Persequens...</translation>
-=======
         <translation type="unfinished">&amp;Fenestra</translation>
     </message>
     <message numerus="yes">
@@ -548,7 +423,6 @@
             <numerusform />
             <numerusform />
         </translation>
->>>>>>> 9e05de1d
     </message>
     <message>
         <source>Sent transaction</source>
@@ -566,11 +440,7 @@
         <source>Wallet is &lt;b&gt;encrypted&lt;/b&gt; and currently &lt;b&gt;locked&lt;/b&gt;</source>
         <translation type="unfinished">Cassidile &lt;b&gt;cifratum&lt;/b&gt; est et iam nunc &lt;b&gt;seratum&lt;/b&gt;</translation>
     </message>
-    <message>
-        <source>A fatal error occurred. Bitcoin can no longer continue safely and will quit.</source>
-        <translation>Error fatalis accidit.  Bitcoin nondum pergere tute potest, et exibit.</translation>
-    </message>
-</context>
+    </context>
 <context>
     <name>CoinControlDialog</name>
     <message>
@@ -608,32 +478,6 @@
         <source>Wallet</source>
         <translation type="unfinished">Cassidile</translation>
     </message>
-    <message>
-        <source>Copy address</source>
-        <translation>Copia inscriptionem</translation>
-    </message>
-    <message>
-        <source>Copy label</source>
-        <translation>Copia titulum</translation>
-    </message>
-    <message>
-        <source>Copy amount</source>
-        <translation>Copia quantitatem</translation>
-    </message>
-    <message>
-        <source>Copy transaction ID</source>
-        <translation>Copia transactionis ID</translation>
-    </message>
-    <message>
-        <source>(no label)</source>
-        <translation>(nullus titulus)</translation>
-    </message>
-    </context>
-<context>
-    <name>CreateWalletActivity</name>
-    </context>
-<context>
-    <name>CreateWalletDialog</name>
     </context>
 <context>
     <name>EditAddressDialog</name>
@@ -649,39 +493,6 @@
         <source>&amp;Address</source>
         <translation type="unfinished">&amp;Inscriptio</translation>
     </message>
-<<<<<<< HEAD
-    <message>
-        <source>New sending address</source>
-        <translation>Nova inscriptio mittendi</translation>
-    </message>
-    <message>
-        <source>Edit receiving address</source>
-        <translation>Muta inscriptionem accipiendi</translation>
-    </message>
-    <message>
-        <source>Edit sending address</source>
-        <translation>Muta inscriptionem mittendi</translation>
-    </message>
-    <message>
-        <source>The entered address "%1" is not a valid Bitcoin address.</source>
-        <translation>Inscriptio inserta "%1" non valida inscriptio Bitcoin est.</translation>
-    </message>
-    <message>
-        <source>Could not unlock wallet.</source>
-        <translation>Non potuisse cassidile reserare</translation>
-    </message>
-    <message>
-        <source>New key generation failed.</source>
-        <translation>Generare novam clavem abortum est.</translation>
-    </message>
-</context>
-<context>
-    <name>FreespaceChecker</name>
-    </context>
-<context>
-    <name>HelpMessageDialog</name>
-=======
->>>>>>> 9e05de1d
     <message>
         <source>New sending address</source>
         <translation type="unfinished">Nova inscriptio mittendi</translation>
@@ -770,9 +581,6 @@
     </message>
 </context>
 <context>
-    <name>OpenWalletActivity</name>
-    </context>
-<context>
     <name>OptionsDialog</name>
     <message>
         <source>Options</source>
@@ -891,19 +699,11 @@
     <name>PaymentServer</name>
     <message>
         <source>Cannot start bitcoin: click-to-pay handler</source>
-<<<<<<< HEAD
-        <translation>Bitcoin incipere non potest: cliccare-ad-pensandum handler</translation>
-    </message>
-    <message>
-        <source>URI handling</source>
-        <translation>Tractatio URI</translation>
-=======
         <translation type="unfinished">Bitcoin incipere non potest: cliccare-ad-pensandum handler</translation>
     </message>
     <message>
         <source>URI handling</source>
         <translation type="unfinished">Tractatio URI</translation>
->>>>>>> 9e05de1d
     </message>
     </context>
 <context>
@@ -923,26 +723,11 @@
         <extracomment>Title of Peers Table column which states the network the peer connected through.</extracomment>
         <translation type="unfinished">Rete</translation>
     </message>
-<<<<<<< HEAD
-</context>
-=======
-    </context>
->>>>>>> 9e05de1d
+    </context>
 <context>
     <name>QRImageWidget</name>
     <message>
         <source>Resulting URI too long, try to reduce the text for label / message.</source>
-<<<<<<< HEAD
-        <translation>Resultato URI nimis longo, conare minuere verba pro titulo / nuntio.</translation>
-    </message>
-    <message>
-        <source>Error encoding URI into QR Code.</source>
-        <translation>Error codificandi URI in codicem QR.</translation>
-    </message>
-    <message>
-        <source>Save QR Code</source>
-        <translation>Salva codicem QR</translation>
-=======
         <translation type="unfinished">Resultato URI nimis longo, conare minuere verba pro titulo / nuntio.</translation>
     </message>
     <message>
@@ -952,7 +737,6 @@
     <message>
         <source>Save QR Code</source>
         <translation type="unfinished">Salva codicem QR</translation>
->>>>>>> 9e05de1d
     </message>
     </context>
 <context>
@@ -963,11 +747,7 @@
     </message>
     <message>
         <source>&amp;Information</source>
-<<<<<<< HEAD
-        <translation>&amp;Informatio</translation>
-=======
         <translation type="unfinished">&amp;Informatio</translation>
->>>>>>> 9e05de1d
     </message>
     <message>
         <source>Startup time</source>
@@ -1032,15 +812,7 @@
         <source>Could not unlock wallet.</source>
         <translation type="unfinished">Non potuisse cassidile reserare</translation>
     </message>
-    <message>
-        <source>Copy label</source>
-        <translation>Copia titulum</translation>
-    </message>
-    <message>
-        <source>Copy amount</source>
-        <translation>Copia quantitatem</translation>
-    </message>
-</context>
+    </context>
 <context>
     <name>ReceiveRequestDialog</name>
     <message>
@@ -1048,26 +820,6 @@
         <translation type="unfinished">Quantitas:</translation>
     </message>
     <message>
-<<<<<<< HEAD
-        <source>Address</source>
-        <translation>Inscriptio</translation>
-    </message>
-    <message>
-        <source>Amount</source>
-        <translation>Quantitas</translation>
-    </message>
-    <message>
-        <source>Label</source>
-        <translation>Titulus</translation>
-    </message>
-    <message>
-        <source>Message</source>
-        <translation>Nuntius</translation>
-    </message>
-    <message>
-        <source>Wallet</source>
-        <translation>Cassidile</translation>
-=======
         <source>Label:</source>
         <translation type="unfinished">Titulus:</translation>
     </message>
@@ -1078,28 +830,12 @@
     <message>
         <source>Copy &amp;Address</source>
         <translation type="unfinished">&amp;Copia Inscriptionem</translation>
->>>>>>> 9e05de1d
-    </message>
-</context>
+    </message>
+    </context>
 <context>
     <name>RecentRequestsTableModel</name>
     <message>
         <source>Date</source>
-<<<<<<< HEAD
-        <translation>Dies</translation>
-    </message>
-    <message>
-        <source>Label</source>
-        <translation>Titulus</translation>
-    </message>
-    <message>
-        <source>Message</source>
-        <translation>Nuntius</translation>
-    </message>
-    <message>
-        <source>(no label)</source>
-        <translation>(nullus titulus)</translation>
-=======
         <translation type="unfinished">Dies</translation>
     </message>
     <message>
@@ -1113,7 +849,6 @@
     <message>
         <source>(no label)</source>
         <translation type="unfinished">(nullus titulus)</translation>
->>>>>>> 9e05de1d
     </message>
     </context>
 <context>
@@ -1167,34 +902,11 @@
         <translation type="unfinished">Copia quantitatem</translation>
     </message>
     <message>
-        <source>Copy amount</source>
-        <translation>Copia quantitatem</translation>
-    </message>
-    <message>
         <source>Transaction fee</source>
         <translation type="unfinished">Transactionis merces</translation>
     </message>
     <message>
         <source>Confirm send coins</source>
-<<<<<<< HEAD
-        <translation>Confirma mittendum nummorum</translation>
-    </message>
-    <message>
-        <source>The amount to pay must be larger than 0.</source>
-        <translation>Oportet quantitatem ad pensandum maiorem quam 0 esse.</translation>
-    </message>
-    <message>
-        <source>The amount exceeds your balance.</source>
-        <translation>Quantitas est ultra quod habes.</translation>
-    </message>
-    <message>
-        <source>The total exceeds your balance when the %1 transaction fee is included.</source>
-        <translation>Quantitas est ultra quod habes cum merces transactionis %1 includitur.</translation>
-    </message>
-    <message>
-        <source>(no label)</source>
-        <translation>(nullus titulus)</translation>
-=======
         <translation type="unfinished">Confirma mittendum nummorum</translation>
     </message>
     <message>
@@ -1219,7 +931,6 @@
     <message>
         <source>(no label)</source>
         <translation type="unfinished">(nullus titulus)</translation>
->>>>>>> 9e05de1d
     </message>
 </context>
 <context>
@@ -1244,16 +955,6 @@
         <source>Message:</source>
         <translation type="unfinished">Nuntius:</translation>
     </message>
-<<<<<<< HEAD
-    <message>
-        <source>Pay To:</source>
-        <translation>Pensa Ad:</translation>
-    </message>
-    </context>
-<context>
-    <name>ShutdownWindow</name>
-=======
->>>>>>> 9e05de1d
     </context>
 <context>
     <name>SignVerifyMessageDialog</name>
@@ -1330,58 +1031,6 @@
         <translation type="unfinished">Inserta inscriptio clavem non refert.</translation>
     </message>
     <message>
-<<<<<<< HEAD
-        <source>Click "Sign Message" to generate signature</source>
-        <translation>Clicca "Signa Nuntium" ut signatio generetur</translation>
-    </message>
-    <message>
-        <source>The entered address is invalid.</source>
-        <translation>Inscriptio inserta non valida est.</translation>
-    </message>
-    <message>
-        <source>Please check the address and try again.</source>
-        <translation>Sodes inscriptionem proba et rursus conare.</translation>
-    </message>
-    <message>
-        <source>The entered address does not refer to a key.</source>
-        <translation>Inserta inscriptio clavem non refert.</translation>
-    </message>
-    <message>
-        <source>Wallet unlock was cancelled.</source>
-        <translation>Cassidilis reserare cancellatum est.</translation>
-    </message>
-    <message>
-        <source>Private key for the entered address is not available.</source>
-        <translation>Clavis privata absens est pro inserta inscriptione.</translation>
-    </message>
-    <message>
-        <source>Message signing failed.</source>
-        <translation>Nuntium signare abortum est.</translation>
-    </message>
-    <message>
-        <source>Message signed.</source>
-        <translation>Nuntius signatus.</translation>
-    </message>
-    <message>
-        <source>The signature could not be decoded.</source>
-        <translation>Signatio decodificari non potuit.</translation>
-    </message>
-    <message>
-        <source>Please check the signature and try again.</source>
-        <translation>Sodes signationem proba et rursus conare.</translation>
-    </message>
-    <message>
-        <source>The signature did not match the message digest.</source>
-        <translation>Signatio non convenit digesto nuntii</translation>
-    </message>
-    <message>
-        <source>Message verification failed.</source>
-        <translation>Nuntium verificare abortum est.</translation>
-    </message>
-    <message>
-        <source>Message verified.</source>
-        <translation>Nuntius verificatus.</translation>
-=======
         <source>Wallet unlock was cancelled.</source>
         <translation type="unfinished">Cassidilis reserare cancellatum est.</translation>
     </message>
@@ -1416,116 +1065,11 @@
     <message>
         <source>Message verified.</source>
         <translation type="unfinished">Nuntius verificatus.</translation>
->>>>>>> 9e05de1d
     </message>
 </context>
 <context>
     <name>TransactionDesc</name>
     <message>
-<<<<<<< HEAD
-        <source>Open until %1</source>
-        <translation>Apertum donec %1</translation>
-    </message>
-    <message>
-        <source>%1/unconfirmed</source>
-        <translation>%1/non confirmata</translation>
-    </message>
-    <message>
-        <source>%1 confirmations</source>
-        <translation>%1 confirmationes</translation>
-    </message>
-    <message>
-        <source>Status</source>
-        <translation>Status</translation>
-    </message>
-    <message>
-        <source>Date</source>
-        <translation>Dies</translation>
-    </message>
-    <message>
-        <source>Source</source>
-        <translation>Fons</translation>
-    </message>
-    <message>
-        <source>Generated</source>
-        <translation>Generatum</translation>
-    </message>
-    <message>
-        <source>From</source>
-        <translation>Ab</translation>
-    </message>
-    <message>
-        <source>unknown</source>
-        <translation>ignotum</translation>
-    </message>
-    <message>
-        <source>To</source>
-        <translation>Ad</translation>
-    </message>
-    <message>
-        <source>own address</source>
-        <translation>inscriptio propria</translation>
-    </message>
-    <message>
-        <source>label</source>
-        <translation>titulus</translation>
-    </message>
-    <message>
-        <source>Credit</source>
-        <translation>Creditum</translation>
-    </message>
-    <message>
-        <source>not accepted</source>
-        <translation>non acceptum</translation>
-    </message>
-    <message>
-        <source>Debit</source>
-        <translation>Debitum</translation>
-    </message>
-    <message>
-        <source>Transaction fee</source>
-        <translation>Transactionis merces</translation>
-    </message>
-    <message>
-        <source>Net amount</source>
-        <translation>Cuncta quantitas</translation>
-    </message>
-    <message>
-        <source>Message</source>
-        <translation>Nuntius</translation>
-    </message>
-    <message>
-        <source>Comment</source>
-        <translation>Annotatio</translation>
-    </message>
-    <message>
-        <source>Transaction ID</source>
-        <translation>ID transactionis</translation>
-    </message>
-    <message>
-        <source>Debug information</source>
-        <translation>Informatio de debug</translation>
-    </message>
-    <message>
-        <source>Transaction</source>
-        <translation>Transactio</translation>
-    </message>
-    <message>
-        <source>Inputs</source>
-        <translation>Lectenda</translation>
-    </message>
-    <message>
-        <source>Amount</source>
-        <translation>Quantitas</translation>
-    </message>
-    <message>
-        <source>true</source>
-        <translation>verum</translation>
-    </message>
-    <message>
-        <source>false</source>
-        <translation>falsum</translation>
-=======
         <source>%1/unconfirmed</source>
         <extracomment>Text explaining the current status of a transaction, shown in the status field of the details window for this transaction. This status represents a transaction confirmed in at least one block, but less than 6 blocks.</extracomment>
         <translation type="unfinished">%1/non confirmata</translation>
@@ -1629,7 +1173,6 @@
     <message>
         <source>false</source>
         <translation type="unfinished">falsum</translation>
->>>>>>> 9e05de1d
     </message>
 </context>
 <context>
@@ -1643,73 +1186,6 @@
     <name>TransactionTableModel</name>
     <message>
         <source>Date</source>
-<<<<<<< HEAD
-        <translation>Dies</translation>
-    </message>
-    <message>
-        <source>Type</source>
-        <translation>Typus</translation>
-    </message>
-    <message>
-        <source>Label</source>
-        <translation>Titulus</translation>
-    </message>
-    <message>
-        <source>Open until %1</source>
-        <translation>Apertum donec %1</translation>
-    </message>
-    <message>
-        <source>Confirmed (%1 confirmations)</source>
-        <translation>Confirmatum (%1 confirmationes)</translation>
-    </message>
-    <message>
-        <source>Generated but not accepted</source>
-        <translation>Generatum sed non acceptum</translation>
-    </message>
-    <message>
-        <source>Received with</source>
-        <translation>Acceptum cum</translation>
-    </message>
-    <message>
-        <source>Received from</source>
-        <translation>Acceptum ab</translation>
-    </message>
-    <message>
-        <source>Sent to</source>
-        <translation>Missum ad</translation>
-    </message>
-    <message>
-        <source>Payment to yourself</source>
-        <translation>Pensitatio ad te ipsum</translation>
-    </message>
-    <message>
-        <source>Mined</source>
-        <translation>Fossa</translation>
-    </message>
-    <message>
-        <source>(n/a)</source>
-        <translation>(n/a)</translation>
-    </message>
-    <message>
-        <source>(no label)</source>
-        <translation>(nullus titulus)</translation>
-    </message>
-    <message>
-        <source>Transaction status. Hover over this field to show number of confirmations.</source>
-        <translation>Status transactionis.  Supervola cum mure ut monstretur numerus confirmationum.</translation>
-    </message>
-    <message>
-        <source>Date and time that the transaction was received.</source>
-        <translation>Dies et tempus quando transactio accepta est.</translation>
-    </message>
-    <message>
-        <source>Type of transaction.</source>
-        <translation>Typus transactionis.</translation>
-    </message>
-    <message>
-        <source>Amount removed from or added to balance.</source>
-        <translation>Quantitas remota ex pendendo aut addita ei.</translation>
-=======
         <translation type="unfinished">Dies</translation>
     </message>
     <message>
@@ -1767,178 +1243,13 @@
     <message>
         <source>Amount removed from or added to balance.</source>
         <translation type="unfinished">Quantitas remota ex pendendo aut addita ei.</translation>
->>>>>>> 9e05de1d
     </message>
 </context>
 <context>
     <name>TransactionView</name>
-<<<<<<< HEAD
-    <message>
-        <source>All</source>
-        <translation>Omne</translation>
-    </message>
-    <message>
-        <source>Today</source>
-        <translation>Hodie</translation>
-    </message>
-    <message>
-        <source>This week</source>
-        <translation>Hac hebdomade</translation>
-    </message>
-    <message>
-        <source>This month</source>
-        <translation>Hoc mense</translation>
-    </message>
-    <message>
-        <source>Last month</source>
-        <translation>Postremo mense</translation>
-    </message>
-    <message>
-        <source>This year</source>
-        <translation>Hoc anno</translation>
-    </message>
-    <message>
-        <source>Range...</source>
-        <translation>Intervallum...</translation>
-    </message>
-    <message>
-        <source>Received with</source>
-        <translation>Acceptum cum</translation>
-    </message>
-    <message>
-        <source>Sent to</source>
-        <translation>Missum ad</translation>
-    </message>
-    <message>
-        <source>To yourself</source>
-        <translation>Ad te ipsum</translation>
-    </message>
-    <message>
-        <source>Mined</source>
-        <translation>Fossa</translation>
-    </message>
-    <message>
-        <source>Other</source>
-        <translation>Alia</translation>
-    </message>
-    <message>
-        <source>Min amount</source>
-        <translation>Quantitas minima</translation>
-    </message>
-    <message>
-        <source>Copy address</source>
-        <translation>Copia inscriptionem</translation>
-    </message>
-    <message>
-        <source>Copy label</source>
-        <translation>Copia titulum</translation>
-    </message>
-    <message>
-        <source>Copy amount</source>
-        <translation>Copia quantitatem</translation>
-    </message>
-    <message>
-        <source>Copy transaction ID</source>
-        <translation>Copia transactionis ID</translation>
-    </message>
-    <message>
-        <source>Edit label</source>
-        <translation>Muta titulum</translation>
-    </message>
-    <message>
-        <source>Show transaction details</source>
-        <translation>Monstra particularia transactionis</translation>
-    </message>
-    <message>
-        <source>Comma separated file (*.csv)</source>
-        <translation>Comma Separata Plica (*.csv)</translation>
-    </message>
-    <message>
-        <source>Confirmed</source>
-        <translation>Confirmatum</translation>
-    </message>
-    <message>
-        <source>Date</source>
-        <translation>Dies</translation>
-    </message>
-    <message>
-        <source>Type</source>
-        <translation>Typus</translation>
-    </message>
-    <message>
-        <source>Label</source>
-        <translation>Titulus</translation>
-    </message>
-    <message>
-        <source>Address</source>
-        <translation>Inscriptio</translation>
-    </message>
-    <message>
-        <source>ID</source>
-        <translation>ID</translation>
-    </message>
-    <message>
-        <source>Range:</source>
-        <translation>Intervallum:</translation>
-    </message>
-    <message>
-        <source>to</source>
-        <translation>ad</translation>
-    </message>
-</context>
-<context>
-    <name>UnitDisplayStatusBarControl</name>
-    </context>
-<context>
-    <name>WalletController</name>
-    </context>
-<context>
-    <name>WalletFrame</name>
-    </context>
-<context>
-    <name>WalletModel</name>
-    <message>
-        <source>Send Coins</source>
-        <translation>Mitte Nummos</translation>
-    </message>
-    </context>
-<context>
-    <name>WalletView</name>
-    <message>
-        <source>&amp;Export</source>
-        <translation>&amp;Exporta</translation>
-    </message>
-    <message>
-        <source>Export the data in the current tab to a file</source>
-        <translation>Exporta data in hac tabella in plicam</translation>
-    </message>
-    <message>
-        <source>Backup Wallet</source>
-        <translation>Conserva cassidile</translation>
-    </message>
-    <message>
-        <source>Wallet Data (*.dat)</source>
-        <translation>Data cassidilis (*.dat)</translation>
-    </message>
-    <message>
-        <source>Backup Failed</source>
-        <translation>Conservare abortum est.</translation>
-    </message>
-    <message>
-        <source>Backup Successful</source>
-        <translation>Successum in conservando</translation>
-    </message>
-    </context>
-<context>
-    <name>bitcoin-core</name>
-    <message>
-        <source>This is a pre-release test build - use at your own risk - do not use for mining or merchant applications</source>
-        <translation>Hoc est prae-dimittum experimentala aedes - utere eo periculo tuo proprio - nolite utere fodendo vel applicationibus mercatoriis</translation>
-=======
     <message>
         <source>All</source>
         <translation type="unfinished">Omne</translation>
->>>>>>> 9e05de1d
     </message>
     <message>
         <source>Today</source>
@@ -1965,17 +1276,12 @@
         <translation type="unfinished">Acceptum cum</translation>
     </message>
     <message>
-<<<<<<< HEAD
-        <source>Failed to listen on any port. Use -listen=0 if you want this.</source>
-        <translation>Non potuisse auscultare in ulla porta.  Utere -listen=0 si hoc vis.</translation>
-=======
         <source>Sent to</source>
         <translation type="unfinished">Missum ad</translation>
     </message>
     <message>
         <source>To yourself</source>
         <translation type="unfinished">Ad te ipsum</translation>
->>>>>>> 9e05de1d
     </message>
     <message>
         <source>Mined</source>
@@ -1986,17 +1292,12 @@
         <translation type="unfinished">Alia</translation>
     </message>
     <message>
-<<<<<<< HEAD
-        <source>Signing transaction failed</source>
-        <translation>Signandum transactionis abortum est</translation>
-=======
         <source>Min amount</source>
         <translation type="unfinished">Quantitas minima</translation>
     </message>
     <message>
         <source>Confirmed</source>
         <translation type="unfinished">Confirmatum</translation>
->>>>>>> 9e05de1d
     </message>
     <message>
         <source>Date</source>
@@ -2007,17 +1308,12 @@
         <translation type="unfinished">Typus</translation>
     </message>
     <message>
-<<<<<<< HEAD
-        <source>Unknown network specified in -onlynet: '%s'</source>
-        <translation>Ignotum rete specificatum in -onlynet: '%s'</translation>
-=======
         <source>Label</source>
         <translation type="unfinished">Titulus</translation>
     </message>
     <message>
         <source>Address</source>
         <translation type="unfinished">Inscriptio</translation>
->>>>>>> 9e05de1d
     </message>
     <message>
         <source>Range:</source>
@@ -2060,13 +1356,9 @@
         <source>Backup Failed</source>
         <translation type="unfinished">Conservare abortum est.</translation>
     </message>
-<<<<<<< HEAD
-</context>
-=======
     <message>
         <source>Backup Successful</source>
         <translation type="unfinished">Successum in conservando</translation>
     </message>
     </context>
->>>>>>> 9e05de1d
 </TS>