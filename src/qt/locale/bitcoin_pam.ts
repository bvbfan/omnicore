<TS version="2.1" language="pam">
<context>
    <name>AddressBookPage</name>
    <message>
        <source>Right-click to edit address or label</source>
        <translation type="unfinished">I-right click ban alilan ing address o libel</translation>
    </message>
    <message>
        <source>Create a new address</source>
        <translation type="unfinished">Maglalang kang bayung address</translation>
    </message>
    <message>
        <source>&amp;New</source>
        <translation type="unfinished">&amp;Bayu</translation>
    </message>
    <message>
        <source>Copy the currently selected address to the system clipboard</source>
        <translation type="unfinished">Kopyan me ing salukuyan at makipiling address keng system clipboard</translation>
    </message>
    <message>
        <source>&amp;Copy</source>
        <translation type="unfinished">&amp;Kopyan</translation>
    </message>
    <message>
        <source>C&amp;lose</source>
        <translation type="unfinished">I&amp;sara</translation>
    </message>
    <message>
        <source>Delete the currently selected address from the list</source>
        <translation type="unfinished">Ilako ya ing kasalungsungan makapiling address keng listahan</translation>
    </message>
    <message>
        <source>Enter address or label to search</source>
        <translation type="unfinished">Magpalub kang address o label para pantunan</translation>
    </message>
    <message>
        <source>&amp;Delete</source>
        <translation type="unfinished">&amp;Ilako</translation>
    </message>
    <message>
        <source>Choose the address to send coins to</source>
        <translation type="unfinished">Pilinan ing address a magpadalang coins kang</translation>
    </message>
    <message>
        <source>Choose the address to receive coins with</source>
        <translation type="unfinished">Pilinan ing address a tumanggap coins a atin</translation>
    </message>
    <message>
        <source>C&amp;hoose</source>
        <translation type="unfinished">P&amp;ilinan</translation>
    </message>
    <message>
        <source>Sending addresses</source>
        <translation type="unfinished">Address king pamag-Send</translation>
    </message>
    <message>
        <source>Receiving addresses</source>
        <translation type="unfinished">Address king pamag-Tanggap</translation>
    </message>
    <message>
        <source>These are your Bitcoin addresses for sending payments. Always check the amount and the receiving address before sending coins.</source>
        <translation type="unfinished">Reni reng kekang Bitcoin address king pamagpadalang kabayaran. Lawan mulang masalese reng alaga ampo ing address na ning tumanggap bayu ka magpadalang barya.</translation>
    </message>
    <message>
        <source>&amp;Copy Address</source>
        <translation type="unfinished">&amp;Kopyan ing address</translation>
    </message>
    <message>
        <source>Copy &amp;Label</source>
        <translation type="unfinished">Kopyan ing &amp;Label</translation>
    </message>
    <message>
        <source>&amp;Edit</source>
        <translation type="unfinished">&amp;Alilan</translation>
    </message>
    <message>
        <source>Choose the address to send coins to</source>
        <translation>Pilinan ing address a magpadalang coins kang</translation>
    </message>
    <message>
        <source>Choose the address to receive coins with</source>
        <translation>Pilinan ing address a tumanggap coins a atin</translation>
    </message>
    <message>
        <source>C&amp;hoose</source>
        <translation>P&amp;ilinan</translation>
    </message>
    <message>
        <source>Sending addresses</source>
        <translation>Address king pamag-Send</translation>
    </message>
    <message>
        <source>Receiving addresses</source>
        <translation>Address king pamag-Tanggap</translation>
    </message>
    <message>
        <source>These are your Bitcoin addresses for sending payments. Always check the amount and the receiving address before sending coins.</source>
        <translation>Reni reng kekang Bitcoin address king pamagpadalang kabayaran. Lawan mulang masalese reng alaga ampo ing address na ning tumanggap bayu ka magpadalang barya.</translation>
    </message>
    <message>
        <source>&amp;Copy Address</source>
        <translation>&amp;Kopyan ing address</translation>
    </message>
    <message>
        <source>Copy &amp;Label</source>
        <translation>Kopyan ing &amp;Label</translation>
    </message>
    <message>
        <source>&amp;Edit</source>
        <translation>&amp;Alilan</translation>
    </message>
    <message>
        <source>Comma separated file (*.csv)</source>
        <translation>Comma separated file (*.csv)</translation>
    </message>
    </context>
<context>
    <name>AddressTableModel</name>
    <message>
<<<<<<< HEAD
        <source>Label</source>
        <translation>Label</translation>
    </message>
    <message>
        <source>Address</source>
        <translation>Address</translation>
    </message>
    <message>
        <source>(no label)</source>
        <translation>(alang label)</translation>
=======
        <source>(no label)</source>
        <translation type="unfinished">(alang label)</translation>
>>>>>>> 9e05de1d
    </message>
</context>
<context>
    <name>AskPassphraseDialog</name>
    <message>
        <source>Passphrase Dialog</source>
        <translation type="unfinished">Dialogo ning Passphrase</translation>
    </message>
    <message>
        <source>Enter passphrase</source>
        <translation type="unfinished">Mamalub kang passphrase</translation>
    </message>
    <message>
        <source>New passphrase</source>
        <translation type="unfinished">Panibayung passphrase</translation>
    </message>
    <message>
        <source>Repeat new passphrase</source>
        <translation type="unfinished">Pasibayuan ya ing bayung passphrase</translation>
    </message>
<<<<<<< HEAD
    <message>
        <source>Encrypt wallet</source>
        <translation>I-encrypt ye ing wallet</translation>
    </message>
    <message>
        <source>This operation needs your wallet passphrase to unlock the wallet.</source>
        <translation>Ing operasyun a ini kailangan ne ing kekayung wallet passphrase, ban a-unlock ya ing wallet</translation>
    </message>
    <message>
        <source>Unlock wallet</source>
        <translation>Unlock ya ing wallet</translation>
    </message>
    <message>
        <source>This operation needs your wallet passphrase to decrypt the wallet.</source>
        <translation>Ing operasyun a ini kailangan ne ing kekang wallet passphrase ban a-decrypt ne ing wallet.</translation>
    </message>
    <message>
        <source>Decrypt wallet</source>
        <translation>I-decrypt ya ing wallet</translation>
    </message>
    <message>
        <source>Change passphrase</source>
        <translation>Alilan ya ing passphrase</translation>
    </message>
    <message>
        <source>Confirm wallet encryption</source>
        <translation>Kumpirman ya ing wallet encryption</translation>
    </message>
    <message>
        <source>Warning: If you encrypt your wallet and lose your passphrase, you will &lt;b&gt;LOSE ALL OF YOUR BITCOINS&lt;/b&gt;!</source>
        <translation>Kapabaluan: Istung in-encrypt me ing kekang wallet at meala ya ing passphrase na, ma-&lt;b&gt;ALA NO NGAN RING KEKANG BITCOINS&lt;/b&gt;</translation>
    </message>
    <message>
        <source>Are you sure you wish to encrypt your wallet?</source>
        <translation>Siguradu na kang buri meng i-encrypt ing kekang wallet?</translation>
    </message>
    <message>
        <source>Wallet encrypted</source>
        <translation>Me-encrypt ne ing wallet</translation>
    </message>
    <message>
        <source>IMPORTANT: Any previous backups you have made of your wallet file should be replaced with the newly generated, encrypted wallet file. For security reasons, previous backups of the unencrypted wallet file will become useless as soon as you start using the new, encrypted wallet.</source>
        <translation>Mayalaga: Reng milabas a backups a gewa mu gamit ing wallet file mu dapat lamung mialilan bayung gawang encrypted wallet file. Para keng seguridad , reng milabas a backups dareng ali maka encrypt a wallet file ma-ala nala istung inumpisan mu nalang gamitan reng bayu, at me encrypt a wallet. </translation>
    </message>
    <message>
        <source>Wallet encryption failed</source>
        <translation>Memali ya ing pamag-encrypt king wallet </translation>
    </message>
    <message>
        <source>Wallet encryption failed due to an internal error. Your wallet was not encrypted.</source>
        <translation>Memali ya ing encryption uli na ning ausan dang internal error. E ya me-encrypt ing wallet yu.</translation>
    </message>
    <message>
        <source>The supplied passphrases do not match.</source>
        <translation>E la mitutugma ring mibieng passphrase</translation>
    </message>
    <message>
        <source>Wallet unlock failed</source>
        <translation>Memali ya ing pamag-unlock king wallet </translation>
    </message>
    <message>
        <source>The passphrase entered for the wallet decryption was incorrect.</source>
        <translation>E ya istu ing passphrase a pepalub da para king wallet decryption</translation>
    </message>
    <message>
        <source>Wallet decryption failed</source>
        <translation>Me-mali ya ing pamag-decrypt king wallet</translation>
    </message>
    <message>
        <source>Wallet passphrase was successfully changed.</source>
        <translation>Mi-alilan ne ing passphrase na ning wallet.</translation>
    </message>
    <message>
        <source>Warning: The Caps Lock key is on!</source>
        <translation>Kapabaluan: Makabuklat ya ing Caps Lock key!</translation>
    </message>
</context>
<context>
    <name>BanTableModel</name>
    </context>
<context>
    <name>BitcoinGUI</name>
=======
>>>>>>> 9e05de1d
    <message>
        <source>Encrypt wallet</source>
        <translation type="unfinished">I-encrypt ye ing wallet</translation>
    </message>
    <message>
        <source>This operation needs your wallet passphrase to unlock the wallet.</source>
        <translation type="unfinished">Ing operasyun a ini kailangan ne ing kekayung wallet passphrase, ban a-unlock ya ing wallet</translation>
    </message>
    <message>
        <source>Unlock wallet</source>
        <translation type="unfinished">Unlock ya ing wallet</translation>
    </message>
    <message>
        <source>Change passphrase</source>
        <translation type="unfinished">Alilan ya ing passphrase</translation>
    </message>
    <message>
        <source>Confirm wallet encryption</source>
        <translation type="unfinished">Kumpirman ya ing wallet encryption</translation>
    </message>
    <message>
        <source>Warning: If you encrypt your wallet and lose your passphrase, you will &lt;b&gt;LOSE ALL OF YOUR BITCOINS&lt;/b&gt;!</source>
        <translation type="unfinished">Kapabaluan: Istung in-encrypt me ing kekang wallet at meala ya ing passphrase na, ma-&lt;b&gt;ALA NO NGAN RING KEKANG BITCOINS&lt;/b&gt;</translation>
    </message>
    <message>
        <source>Are you sure you wish to encrypt your wallet?</source>
        <translation type="unfinished">Siguradu na kang buri meng i-encrypt ing kekang wallet?</translation>
    </message>
    <message>
        <source>Wallet encrypted</source>
        <translation type="unfinished">Me-encrypt ne ing wallet</translation>
    </message>
    <message>
        <source>IMPORTANT: Any previous backups you have made of your wallet file should be replaced with the newly generated, encrypted wallet file. For security reasons, previous backups of the unencrypted wallet file will become useless as soon as you start using the new, encrypted wallet.</source>
        <translation type="unfinished">Mayalaga: Reng milabas a backups a gewa mu gamit ing wallet file mu dapat lamung mialilan bayung gawang encrypted wallet file. Para keng seguridad , reng milabas a backups dareng ali maka encrypt a wallet file ma-ala nala istung inumpisan mu nalang gamitan reng bayu, at me encrypt a wallet. </translation>
    </message>
    <message>
        <source>Wallet encryption failed</source>
        <translation type="unfinished">Memali ya ing pamag-encrypt king wallet </translation>
    </message>
    <message>
        <source>Wallet encryption failed due to an internal error. Your wallet was not encrypted.</source>
        <translation type="unfinished">Memali ya ing encryption uli na ning ausan dang internal error. E ya me-encrypt ing wallet yu.</translation>
    </message>
    <message>
        <source>The supplied passphrases do not match.</source>
        <translation type="unfinished">E la mitutugma ring mibieng passphrase</translation>
    </message>
    <message>
        <source>Wallet unlock failed</source>
        <translation type="unfinished">Memali ya ing pamag-unlock king wallet </translation>
    </message>
    <message>
        <source>The passphrase entered for the wallet decryption was incorrect.</source>
        <translation type="unfinished">E ya istu ing passphrase a pepalub da para king wallet decryption</translation>
    </message>
    <message>
<<<<<<< HEAD
        <source>Send coins to a Bitcoin address</source>
        <translation>Magpadalang barya king Bitcoin address</translation>
=======
        <source>Wallet passphrase was successfully changed.</source>
        <translation type="unfinished">Mi-alilan ne ing passphrase na ning wallet.</translation>
    </message>
    <message>
        <source>Warning: The Caps Lock key is on!</source>
        <translation type="unfinished">Kapabaluan: Makabuklat ya ing Caps Lock key!</translation>
>>>>>>> 9e05de1d
    </message>
</context>
<context>
    <name>QObject</name>
    <message>
        <source>unknown</source>
        <translation type="unfinished">e miya balu</translation>
    </message>
    <message>
        <source>Amount</source>
        <translation type="unfinished">Alaga</translation>
    </message>
    <message numerus="yes">
        <source>%n second(s)</source>
        <translation type="unfinished">
            <numerusform />
        </translation>
    </message>
    <message numerus="yes">
        <source>%n minute(s)</source>
        <translation type="unfinished">
            <numerusform />
        </translation>
    </message>
    <message numerus="yes">
        <source>%n hour(s)</source>
        <translation type="unfinished">
            <numerusform />
        </translation>
    </message>
    <message numerus="yes">
        <source>%n day(s)</source>
        <translation type="unfinished">
            <numerusform />
        </translation>
    </message>
    <message numerus="yes">
        <source>%n week(s)</source>
        <translation type="unfinished">
            <numerusform />
        </translation>
    </message>
    <message numerus="yes">
        <source>%n year(s)</source>
        <translation type="unfinished">
            <numerusform />
        </translation>
    </message>
    </context>
<context>
    <name>bitcoin-core</name>
    <message>
<<<<<<< HEAD
        <source>&amp;Verify message...</source>
        <translation>&amp;Beripikan ing message...</translation>
    </message>
    <message>
        <source>&amp;Show / Hide</source>
        <translation>&amp;Ipalto / Isalikut</translation>
=======
        <source>Corrupted block database detected</source>
        <translation type="unfinished">Mekapansin lang me-corrupt a block database</translation>
    </message>
    <message>
        <source>Do you want to rebuild the block database now?</source>
        <translation type="unfinished">Buri meng buuan pasibayu ing block database ngene?</translation>
    </message>
    <message>
        <source>Done loading</source>
        <translation type="unfinished">Yari ne ing pamag-load</translation>
    </message>
    <message>
        <source>Error initializing block database</source>
        <translation type="unfinished">Kamalian king pamag-initialize king block na ning database</translation>
    </message>
    <message>
        <source>Error opening block database</source>
        <translation type="unfinished">Kamalian king pamag buklat king block database</translation>
    </message>
    <message>
        <source>Failed to listen on any port. Use -listen=0 if you want this.</source>
        <translation type="unfinished">Memali ya ing pamakiramdam kareng gang nanung port. Gamita me ini -listen=0 nung buri me ini.</translation>
    </message>
    <message>
        <source>Insufficient funds</source>
        <translation type="unfinished">Kulang a pondo</translation>
    </message>
    <message>
        <source>Transaction too large</source>
        <translation type="unfinished">Maragul yang masiadu ing transaksion</translation>
    </message>
    <message>
        <source>Unknown network specified in -onlynet: '%s'</source>
        <translation type="unfinished">E kilalang network ing mepili king -onlynet: '%s'</translation>
    </message>
    </context>
<context>
    <name>BitcoinGUI</name>
    <message>
        <source>Show general overview of wallet</source>
        <translation type="unfinished">Ipakit ing kabuuang lawe ning wallet</translation>
    </message>
    <message>
        <source>&amp;Transactions</source>
        <translation type="unfinished">&amp;Transaksion</translation>
    </message>
    <message>
        <source>Browse transaction history</source>
        <translation type="unfinished">Lawan ing kasalesayan ning transaksion</translation>
    </message>
    <message>
        <source>E&amp;xit</source>
        <translation type="unfinished">L&amp;umwal</translation>
    </message>
    <message>
        <source>Quit application</source>
        <translation type="unfinished">Tuknangan ing aplikasyon</translation>
    </message>
    <message>
        <source>About &amp;Qt</source>
        <translation type="unfinished">Tungkul &amp;Qt</translation>
    </message>
    <message>
        <source>Show information about Qt</source>
        <translation type="unfinished">Magpakit impormasion tungkul king Qt</translation>
>>>>>>> 9e05de1d
    </message>
    <message>
        <source>Send coins to a Bitcoin address</source>
        <translation type="unfinished">Magpadalang barya king Bitcoin address</translation>
    </message>
    <message>
        <source>Backup wallet to another location</source>
        <translation type="unfinished">I-backup ing wallet king aliwang lugal</translation>
    </message>
    <message>
        <source>Change the passphrase used for wallet encryption</source>
        <translation type="unfinished">Alilan ya ing passphrase a gagamitan para king wallet encryption</translation>
    </message>
    <message>
        <source>&amp;Settings</source>
        <translation type="unfinished">&amp;Pamag-ayus</translation>
    </message>
    <message>
        <source>&amp;Help</source>
        <translation type="unfinished">&amp;Saup</translation>
    </message>
    <message>
        <source>Tabs toolbar</source>
        <translation type="unfinished">Gamit para king Tabs</translation>
    </message>
    <message>
        <source>&amp;Command-line options</source>
<<<<<<< HEAD
        <translation>Pipamilian &amp;command-line</translation>
=======
        <translation type="unfinished">Pipamilian &amp;command-line</translation>
    </message>
    <message numerus="yes">
        <source>Processed %n block(s) of transaction history.</source>
        <translation type="unfinished">
            <numerusform />
        </translation>
>>>>>>> 9e05de1d
    </message>
    <message>
        <source>Last received block was generated %1 ago.</source>
        <translation type="unfinished">Ing tatauling block a metanggap,  me-generate ya %1 ing milabas</translation>
    </message>
    <message>
        <source>Transactions after this will not yet be visible.</source>
        <translation type="unfinished">Ing transaksion kaibat na nini ali yapa magsilbing ipakit.</translation>
    </message>
    <message>
        <source>Error</source>
        <translation type="unfinished">Mali</translation>
    </message>
    <message>
        <source>Warning</source>
        <translation type="unfinished">Kapabaluan</translation>
    </message>
    <message>
        <source>Information</source>
        <translation type="unfinished">&amp;Impormasion</translation>
    </message>
    <message>
        <source>Up to date</source>
        <translation type="unfinished">Makatuki ya king aldo</translation>
    </message>
    <message>
        <source>&amp;Window</source>
<<<<<<< HEAD
        <translation>&amp;Awang</translation>
    </message>
    <message>
        <source>Catching up...</source>
        <translation>Catching up...</translation>
=======
        <translation type="unfinished">&amp;Awang</translation>
    </message>
    <message numerus="yes">
        <source>%n active connection(s) to Bitcoin network.</source>
        <extracomment>A substring of the tooltip.</extracomment>
        <translation type="unfinished">
            <numerusform />
        </translation>
>>>>>>> 9e05de1d
    </message>
    <message>
        <source>Sent transaction</source>
        <translation type="unfinished">Mipadalang transaksion</translation>
    </message>
    <message>
        <source>Incoming transaction</source>
        <translation type="unfinished">Paparatang a transaksion</translation>
    </message>
    <message>
        <source>Wallet is &lt;b&gt;encrypted&lt;/b&gt; and currently &lt;b&gt;unlocked&lt;/b&gt;</source>
        <translation type="unfinished">Maka-&lt;b&gt;encrypt&lt;/b&gt; ya ing wallet at kasalukuyan yang maka-&lt;b&gt;unlocked&lt;/b&gt;</translation>
    </message>
    <message>
        <source>Wallet is &lt;b&gt;encrypted&lt;/b&gt; and currently &lt;b&gt;locked&lt;/b&gt;</source>
        <translation type="unfinished">Maka-&lt;b&gt;encrypt&lt;/b&gt; ya ing wallet at kasalukuyan yang maka-&lt;b&gt;locked&lt;/b&gt;</translation>
    </message>
    <message>
        <source>A fatal error occurred. Bitcoin can no longer continue safely and will quit.</source>
        <translation>Atin kamalian a milyari. Ali ne magsilbing sumulung pa ing Bitcoin at kailangan na ng tuknang.</translation>
    </message>
</context>
<context>
    <name>CoinControlDialog</name>
    <message>
        <source>Amount:</source>
        <translation type="unfinished">Alaga:</translation>
    </message>
    <message>
        <source>Amount</source>
        <translation type="unfinished">Alaga</translation>
    </message>
    <message>
        <source>Date</source>
        <translation type="unfinished">Kaaldauan</translation>
    </message>
    <message>
        <source>Confirmed</source>
        <translation type="unfinished">Me-kumpirma</translation>
    </message>
    <message>
        <source>Copy amount</source>
        <translation type="unfinished">Kopyan ing alaga</translation>
    </message>
    <message>
        <source>(no label)</source>
        <translation type="unfinished">(alang label)</translation>
    </message>
    <message>
        <source>Copy address</source>
        <translation>Kopyan ing address</translation>
    </message>
    <message>
        <source>Copy label</source>
        <translation>Kopyan ing label</translation>
    </message>
    <message>
        <source>Copy amount</source>
        <translation>Kopyan ing alaga</translation>
    </message>
    <message>
        <source>(no label)</source>
        <translation>(alang label)</translation>
    </message>
    </context>
<context>
    <name>CreateWalletActivity</name>
    </context>
<context>
    <name>CreateWalletDialog</name>
    </context>
<context>
    <name>EditAddressDialog</name>
    <message>
        <source>Edit Address</source>
        <translation type="unfinished">Alilan ing Address</translation>
    </message>
    <message>
        <source>New sending address</source>
        <translation type="unfinished">Bayung address king pamagpadala</translation>
    </message>
    <message>
        <source>Edit receiving address</source>
        <translation type="unfinished">Alilan ya ing address king pamagpadala</translation>
    </message>
<<<<<<< HEAD
    <message>
        <source>New sending address</source>
        <translation>Bayung address king pamagpadala</translation>
    </message>
    <message>
        <source>Edit receiving address</source>
        <translation>Alilan ya ing address king pamagpadala</translation>
    </message>
    <message>
        <source>Edit sending address</source>
        <translation>Alilan ya ing address king pamagpadala</translation>
    </message>
    <message>
        <source>The entered address "%1" is not a valid Bitcoin address.</source>
        <translation>Ing pepalub yung address "%1" ali ya katanggap-tanggap a Bitcoin address.</translation>
    </message>
    <message>
        <source>Could not unlock wallet.</source>
        <translation>Ali ya bisang mag-unlock ing wallet</translation>
    </message>
    <message>
        <source>New key generation failed.</source>
        <translation>Memali ya ing pamangaua king key</translation>
    </message>
</context>
<context>
    <name>FreespaceChecker</name>
    </context>
<context>
    <name>HelpMessageDialog</name>
=======
>>>>>>> 9e05de1d
    <message>
        <source>Edit sending address</source>
        <translation type="unfinished">Alilan ya ing address king pamagpadala</translation>
    </message>
    <message>
        <source>The entered address "%1" is not a valid Bitcoin address.</source>
        <translation type="unfinished">Ing pepalub yung address "%1" ali ya katanggap-tanggap a Bitcoin address.</translation>
    </message>
    <message>
        <source>Could not unlock wallet.</source>
        <translation type="unfinished">Ali ya bisang mag-unlock ing wallet</translation>
    </message>
    <message>
        <source>New key generation failed.</source>
        <translation type="unfinished">Memali ya ing pamangaua king key</translation>
    </message>
</context>
<context>
    <name>Intro</name>
    <message numerus="yes">
        <source>%n GB of space available</source>
        <translation type="unfinished">
            <numerusform />
        </translation>
    </message>
    <message numerus="yes">
        <source>(of %n GB needed)</source>
        <translation type="unfinished">
            <numerusform />
        </translation>
    </message>
    <message numerus="yes">
        <source>(%n GB needed for full chain)</source>
        <translation type="unfinished">
            <numerusform />
        </translation>
    </message>
    <message numerus="yes">
        <source>(sufficient to restore backups %n day(s) old)</source>
        <extracomment>Explanatory text on the capability of the current prune target.</extracomment>
        <translation type="unfinished">
            <numerusform />
        </translation>
    </message>
    <message>
        <source>Error</source>
        <translation type="unfinished">Mali</translation>
    </message>
    <message>
        <source>Welcome</source>
        <translation type="unfinished">Malaus ka</translation>
    </message>
    </context>
<context>
    <name>HelpMessageDialog</name>
    <message>
        <source>version</source>
        <translation type="unfinished">bersion</translation>
    </message>
    <message>
        <source>Command-line options</source>
        <translation type="unfinished">Pipamilian command-line</translation>
    </message>
</context>
<context>
    <name>ModalOverlay</name>
    <message>
        <source>Last block time</source>
        <translation type="unfinished">Tatauling oras na ning block</translation>
    </message>
    </context>
<context>
    <name>OpenURIDialog</name>
    <message>
        <source>Paste address from clipboard</source>
        <extracomment>Tooltip text for button that allows you to paste an address that is in your clipboard.</extracomment>
        <translation type="unfinished">Idikit ing address menibat king clipboard</translation>
    </message>
</context>
<context>
    <name>OpenWalletActivity</name>
    </context>
<context>
    <name>OptionsDialog</name>
    <message>
        <source>Options</source>
        <translation type="unfinished">Pipamilian</translation>
    </message>
    <message>
        <source>&amp;Main</source>
        <translation type="unfinished">&amp;Pun</translation>
    </message>
    <message>
        <source>Automatically open the Bitcoin client port on the router. This only works when your router supports UPnP and it is enabled.</source>
        <translation type="unfinished">Ibuklat yang antimanu ing Bitcoin client port king router. Gagana yamu ini istung ing router mu susuporta yang UPnP at magsilbi ya.</translation>
    </message>
    <message>
        <source>Map port using &amp;UPnP</source>
        <translation type="unfinished">Mapa ng ning port gamit ing &amp;UPnP</translation>
    </message>
    <message>
        <source>Port of the proxy (e.g. 9050)</source>
        <translation type="unfinished">Port na ning proxy(e.g. 9050)</translation>
    </message>
    <message>
        <source>&amp;Window</source>
        <translation type="unfinished">&amp;Awang</translation>
    </message>
    <message>
        <source>Show only a tray icon after minimizing the window.</source>
        <translation type="unfinished">Ipakit mu ing tray icon kaibat meng pelatian ing awang.</translation>
    </message>
    <message>
        <source>&amp;Minimize to the tray instead of the taskbar</source>
        <translation type="unfinished">&amp;Latian ya ing tray kesa king taskbar</translation>
    </message>
    <message>
        <source>M&amp;inimize on close</source>
        <translation type="unfinished">P&amp;alatian istung isara</translation>
    </message>
    <message>
        <source>&amp;Display</source>
        <translation type="unfinished">&amp;Ipalto</translation>
    </message>
    <message>
        <source>User Interface &amp;language:</source>
        <translation type="unfinished">Amanu na ning user interface:</translation>
    </message>
    <message>
        <source>&amp;Unit to show amounts in:</source>
        <translation type="unfinished">Ing &amp;Unit a ipakit king alaga ning:</translation>
    </message>
    <message>
        <source>Choose the default subdivision unit to show in the interface and when sending coins.</source>
        <translation type="unfinished">Pilinan ing default subdivision unit a ipalto o ipakit king interface at istung magpadala kang barya.</translation>
    </message>
    <message>
        <source>&amp;Cancel</source>
        <translation type="unfinished">I-&amp;Cancel</translation>
    </message>
    <message>
        <source>Error</source>
        <translation type="unfinished">Mali</translation>
    </message>
    <message>
        <source>The supplied proxy address is invalid.</source>
        <translation type="unfinished">Ing milageng proxy address eya katanggap-tanggap.</translation>
    </message>
</context>
<context>
    <name>OverviewPage</name>
    <message>
        <source>The displayed information may be out of date. Your wallet automatically synchronizes with the Bitcoin network after a connection is established, but this process has not completed yet.</source>
        <translation type="unfinished">Ing makaltong impormasion mapalyaring luma ne. Ing kekang wallet otomatiku yang mag-synchronize keng Bitcoin network istung mekakonekta ne king network, oneng ing prosesung ini ali ya pa kumpletu.</translation>
    </message>
    <message>
        <source>Your current spendable balance</source>
        <translation type="unfinished">Ing kekang kasalungsungan balanse a malyari mung gastusan</translation>
    </message>
    <message>
        <source>Total of transactions that have yet to be confirmed, and do not yet count toward the spendable balance</source>
        <translation type="unfinished">Ing kabuuan dareng transaksion a kasalungsungan ali pa me-kumpirma, at kasalungsungan ali pa mebilang kareng kekang balanseng malyari mung gastusan</translation>
    </message>
    <message>
        <source>Mined balance that has not yet matured</source>
        <translation type="unfinished">Reng me-minang balanse a epa meg-matured</translation>
    </message>
    <message>
        <source>Total:</source>
        <translation type="unfinished">Kabuuan:</translation>
    </message>
    <message>
        <source>Your current total balance</source>
        <translation type="unfinished">Ing kekang kasalungsungan kabuuang balanse</translation>
    </message>
    </context>
<context>
    <name>PeerTableModel</name>
    <message>
        <source>Type</source>
        <extracomment>Title of Peers Table column which describes the type of peer connection. The "type" describes why the connection exists.</extracomment>
        <translation type="unfinished">Klase</translation>
    </message>
<<<<<<< HEAD
    <message>
        <source>unknown</source>
        <translation>e miya balu</translation>
    </message>
</context>
<context>
    <name>QRImageWidget</name>
=======
>>>>>>> 9e05de1d
    </context>
<context>
    <name>RPCConsole</name>
    <message>
        <source>Client version</source>
        <translation type="unfinished">Bersion ning Cliente</translation>
    </message>
    <message>
        <source>&amp;Information</source>
<<<<<<< HEAD
        <translation>&amp;Impormasion</translation>
=======
        <translation type="unfinished">&amp;Impormasion</translation>
>>>>>>> 9e05de1d
    </message>
    <message>
        <source>Startup time</source>
        <translation type="unfinished">Oras ning umpisa</translation>
    </message>
    <message>
        <source>Number of connections</source>
        <translation type="unfinished">Bilang dareng koneksion</translation>
    </message>
    <message>
        <source>Last block time</source>
        <translation type="unfinished">Tatauling oras na ning block</translation>
    </message>
    <message>
        <source>&amp;Open</source>
        <translation type="unfinished">&amp;Ibuklat</translation>
    </message>
    <message>
        <source>Totals</source>
        <translation type="unfinished">Kabuuan:</translation>
    </message>
    <message>
        <source>Clear console</source>
        <translation type="unfinished">I-Clear ing console</translation>
    </message>
    <message>
        <source>To</source>
        <translation type="unfinished">Para kang</translation>
    </message>
    <message>
        <source>From</source>
        <translation type="unfinished">Menibat</translation>
    </message>
    </context>
<context>
    <name>ReceiveCoinsDialog</name>
    <message>
        <source>Could not unlock wallet.</source>
        <translation type="unfinished">Ali ya bisang mag-unlock ing wallet</translation>
    </message>
    <message>
        <source>Copy label</source>
        <translation>Kopyan ing label</translation>
    </message>
    <message>
        <source>Copy amount</source>
        <translation>Kopyan ing alaga</translation>
    </message>
</context>
<context>
    <name>ReceiveRequestDialog</name>
    <message>
        <source>Amount:</source>
        <translation type="unfinished">Alaga:</translation>
    </message>
    <message>
<<<<<<< HEAD
        <source>Address</source>
        <translation>Address</translation>
    </message>
    <message>
        <source>Amount</source>
        <translation>Alaga</translation>
    </message>
    <message>
        <source>Label</source>
        <translation>Label</translation>
    </message>
    <message>
        <source>Message</source>
        <translation>Mensayi</translation>
    </message>
    <message>
        <source>Wallet</source>
        <translation>Wallet</translation>
=======
        <source>Message:</source>
        <translation type="unfinished">Mensayi:</translation>
    </message>
    <message>
        <source>Copy &amp;Address</source>
        <translation type="unfinished">&amp;Kopyan ing address</translation>
>>>>>>> 9e05de1d
    </message>
</context>
<context>
    <name>RecentRequestsTableModel</name>
    <message>
        <source>Date</source>
<<<<<<< HEAD
        <translation>Kaaldauan</translation>
    </message>
    <message>
        <source>Label</source>
        <translation>Label</translation>
    </message>
    <message>
        <source>Message</source>
        <translation>Mensayi</translation>
    </message>
    <message>
        <source>(no label)</source>
        <translation>(alang label)</translation>
=======
        <translation type="unfinished">Kaaldauan</translation>
    </message>
    <message>
        <source>Message</source>
        <translation type="unfinished">Mensayi</translation>
    </message>
    <message>
        <source>(no label)</source>
        <translation type="unfinished">(alang label)</translation>
>>>>>>> 9e05de1d
    </message>
    </context>
<context>
    <name>SendCoinsDialog</name>
    <message>
        <source>Send Coins</source>
        <translation type="unfinished">Magpadalang Barya</translation>
    </message>
    <message>
        <source>Insufficient funds!</source>
        <translation type="unfinished">Kulang a pondo</translation>
    </message>
    <message>
        <source>Amount:</source>
        <translation type="unfinished">Alaga:</translation>
    </message>
    <message>
        <source>Transaction Fee:</source>
        <translation type="unfinished">Bayad king Transaksion:</translation>
    </message>
    <message>
        <source>Send to multiple recipients at once</source>
        <translation type="unfinished">Misanang magpadala kareng alialiuang tumanggap</translation>
    </message>
    <message>
        <source>Add &amp;Recipient</source>
        <translation type="unfinished">Maglage &amp;Tumanggap</translation>
    </message>
    <message>
        <source>Clear &amp;All</source>
        <translation type="unfinished">I-Clear &amp;Eganagana</translation>
    </message>
    <message>
        <source>Balance:</source>
        <translation type="unfinished">Balanse:</translation>
    </message>
    <message>
        <source>Confirm the send action</source>
        <translation type="unfinished">Kumpirman ing aksion king pamagpadala</translation>
    </message>
    <message>
        <source>S&amp;end</source>
<<<<<<< HEAD
        <translation>&amp;Ipadala</translation>
    </message>
    <message>
        <source>Copy amount</source>
        <translation>Kopyan ing alaga</translation>
=======
        <translation type="unfinished">&amp;Ipadala</translation>
    </message>
    <message>
        <source>Copy amount</source>
        <translation type="unfinished">Kopyan ing alaga</translation>
>>>>>>> 9e05de1d
    </message>
    <message>
        <source>Transaction fee</source>
        <translation type="unfinished">Bayad king Transaksion</translation>
    </message>
<<<<<<< HEAD
    <message>
        <source>Confirm send coins</source>
        <translation>Kumpirman ing pamagpadalang barya</translation>
    </message>
    <message>
        <source>The amount to pay must be larger than 0.</source>
        <translation>Ing alaga na ning bayaran dapat mung mas matas ya king 0.</translation>
    </message>
    <message>
        <source>The amount exceeds your balance.</source>
        <translation>Ing alaga mipasobra ya king kekang balanse.</translation>
    </message>
    <message>
        <source>The total exceeds your balance when the %1 transaction fee is included.</source>
        <translation>Ing kabuuan mipasobra ya king kekang balanse istung inabe ya ing %1 a bayad king transaksion </translation>
    </message>
    <message>
        <source>(no label)</source>
        <translation>(alang label)</translation>
    </message>
</context>
<context>
    <name>SendCoinsEntry</name>
=======
>>>>>>> 9e05de1d
    <message>
        <source>Confirm send coins</source>
        <translation type="unfinished">Kumpirman ing pamagpadalang barya</translation>
    </message>
    <message>
        <source>The amount to pay must be larger than 0.</source>
        <translation type="unfinished">Ing alaga na ning bayaran dapat mung mas matas ya king 0.</translation>
    </message>
    <message>
        <source>The amount exceeds your balance.</source>
        <translation type="unfinished">Ing alaga mipasobra ya king kekang balanse.</translation>
    </message>
    <message>
        <source>The total exceeds your balance when the %1 transaction fee is included.</source>
        <translation type="unfinished">Ing kabuuan mipasobra ya king kekang balanse istung inabe ya ing %1 a bayad king transaksion </translation>
    </message>
    <message numerus="yes">
        <source>Estimated to begin confirmation within %n block(s).</source>
        <translation type="unfinished">
            <numerusform />
        </translation>
    </message>
    <message>
        <source>(no label)</source>
        <translation type="unfinished">(alang label)</translation>
    </message>
</context>
<context>
    <name>SendCoinsEntry</name>
    <message>
        <source>A&amp;mount:</source>
        <translation type="unfinished">A&amp;laga:</translation>
    </message>
    <message>
        <source>Pay &amp;To:</source>
        <translation type="unfinished">Ibayad &amp;kang:</translation>
    </message>
    <message>
        <source>Paste address from clipboard</source>
        <translation type="unfinished">Idikit ing address menibat king clipboard</translation>
    </message>
    <message>
        <source>Message:</source>
        <translation type="unfinished">Mensayi:</translation>
    </message>
<<<<<<< HEAD
    </context>
<context>
    <name>ShutdownWindow</name>
=======
>>>>>>> 9e05de1d
    </context>
<context>
    <name>SignVerifyMessageDialog</name>
    <message>
        <source>Signatures - Sign / Verify a Message</source>
        <translation type="unfinished">Pirma - Pirman / I-beripika ing mensayi</translation>
    </message>
    <message>
        <source>&amp;Sign Message</source>
        <translation type="unfinished">&amp;Pirman ing Mensayi</translation>
    </message>
    <message>
        <source>Paste address from clipboard</source>
        <translation type="unfinished">Idikit ing address menibat king clipboard</translation>
    </message>
    <message>
        <source>Enter the message you want to sign here</source>
        <translation type="unfinished">Ipalub ing mensayi a buri mung pirman keni</translation>
    </message>
    <message>
        <source>Signature</source>
        <translation type="unfinished">Pirma</translation>
    </message>
    <message>
        <source>Copy the current signature to the system clipboard</source>
        <translation type="unfinished">Kopyan ing kasalungsungan pirma king system clipboard</translation>
    </message>
    <message>
        <source>Sign the message to prove you own this Bitcoin address</source>
        <translation type="unfinished">Pirman ing mensayi ban patune na keka ya ining Bitcoin address</translation>
    </message>
    <message>
        <source>Sign &amp;Message</source>
        <translation type="unfinished">Pirman ing &amp;Mensayi</translation>
    </message>
    <message>
        <source>Reset all sign message fields</source>
        <translation type="unfinished">Ibalik keng dati reng ngan fields keng pamamirmang mensayi</translation>
    </message>
    <message>
        <source>Clear &amp;All</source>
        <translation type="unfinished">I-Clear &amp;Eganagana</translation>
    </message>
    <message>
        <source>&amp;Verify Message</source>
        <translation type="unfinished">&amp;Beripikan ing Mensayi</translation>
    </message>
    <message>
        <source>Verify the message to ensure it was signed with the specified Bitcoin address</source>
        <translation type="unfinished">Beripikan ing mensayi ban asiguradu a me pirma ya ini gamit ing mepiling Bitcoin address</translation>
    </message>
    <message>
        <source>Verify &amp;Message</source>
        <translation type="unfinished">Beripikan ing &amp;Mensayi</translation>
    </message>
    <message>
        <source>Reset all verify message fields</source>
        <translation type="unfinished">Ibalik king dati reng ngan fields na ning pamag beripikang mensayi</translation>
    </message>
    <message>
        <source>Click "Sign Message" to generate signature</source>
<<<<<<< HEAD
        <translation>I-click ing "Pirman ing Mensayi" ban agawa ya ing metung a pirma</translation>
    </message>
    <message>
        <source>The entered address is invalid.</source>
        <translation>Ing milub a address e ya katanggap-tanggap.</translation>
    </message>
    <message>
        <source>Please check the address and try again.</source>
        <translation>Maliaring pakilawe pasibayu ing address at pasibayuan ya iti.</translation>
    </message>
    <message>
        <source>The entered address does not refer to a key.</source>
        <translation>Ing milub a address ali ya mag-refer king metung a key.</translation>
    </message>
    <message>
        <source>Wallet unlock was cancelled.</source>
        <translation>Me-kansela ya ing pamag-unlock king wallet.</translation>
    </message>
    <message>
        <source>Private key for the entered address is not available.</source>
        <translation>Ing private key para king milub a address, ala ya.</translation>
    </message>
    <message>
        <source>Message signing failed.</source>
        <translation>Me-mali ya ing pamag-pirma king mensayi .</translation>
    </message>
    <message>
        <source>Message signed.</source>
        <translation>Me-pirman ne ing mensayi.</translation>
    </message>
    <message>
        <source>The signature could not be decoded.</source>
        <translation>Ing pirma ali ya bisang ma-decode.</translation>
    </message>
    <message>
        <source>Please check the signature and try again.</source>
        <translation>Maliaring pakilawe pasibayu ing pirma kaibat pasibayuan ya iti.</translation>
    </message>
    <message>
        <source>The signature did not match the message digest.</source>
        <translation>Ing pirma ali ya makatugma king message digest.</translation>
    </message>
    <message>
        <source>Message verification failed.</source>
        <translation>Me-mali ya ing pamag-beripika king mensayi.</translation>
    </message>
    <message>
        <source>Message verified.</source>
        <translation>Me-beripika ne ing mensayi.</translation>
=======
        <translation type="unfinished">I-click ing "Pirman ing Mensayi" ban agawa ya ing metung a pirma</translation>
    </message>
    <message>
        <source>The entered address is invalid.</source>
        <translation type="unfinished">Ing milub a address e ya katanggap-tanggap.</translation>
    </message>
    <message>
        <source>Please check the address and try again.</source>
        <translation type="unfinished">Maliaring pakilawe pasibayu ing address at pasibayuan ya iti.</translation>
    </message>
    <message>
        <source>The entered address does not refer to a key.</source>
        <translation type="unfinished">Ing milub a address ali ya mag-refer king metung a key.</translation>
    </message>
    <message>
        <source>Wallet unlock was cancelled.</source>
        <translation type="unfinished">Me-kansela ya ing pamag-unlock king wallet.</translation>
    </message>
    <message>
        <source>Private key for the entered address is not available.</source>
        <translation type="unfinished">Ing private key para king milub a address, ala ya.</translation>
    </message>
    <message>
        <source>Message signing failed.</source>
        <translation type="unfinished">Me-mali ya ing pamag-pirma king mensayi .</translation>
    </message>
    <message>
        <source>Message signed.</source>
        <translation type="unfinished">Me-pirman ne ing mensayi.</translation>
    </message>
    <message>
        <source>The signature could not be decoded.</source>
        <translation type="unfinished">Ing pirma ali ya bisang ma-decode.</translation>
    </message>
    <message>
        <source>Please check the signature and try again.</source>
        <translation type="unfinished">Maliaring pakilawe pasibayu ing pirma kaibat pasibayuan ya iti.</translation>
    </message>
    <message>
        <source>The signature did not match the message digest.</source>
        <translation type="unfinished">Ing pirma ali ya makatugma king message digest.</translation>
    </message>
    <message>
        <source>Message verification failed.</source>
        <translation type="unfinished">Me-mali ya ing pamag-beripika king mensayi.</translation>
    </message>
    <message>
        <source>Message verified.</source>
        <translation type="unfinished">Me-beripika ne ing mensayi.</translation>
>>>>>>> 9e05de1d
    </message>
</context>
<context>
    <name>TransactionDesc</name>
    <message>
<<<<<<< HEAD
        <source>Open until %1</source>
        <translation>Makabuklat anggang %1</translation>
    </message>
    <message>
        <source>%1/unconfirmed</source>
        <translation>%1/ali me-kumpirma</translation>
    </message>
    <message>
        <source>%1 confirmations</source>
        <translation>%1 kumpirmasion</translation>
    </message>
    <message>
        <source>Status</source>
        <translation>Kabilian</translation>
    </message>
    <message>
        <source>Date</source>
        <translation>Kaaldauan</translation>
    </message>
    <message>
        <source>Source</source>
        <translation>Pikuanan</translation>
    </message>
    <message>
        <source>Generated</source>
        <translation>Megawa</translation>
    </message>
    <message>
        <source>From</source>
        <translation>Menibat</translation>
    </message>
    <message>
        <source>unknown</source>
        <translation>e miya balu</translation>
    </message>
    <message>
        <source>To</source>
        <translation>Para kang</translation>
    </message>
    <message>
        <source>own address</source>
        <translation>sariling address</translation>
    </message>
    <message>
        <source>label</source>
        <translation>label</translation>
    </message>
    <message>
        <source>Credit</source>
        <translation>Credit</translation>
    </message>
    <message>
        <source>not accepted</source>
        <translation>ali metanggap</translation>
    </message>
    <message>
        <source>Debit</source>
        <translation>Debit</translation>
    </message>
    <message>
        <source>Transaction fee</source>
        <translation>Bayad king Transaksion</translation>
    </message>
    <message>
        <source>Net amount</source>
        <translation>Alaga dareng eganagana</translation>
    </message>
    <message>
        <source>Message</source>
        <translation>Mensayi</translation>
    </message>
    <message>
        <source>Comment</source>
        <translation>Komentu</translation>
    </message>
    <message>
        <source>Transaction ID</source>
        <translation>ID</translation>
    </message>
    <message>
        <source>Debug information</source>
        <translation>Impormasion ning Debug</translation>
    </message>
    <message>
        <source>Transaction</source>
        <translation>Transaksion</translation>
    </message>
    <message>
        <source>Amount</source>
        <translation>Alaga</translation>
    </message>
    <message>
        <source>true</source>
        <translation>tutu</translation>
    </message>
    <message>
        <source>false</source>
        <translation>e tutu</translation>
=======
        <source>%1/unconfirmed</source>
        <extracomment>Text explaining the current status of a transaction, shown in the status field of the details window for this transaction. This status represents a transaction confirmed in at least one block, but less than 6 blocks.</extracomment>
        <translation type="unfinished">%1/ali me-kumpirma</translation>
    </message>
    <message>
        <source>%1 confirmations</source>
        <extracomment>Text explaining the current status of a transaction, shown in the status field of the details window for this transaction. This status represents a transaction confirmed in 6 or more blocks.</extracomment>
        <translation type="unfinished">%1 kumpirmasion</translation>
    </message>
    <message>
        <source>Status</source>
        <translation type="unfinished">Kabilian</translation>
    </message>
    <message>
        <source>Date</source>
        <translation type="unfinished">Kaaldauan</translation>
    </message>
    <message>
        <source>Source</source>
        <translation type="unfinished">Pikuanan</translation>
    </message>
    <message>
        <source>Generated</source>
        <translation type="unfinished">Megawa</translation>
    </message>
    <message>
        <source>From</source>
        <translation type="unfinished">Menibat</translation>
    </message>
    <message>
        <source>unknown</source>
        <translation type="unfinished">e miya balu</translation>
    </message>
    <message>
        <source>To</source>
        <translation type="unfinished">Para kang</translation>
    </message>
    <message>
        <source>own address</source>
        <translation type="unfinished">sariling address</translation>
    </message>
    <message numerus="yes">
        <source>matures in %n more block(s)</source>
        <translation type="unfinished">
            <numerusform />
        </translation>
    </message>
    <message>
        <source>not accepted</source>
        <translation type="unfinished">ali metanggap</translation>
    </message>
    <message>
        <source>Transaction fee</source>
        <translation type="unfinished">Bayad king Transaksion</translation>
    </message>
    <message>
        <source>Net amount</source>
        <translation type="unfinished">Alaga dareng eganagana</translation>
    </message>
    <message>
        <source>Message</source>
        <translation type="unfinished">Mensayi</translation>
    </message>
    <message>
        <source>Comment</source>
        <translation type="unfinished">Komentu</translation>
    </message>
    <message>
        <source>Transaction ID</source>
        <translation type="unfinished">ID</translation>
    </message>
    <message>
        <source>Debug information</source>
        <translation type="unfinished">Impormasion ning Debug</translation>
    </message>
    <message>
        <source>Transaction</source>
        <translation type="unfinished">Transaksion</translation>
    </message>
    <message>
        <source>Amount</source>
        <translation type="unfinished">Alaga</translation>
    </message>
    <message>
        <source>true</source>
        <translation type="unfinished">tutu</translation>
    </message>
    <message>
        <source>false</source>
        <translation type="unfinished">e tutu</translation>
>>>>>>> 9e05de1d
    </message>
</context>
<context>
    <name>TransactionDescDialog</name>
    <message>
        <source>This pane shows a detailed description of the transaction</source>
        <translation type="unfinished">Ining pane a ini magpakit yang detalyadung description ning transaksion</translation>
    </message>
    </context>
<context>
    <name>TransactionTableModel</name>
    <message>
        <source>Date</source>
<<<<<<< HEAD
        <translation>Kaaldauan</translation>
    </message>
    <message>
        <source>Type</source>
        <translation>Klase</translation>
    </message>
    <message>
        <source>Label</source>
        <translation>Label</translation>
    </message>
    <message>
        <source>Open until %1</source>
        <translation>Makabuklat anggang %1</translation>
    </message>
    <message>
        <source>Confirmed (%1 confirmations)</source>
        <translation>Me-kumpirma(%1 kumpirmasion)</translation>
    </message>
    <message>
        <source>Generated but not accepted</source>
        <translation>Me-generate ya oneng ali ya metanggap</translation>
    </message>
    <message>
        <source>Received with</source>
        <translation>Atanggap kayabe ning</translation>
    </message>
    <message>
        <source>Received from</source>
        <translation>Atanggap menibat kang</translation>
    </message>
    <message>
        <source>Sent to</source>
        <translation>Mipadala kang</translation>
    </message>
    <message>
        <source>Payment to yourself</source>
        <translation>Kabayaran keka</translation>
    </message>
    <message>
        <source>Mined</source>
        <translation>Me-mina</translation>
    </message>
    <message>
        <source>(n/a)</source>
        <translation>(n/a)</translation>
    </message>
    <message>
        <source>(no label)</source>
        <translation>(alang label)</translation>
    </message>
    <message>
        <source>Transaction status. Hover over this field to show number of confirmations.</source>
        <translation>Status ning Transaksion: Itapat me babo na ning field a ini ban ipakit dala reng bilang dareng me-kumpirma na</translation>
    </message>
    <message>
        <source>Date and time that the transaction was received.</source>
        <translation>Aldo at oras nung kapilan me tanggap ya ing transaksion</translation>
    </message>
    <message>
        <source>Type of transaction.</source>
        <translation>Klase ning transaksion</translation>
    </message>
    <message>
        <source>Amount removed from or added to balance.</source>
        <translation>Alagang milako o miragdag king balanse.</translation>
=======
        <translation type="unfinished">Kaaldauan</translation>
    </message>
    <message>
        <source>Type</source>
        <translation type="unfinished">Klase</translation>
    </message>
    <message>
        <source>Confirmed (%1 confirmations)</source>
        <translation type="unfinished">Me-kumpirma(%1 kumpirmasion)</translation>
    </message>
    <message>
        <source>Generated but not accepted</source>
        <translation type="unfinished">Me-generate ya oneng ali ya metanggap</translation>
    </message>
    <message>
        <source>Received with</source>
        <translation type="unfinished">Atanggap kayabe ning</translation>
    </message>
    <message>
        <source>Received from</source>
        <translation type="unfinished">Atanggap menibat kang</translation>
    </message>
    <message>
        <source>Sent to</source>
        <translation type="unfinished">Mipadala kang</translation>
    </message>
    <message>
        <source>Payment to yourself</source>
        <translation type="unfinished">Kabayaran keka</translation>
    </message>
    <message>
        <source>Mined</source>
        <translation type="unfinished">Me-mina</translation>
    </message>
    <message>
        <source>(no label)</source>
        <translation type="unfinished">(alang label)</translation>
    </message>
    <message>
        <source>Transaction status. Hover over this field to show number of confirmations.</source>
        <translation type="unfinished">Status ning Transaksion: Itapat me babo na ning field a ini ban ipakit dala reng bilang dareng me-kumpirma na</translation>
    </message>
    <message>
        <source>Date and time that the transaction was received.</source>
        <translation type="unfinished">Aldo at oras nung kapilan me tanggap ya ing transaksion</translation>
    </message>
    <message>
        <source>Type of transaction.</source>
        <translation type="unfinished">Klase ning transaksion</translation>
    </message>
    <message>
        <source>Amount removed from or added to balance.</source>
        <translation type="unfinished">Alagang milako o miragdag king balanse.</translation>
>>>>>>> 9e05de1d
    </message>
</context>
<context>
    <name>TransactionView</name>
<<<<<<< HEAD
    <message>
        <source>All</source>
        <translation>Eganagana</translation>
    </message>
    <message>
        <source>Today</source>
        <translation>Aldo iti</translation>
    </message>
    <message>
        <source>This week</source>
        <translation>Paruminggung iti</translation>
    </message>
    <message>
        <source>This month</source>
        <translation>Bulan a iti</translation>
    </message>
    <message>
        <source>Last month</source>
        <translation>Milabas a bulan</translation>
    </message>
    <message>
        <source>This year</source>
        <translation>Banuang iti</translation>
    </message>
    <message>
        <source>Range...</source>
        <translation>Angganan...</translation>
    </message>
    <message>
        <source>Received with</source>
        <translation>Atanggap kayabe ning</translation>
    </message>
    <message>
        <source>Sent to</source>
        <translation>Mipadala kang</translation>
    </message>
    <message>
        <source>To yourself</source>
        <translation>Keng sarili mu</translation>
    </message>
    <message>
        <source>Mined</source>
        <translation>Me-mina</translation>
    </message>
    <message>
        <source>Other</source>
        <translation>Aliwa</translation>
    </message>
    <message>
        <source>Min amount</source>
        <translation>Pekaditak a alaga</translation>
    </message>
    <message>
        <source>Copy address</source>
        <translation>Kopyan ing address</translation>
    </message>
    <message>
        <source>Copy label</source>
        <translation>Kopyan ing label</translation>
    </message>
    <message>
        <source>Copy amount</source>
        <translation>Kopyan ing alaga</translation>
    </message>
    <message>
        <source>Edit label</source>
        <translation>Alilan ing label</translation>
    </message>
    <message>
        <source>Show transaction details</source>
        <translation>Ipakit ing detalye ning transaksion</translation>
    </message>
    <message>
        <source>Comma separated file (*.csv)</source>
        <translation>Comma separated file (*.csv)</translation>
    </message>
    <message>
        <source>Confirmed</source>
        <translation>Me-kumpirma</translation>
    </message>
    <message>
        <source>Date</source>
        <translation>Kaaldauan</translation>
    </message>
    <message>
        <source>Type</source>
        <translation>Klase</translation>
    </message>
    <message>
        <source>Label</source>
        <translation>Label</translation>
    </message>
    <message>
        <source>Address</source>
        <translation>Address</translation>
    </message>
    <message>
        <source>ID</source>
        <translation>ID</translation>
    </message>
    <message>
        <source>Range:</source>
        <translation>Angga:</translation>
    </message>
    <message>
        <source>to</source>
        <translation>para kang</translation>
    </message>
</context>
<context>
    <name>UnitDisplayStatusBarControl</name>
    </context>
<context>
    <name>WalletController</name>
    </context>
<context>
    <name>WalletFrame</name>
    </context>
<context>
    <name>WalletModel</name>
    <message>
        <source>Send Coins</source>
        <translation>Magpadalang Barya</translation>
    </message>
    </context>
<context>
    <name>WalletView</name>
    </context>
<context>
    <name>bitcoin-core</name>
    <message>
        <source>Corrupted block database detected</source>
        <translation>Mekapansin lang me-corrupt a block database</translation>
=======
    <message>
        <source>All</source>
        <translation type="unfinished">Eganagana</translation>
    </message>
    <message>
        <source>Today</source>
        <translation type="unfinished">Aldo iti</translation>
>>>>>>> 9e05de1d
    </message>
    <message>
        <source>This week</source>
        <translation type="unfinished">Paruminggung iti</translation>
    </message>
    <message>
        <source>This month</source>
        <translation type="unfinished">Bulan a iti</translation>
    </message>
    <message>
        <source>Last month</source>
        <translation type="unfinished">Milabas a bulan</translation>
    </message>
    <message>
<<<<<<< HEAD
        <source>Failed to listen on any port. Use -listen=0 if you want this.</source>
        <translation>Memali ya ing pamakiramdam kareng gang nanung port. Gamita me ini -listen=0 nung buri me ini.</translation>
    </message>
    <message>
        <source>Transaction too large</source>
        <translation>Maragul yang masiadu ing transaksion</translation>
    </message>
    <message>
        <source>Unknown network specified in -onlynet: '%s'</source>
        <translation>E kilalang network ing mepili king -onlynet: '%s'</translation>
=======
        <source>This year</source>
        <translation type="unfinished">Banuang iti</translation>
    </message>
    <message>
        <source>Received with</source>
        <translation type="unfinished">Atanggap kayabe ning</translation>
    </message>
    <message>
        <source>Sent to</source>
        <translation type="unfinished">Mipadala kang</translation>
    </message>
    <message>
        <source>To yourself</source>
        <translation type="unfinished">Keng sarili mu</translation>
    </message>
    <message>
        <source>Mined</source>
        <translation type="unfinished">Me-mina</translation>
    </message>
    <message>
        <source>Other</source>
        <translation type="unfinished">Aliwa</translation>
>>>>>>> 9e05de1d
    </message>
    <message>
        <source>Min amount</source>
        <translation type="unfinished">Pekaditak a alaga</translation>
    </message>
    <message>
        <source>Confirmed</source>
        <translation type="unfinished">Me-kumpirma</translation>
    </message>
    <message>
        <source>Date</source>
        <translation type="unfinished">Kaaldauan</translation>
    </message>
    <message>
        <source>Type</source>
        <translation type="unfinished">Klase</translation>
    </message>
    <message>
        <source>Range:</source>
        <translation type="unfinished">Angga:</translation>
    </message>
    <message>
        <source>to</source>
        <translation type="unfinished">para kang</translation>
    </message>
</context>
<<<<<<< HEAD
=======
<context>
    <name>WalletFrame</name>
    <message>
        <source>Error</source>
        <translation type="unfinished">Mali</translation>
    </message>
    </context>
<context>
    <name>WalletModel</name>
    <message>
        <source>Send Coins</source>
        <translation type="unfinished">Magpadalang Barya</translation>
    </message>
    </context>
>>>>>>> 9e05de1d
</TS><|MERGE_RESOLUTION|>--- conflicted
+++ resolved
@@ -73,65 +73,12 @@
         <source>&amp;Edit</source>
         <translation type="unfinished">&amp;Alilan</translation>
     </message>
-    <message>
-        <source>Choose the address to send coins to</source>
-        <translation>Pilinan ing address a magpadalang coins kang</translation>
-    </message>
-    <message>
-        <source>Choose the address to receive coins with</source>
-        <translation>Pilinan ing address a tumanggap coins a atin</translation>
-    </message>
-    <message>
-        <source>C&amp;hoose</source>
-        <translation>P&amp;ilinan</translation>
-    </message>
-    <message>
-        <source>Sending addresses</source>
-        <translation>Address king pamag-Send</translation>
-    </message>
-    <message>
-        <source>Receiving addresses</source>
-        <translation>Address king pamag-Tanggap</translation>
-    </message>
-    <message>
-        <source>These are your Bitcoin addresses for sending payments. Always check the amount and the receiving address before sending coins.</source>
-        <translation>Reni reng kekang Bitcoin address king pamagpadalang kabayaran. Lawan mulang masalese reng alaga ampo ing address na ning tumanggap bayu ka magpadalang barya.</translation>
-    </message>
-    <message>
-        <source>&amp;Copy Address</source>
-        <translation>&amp;Kopyan ing address</translation>
-    </message>
-    <message>
-        <source>Copy &amp;Label</source>
-        <translation>Kopyan ing &amp;Label</translation>
-    </message>
-    <message>
-        <source>&amp;Edit</source>
-        <translation>&amp;Alilan</translation>
-    </message>
-    <message>
-        <source>Comma separated file (*.csv)</source>
-        <translation>Comma separated file (*.csv)</translation>
-    </message>
     </context>
 <context>
     <name>AddressTableModel</name>
     <message>
-<<<<<<< HEAD
-        <source>Label</source>
-        <translation>Label</translation>
-    </message>
-    <message>
-        <source>Address</source>
-        <translation>Address</translation>
-    </message>
-    <message>
-        <source>(no label)</source>
-        <translation>(alang label)</translation>
-=======
         <source>(no label)</source>
         <translation type="unfinished">(alang label)</translation>
->>>>>>> 9e05de1d
     </message>
 </context>
 <context>
@@ -152,91 +99,6 @@
         <source>Repeat new passphrase</source>
         <translation type="unfinished">Pasibayuan ya ing bayung passphrase</translation>
     </message>
-<<<<<<< HEAD
-    <message>
-        <source>Encrypt wallet</source>
-        <translation>I-encrypt ye ing wallet</translation>
-    </message>
-    <message>
-        <source>This operation needs your wallet passphrase to unlock the wallet.</source>
-        <translation>Ing operasyun a ini kailangan ne ing kekayung wallet passphrase, ban a-unlock ya ing wallet</translation>
-    </message>
-    <message>
-        <source>Unlock wallet</source>
-        <translation>Unlock ya ing wallet</translation>
-    </message>
-    <message>
-        <source>This operation needs your wallet passphrase to decrypt the wallet.</source>
-        <translation>Ing operasyun a ini kailangan ne ing kekang wallet passphrase ban a-decrypt ne ing wallet.</translation>
-    </message>
-    <message>
-        <source>Decrypt wallet</source>
-        <translation>I-decrypt ya ing wallet</translation>
-    </message>
-    <message>
-        <source>Change passphrase</source>
-        <translation>Alilan ya ing passphrase</translation>
-    </message>
-    <message>
-        <source>Confirm wallet encryption</source>
-        <translation>Kumpirman ya ing wallet encryption</translation>
-    </message>
-    <message>
-        <source>Warning: If you encrypt your wallet and lose your passphrase, you will &lt;b&gt;LOSE ALL OF YOUR BITCOINS&lt;/b&gt;!</source>
-        <translation>Kapabaluan: Istung in-encrypt me ing kekang wallet at meala ya ing passphrase na, ma-&lt;b&gt;ALA NO NGAN RING KEKANG BITCOINS&lt;/b&gt;</translation>
-    </message>
-    <message>
-        <source>Are you sure you wish to encrypt your wallet?</source>
-        <translation>Siguradu na kang buri meng i-encrypt ing kekang wallet?</translation>
-    </message>
-    <message>
-        <source>Wallet encrypted</source>
-        <translation>Me-encrypt ne ing wallet</translation>
-    </message>
-    <message>
-        <source>IMPORTANT: Any previous backups you have made of your wallet file should be replaced with the newly generated, encrypted wallet file. For security reasons, previous backups of the unencrypted wallet file will become useless as soon as you start using the new, encrypted wallet.</source>
-        <translation>Mayalaga: Reng milabas a backups a gewa mu gamit ing wallet file mu dapat lamung mialilan bayung gawang encrypted wallet file. Para keng seguridad , reng milabas a backups dareng ali maka encrypt a wallet file ma-ala nala istung inumpisan mu nalang gamitan reng bayu, at me encrypt a wallet. </translation>
-    </message>
-    <message>
-        <source>Wallet encryption failed</source>
-        <translation>Memali ya ing pamag-encrypt king wallet </translation>
-    </message>
-    <message>
-        <source>Wallet encryption failed due to an internal error. Your wallet was not encrypted.</source>
-        <translation>Memali ya ing encryption uli na ning ausan dang internal error. E ya me-encrypt ing wallet yu.</translation>
-    </message>
-    <message>
-        <source>The supplied passphrases do not match.</source>
-        <translation>E la mitutugma ring mibieng passphrase</translation>
-    </message>
-    <message>
-        <source>Wallet unlock failed</source>
-        <translation>Memali ya ing pamag-unlock king wallet </translation>
-    </message>
-    <message>
-        <source>The passphrase entered for the wallet decryption was incorrect.</source>
-        <translation>E ya istu ing passphrase a pepalub da para king wallet decryption</translation>
-    </message>
-    <message>
-        <source>Wallet decryption failed</source>
-        <translation>Me-mali ya ing pamag-decrypt king wallet</translation>
-    </message>
-    <message>
-        <source>Wallet passphrase was successfully changed.</source>
-        <translation>Mi-alilan ne ing passphrase na ning wallet.</translation>
-    </message>
-    <message>
-        <source>Warning: The Caps Lock key is on!</source>
-        <translation>Kapabaluan: Makabuklat ya ing Caps Lock key!</translation>
-    </message>
-</context>
-<context>
-    <name>BanTableModel</name>
-    </context>
-<context>
-    <name>BitcoinGUI</name>
-=======
->>>>>>> 9e05de1d
     <message>
         <source>Encrypt wallet</source>
         <translation type="unfinished">I-encrypt ye ing wallet</translation>
@@ -294,17 +156,12 @@
         <translation type="unfinished">E ya istu ing passphrase a pepalub da para king wallet decryption</translation>
     </message>
     <message>
-<<<<<<< HEAD
-        <source>Send coins to a Bitcoin address</source>
-        <translation>Magpadalang barya king Bitcoin address</translation>
-=======
         <source>Wallet passphrase was successfully changed.</source>
         <translation type="unfinished">Mi-alilan ne ing passphrase na ning wallet.</translation>
     </message>
     <message>
         <source>Warning: The Caps Lock key is on!</source>
         <translation type="unfinished">Kapabaluan: Makabuklat ya ing Caps Lock key!</translation>
->>>>>>> 9e05de1d
     </message>
 </context>
 <context>
@@ -357,14 +214,6 @@
 <context>
     <name>bitcoin-core</name>
     <message>
-<<<<<<< HEAD
-        <source>&amp;Verify message...</source>
-        <translation>&amp;Beripikan ing message...</translation>
-    </message>
-    <message>
-        <source>&amp;Show / Hide</source>
-        <translation>&amp;Ipalto / Isalikut</translation>
-=======
         <source>Corrupted block database detected</source>
         <translation type="unfinished">Mekapansin lang me-corrupt a block database</translation>
     </message>
@@ -430,7 +279,6 @@
     <message>
         <source>Show information about Qt</source>
         <translation type="unfinished">Magpakit impormasion tungkul king Qt</translation>
->>>>>>> 9e05de1d
     </message>
     <message>
         <source>Send coins to a Bitcoin address</source>
@@ -458,9 +306,6 @@
     </message>
     <message>
         <source>&amp;Command-line options</source>
-<<<<<<< HEAD
-        <translation>Pipamilian &amp;command-line</translation>
-=======
         <translation type="unfinished">Pipamilian &amp;command-line</translation>
     </message>
     <message numerus="yes">
@@ -468,7 +313,6 @@
         <translation type="unfinished">
             <numerusform />
         </translation>
->>>>>>> 9e05de1d
     </message>
     <message>
         <source>Last received block was generated %1 ago.</source>
@@ -496,13 +340,6 @@
     </message>
     <message>
         <source>&amp;Window</source>
-<<<<<<< HEAD
-        <translation>&amp;Awang</translation>
-    </message>
-    <message>
-        <source>Catching up...</source>
-        <translation>Catching up...</translation>
-=======
         <translation type="unfinished">&amp;Awang</translation>
     </message>
     <message numerus="yes">
@@ -511,7 +348,6 @@
         <translation type="unfinished">
             <numerusform />
         </translation>
->>>>>>> 9e05de1d
     </message>
     <message>
         <source>Sent transaction</source>
@@ -529,11 +365,7 @@
         <source>Wallet is &lt;b&gt;encrypted&lt;/b&gt; and currently &lt;b&gt;locked&lt;/b&gt;</source>
         <translation type="unfinished">Maka-&lt;b&gt;encrypt&lt;/b&gt; ya ing wallet at kasalukuyan yang maka-&lt;b&gt;locked&lt;/b&gt;</translation>
     </message>
-    <message>
-        <source>A fatal error occurred. Bitcoin can no longer continue safely and will quit.</source>
-        <translation>Atin kamalian a milyari. Ali ne magsilbing sumulung pa ing Bitcoin at kailangan na ng tuknang.</translation>
-    </message>
-</context>
+    </context>
 <context>
     <name>CoinControlDialog</name>
     <message>
@@ -560,28 +392,6 @@
         <source>(no label)</source>
         <translation type="unfinished">(alang label)</translation>
     </message>
-    <message>
-        <source>Copy address</source>
-        <translation>Kopyan ing address</translation>
-    </message>
-    <message>
-        <source>Copy label</source>
-        <translation>Kopyan ing label</translation>
-    </message>
-    <message>
-        <source>Copy amount</source>
-        <translation>Kopyan ing alaga</translation>
-    </message>
-    <message>
-        <source>(no label)</source>
-        <translation>(alang label)</translation>
-    </message>
-    </context>
-<context>
-    <name>CreateWalletActivity</name>
-    </context>
-<context>
-    <name>CreateWalletDialog</name>
     </context>
 <context>
     <name>EditAddressDialog</name>
@@ -597,39 +407,6 @@
         <source>Edit receiving address</source>
         <translation type="unfinished">Alilan ya ing address king pamagpadala</translation>
     </message>
-<<<<<<< HEAD
-    <message>
-        <source>New sending address</source>
-        <translation>Bayung address king pamagpadala</translation>
-    </message>
-    <message>
-        <source>Edit receiving address</source>
-        <translation>Alilan ya ing address king pamagpadala</translation>
-    </message>
-    <message>
-        <source>Edit sending address</source>
-        <translation>Alilan ya ing address king pamagpadala</translation>
-    </message>
-    <message>
-        <source>The entered address "%1" is not a valid Bitcoin address.</source>
-        <translation>Ing pepalub yung address "%1" ali ya katanggap-tanggap a Bitcoin address.</translation>
-    </message>
-    <message>
-        <source>Could not unlock wallet.</source>
-        <translation>Ali ya bisang mag-unlock ing wallet</translation>
-    </message>
-    <message>
-        <source>New key generation failed.</source>
-        <translation>Memali ya ing pamangaua king key</translation>
-    </message>
-</context>
-<context>
-    <name>FreespaceChecker</name>
-    </context>
-<context>
-    <name>HelpMessageDialog</name>
-=======
->>>>>>> 9e05de1d
     <message>
         <source>Edit sending address</source>
         <translation type="unfinished">Alilan ya ing address king pamagpadala</translation>
@@ -710,9 +487,6 @@
     </message>
 </context>
 <context>
-    <name>OpenWalletActivity</name>
-    </context>
-<context>
     <name>OptionsDialog</name>
     <message>
         <source>Options</source>
@@ -813,16 +587,6 @@
         <extracomment>Title of Peers Table column which describes the type of peer connection. The "type" describes why the connection exists.</extracomment>
         <translation type="unfinished">Klase</translation>
     </message>
-<<<<<<< HEAD
-    <message>
-        <source>unknown</source>
-        <translation>e miya balu</translation>
-    </message>
-</context>
-<context>
-    <name>QRImageWidget</name>
-=======
->>>>>>> 9e05de1d
     </context>
 <context>
     <name>RPCConsole</name>
@@ -832,11 +596,7 @@
     </message>
     <message>
         <source>&amp;Information</source>
-<<<<<<< HEAD
-        <translation>&amp;Impormasion</translation>
-=======
         <translation type="unfinished">&amp;Impormasion</translation>
->>>>>>> 9e05de1d
     </message>
     <message>
         <source>Startup time</source>
@@ -877,15 +637,7 @@
         <source>Could not unlock wallet.</source>
         <translation type="unfinished">Ali ya bisang mag-unlock ing wallet</translation>
     </message>
-    <message>
-        <source>Copy label</source>
-        <translation>Kopyan ing label</translation>
-    </message>
-    <message>
-        <source>Copy amount</source>
-        <translation>Kopyan ing alaga</translation>
-    </message>
-</context>
+    </context>
 <context>
     <name>ReceiveRequestDialog</name>
     <message>
@@ -893,54 +645,18 @@
         <translation type="unfinished">Alaga:</translation>
     </message>
     <message>
-<<<<<<< HEAD
-        <source>Address</source>
-        <translation>Address</translation>
-    </message>
-    <message>
-        <source>Amount</source>
-        <translation>Alaga</translation>
-    </message>
-    <message>
-        <source>Label</source>
-        <translation>Label</translation>
-    </message>
-    <message>
-        <source>Message</source>
-        <translation>Mensayi</translation>
-    </message>
-    <message>
-        <source>Wallet</source>
-        <translation>Wallet</translation>
-=======
         <source>Message:</source>
         <translation type="unfinished">Mensayi:</translation>
     </message>
     <message>
         <source>Copy &amp;Address</source>
         <translation type="unfinished">&amp;Kopyan ing address</translation>
->>>>>>> 9e05de1d
-    </message>
-</context>
+    </message>
+    </context>
 <context>
     <name>RecentRequestsTableModel</name>
     <message>
         <source>Date</source>
-<<<<<<< HEAD
-        <translation>Kaaldauan</translation>
-    </message>
-    <message>
-        <source>Label</source>
-        <translation>Label</translation>
-    </message>
-    <message>
-        <source>Message</source>
-        <translation>Mensayi</translation>
-    </message>
-    <message>
-        <source>(no label)</source>
-        <translation>(alang label)</translation>
-=======
         <translation type="unfinished">Kaaldauan</translation>
     </message>
     <message>
@@ -950,7 +666,6 @@
     <message>
         <source>(no label)</source>
         <translation type="unfinished">(alang label)</translation>
->>>>>>> 9e05de1d
     </message>
     </context>
 <context>
@@ -993,50 +708,16 @@
     </message>
     <message>
         <source>S&amp;end</source>
-<<<<<<< HEAD
-        <translation>&amp;Ipadala</translation>
-    </message>
-    <message>
-        <source>Copy amount</source>
-        <translation>Kopyan ing alaga</translation>
-=======
         <translation type="unfinished">&amp;Ipadala</translation>
     </message>
     <message>
         <source>Copy amount</source>
         <translation type="unfinished">Kopyan ing alaga</translation>
->>>>>>> 9e05de1d
     </message>
     <message>
         <source>Transaction fee</source>
         <translation type="unfinished">Bayad king Transaksion</translation>
     </message>
-<<<<<<< HEAD
-    <message>
-        <source>Confirm send coins</source>
-        <translation>Kumpirman ing pamagpadalang barya</translation>
-    </message>
-    <message>
-        <source>The amount to pay must be larger than 0.</source>
-        <translation>Ing alaga na ning bayaran dapat mung mas matas ya king 0.</translation>
-    </message>
-    <message>
-        <source>The amount exceeds your balance.</source>
-        <translation>Ing alaga mipasobra ya king kekang balanse.</translation>
-    </message>
-    <message>
-        <source>The total exceeds your balance when the %1 transaction fee is included.</source>
-        <translation>Ing kabuuan mipasobra ya king kekang balanse istung inabe ya ing %1 a bayad king transaksion </translation>
-    </message>
-    <message>
-        <source>(no label)</source>
-        <translation>(alang label)</translation>
-    </message>
-</context>
-<context>
-    <name>SendCoinsEntry</name>
-=======
->>>>>>> 9e05de1d
     <message>
         <source>Confirm send coins</source>
         <translation type="unfinished">Kumpirman ing pamagpadalang barya</translation>
@@ -1082,12 +763,6 @@
         <source>Message:</source>
         <translation type="unfinished">Mensayi:</translation>
     </message>
-<<<<<<< HEAD
-    </context>
-<context>
-    <name>ShutdownWindow</name>
-=======
->>>>>>> 9e05de1d
     </context>
 <context>
     <name>SignVerifyMessageDialog</name>
@@ -1149,57 +824,6 @@
     </message>
     <message>
         <source>Click "Sign Message" to generate signature</source>
-<<<<<<< HEAD
-        <translation>I-click ing "Pirman ing Mensayi" ban agawa ya ing metung a pirma</translation>
-    </message>
-    <message>
-        <source>The entered address is invalid.</source>
-        <translation>Ing milub a address e ya katanggap-tanggap.</translation>
-    </message>
-    <message>
-        <source>Please check the address and try again.</source>
-        <translation>Maliaring pakilawe pasibayu ing address at pasibayuan ya iti.</translation>
-    </message>
-    <message>
-        <source>The entered address does not refer to a key.</source>
-        <translation>Ing milub a address ali ya mag-refer king metung a key.</translation>
-    </message>
-    <message>
-        <source>Wallet unlock was cancelled.</source>
-        <translation>Me-kansela ya ing pamag-unlock king wallet.</translation>
-    </message>
-    <message>
-        <source>Private key for the entered address is not available.</source>
-        <translation>Ing private key para king milub a address, ala ya.</translation>
-    </message>
-    <message>
-        <source>Message signing failed.</source>
-        <translation>Me-mali ya ing pamag-pirma king mensayi .</translation>
-    </message>
-    <message>
-        <source>Message signed.</source>
-        <translation>Me-pirman ne ing mensayi.</translation>
-    </message>
-    <message>
-        <source>The signature could not be decoded.</source>
-        <translation>Ing pirma ali ya bisang ma-decode.</translation>
-    </message>
-    <message>
-        <source>Please check the signature and try again.</source>
-        <translation>Maliaring pakilawe pasibayu ing pirma kaibat pasibayuan ya iti.</translation>
-    </message>
-    <message>
-        <source>The signature did not match the message digest.</source>
-        <translation>Ing pirma ali ya makatugma king message digest.</translation>
-    </message>
-    <message>
-        <source>Message verification failed.</source>
-        <translation>Me-mali ya ing pamag-beripika king mensayi.</translation>
-    </message>
-    <message>
-        <source>Message verified.</source>
-        <translation>Me-beripika ne ing mensayi.</translation>
-=======
         <translation type="unfinished">I-click ing "Pirman ing Mensayi" ban agawa ya ing metung a pirma</translation>
     </message>
     <message>
@@ -1249,112 +873,11 @@
     <message>
         <source>Message verified.</source>
         <translation type="unfinished">Me-beripika ne ing mensayi.</translation>
->>>>>>> 9e05de1d
     </message>
 </context>
 <context>
     <name>TransactionDesc</name>
     <message>
-<<<<<<< HEAD
-        <source>Open until %1</source>
-        <translation>Makabuklat anggang %1</translation>
-    </message>
-    <message>
-        <source>%1/unconfirmed</source>
-        <translation>%1/ali me-kumpirma</translation>
-    </message>
-    <message>
-        <source>%1 confirmations</source>
-        <translation>%1 kumpirmasion</translation>
-    </message>
-    <message>
-        <source>Status</source>
-        <translation>Kabilian</translation>
-    </message>
-    <message>
-        <source>Date</source>
-        <translation>Kaaldauan</translation>
-    </message>
-    <message>
-        <source>Source</source>
-        <translation>Pikuanan</translation>
-    </message>
-    <message>
-        <source>Generated</source>
-        <translation>Megawa</translation>
-    </message>
-    <message>
-        <source>From</source>
-        <translation>Menibat</translation>
-    </message>
-    <message>
-        <source>unknown</source>
-        <translation>e miya balu</translation>
-    </message>
-    <message>
-        <source>To</source>
-        <translation>Para kang</translation>
-    </message>
-    <message>
-        <source>own address</source>
-        <translation>sariling address</translation>
-    </message>
-    <message>
-        <source>label</source>
-        <translation>label</translation>
-    </message>
-    <message>
-        <source>Credit</source>
-        <translation>Credit</translation>
-    </message>
-    <message>
-        <source>not accepted</source>
-        <translation>ali metanggap</translation>
-    </message>
-    <message>
-        <source>Debit</source>
-        <translation>Debit</translation>
-    </message>
-    <message>
-        <source>Transaction fee</source>
-        <translation>Bayad king Transaksion</translation>
-    </message>
-    <message>
-        <source>Net amount</source>
-        <translation>Alaga dareng eganagana</translation>
-    </message>
-    <message>
-        <source>Message</source>
-        <translation>Mensayi</translation>
-    </message>
-    <message>
-        <source>Comment</source>
-        <translation>Komentu</translation>
-    </message>
-    <message>
-        <source>Transaction ID</source>
-        <translation>ID</translation>
-    </message>
-    <message>
-        <source>Debug information</source>
-        <translation>Impormasion ning Debug</translation>
-    </message>
-    <message>
-        <source>Transaction</source>
-        <translation>Transaksion</translation>
-    </message>
-    <message>
-        <source>Amount</source>
-        <translation>Alaga</translation>
-    </message>
-    <message>
-        <source>true</source>
-        <translation>tutu</translation>
-    </message>
-    <message>
-        <source>false</source>
-        <translation>e tutu</translation>
-=======
         <source>%1/unconfirmed</source>
         <extracomment>Text explaining the current status of a transaction, shown in the status field of the details window for this transaction. This status represents a transaction confirmed in at least one block, but less than 6 blocks.</extracomment>
         <translation type="unfinished">%1/ali me-kumpirma</translation>
@@ -1445,7 +968,6 @@
     <message>
         <source>false</source>
         <translation type="unfinished">e tutu</translation>
->>>>>>> 9e05de1d
     </message>
 </context>
 <context>
@@ -1459,73 +981,6 @@
     <name>TransactionTableModel</name>
     <message>
         <source>Date</source>
-<<<<<<< HEAD
-        <translation>Kaaldauan</translation>
-    </message>
-    <message>
-        <source>Type</source>
-        <translation>Klase</translation>
-    </message>
-    <message>
-        <source>Label</source>
-        <translation>Label</translation>
-    </message>
-    <message>
-        <source>Open until %1</source>
-        <translation>Makabuklat anggang %1</translation>
-    </message>
-    <message>
-        <source>Confirmed (%1 confirmations)</source>
-        <translation>Me-kumpirma(%1 kumpirmasion)</translation>
-    </message>
-    <message>
-        <source>Generated but not accepted</source>
-        <translation>Me-generate ya oneng ali ya metanggap</translation>
-    </message>
-    <message>
-        <source>Received with</source>
-        <translation>Atanggap kayabe ning</translation>
-    </message>
-    <message>
-        <source>Received from</source>
-        <translation>Atanggap menibat kang</translation>
-    </message>
-    <message>
-        <source>Sent to</source>
-        <translation>Mipadala kang</translation>
-    </message>
-    <message>
-        <source>Payment to yourself</source>
-        <translation>Kabayaran keka</translation>
-    </message>
-    <message>
-        <source>Mined</source>
-        <translation>Me-mina</translation>
-    </message>
-    <message>
-        <source>(n/a)</source>
-        <translation>(n/a)</translation>
-    </message>
-    <message>
-        <source>(no label)</source>
-        <translation>(alang label)</translation>
-    </message>
-    <message>
-        <source>Transaction status. Hover over this field to show number of confirmations.</source>
-        <translation>Status ning Transaksion: Itapat me babo na ning field a ini ban ipakit dala reng bilang dareng me-kumpirma na</translation>
-    </message>
-    <message>
-        <source>Date and time that the transaction was received.</source>
-        <translation>Aldo at oras nung kapilan me tanggap ya ing transaksion</translation>
-    </message>
-    <message>
-        <source>Type of transaction.</source>
-        <translation>Klase ning transaksion</translation>
-    </message>
-    <message>
-        <source>Amount removed from or added to balance.</source>
-        <translation>Alagang milako o miragdag king balanse.</translation>
-=======
         <translation type="unfinished">Kaaldauan</translation>
     </message>
     <message>
@@ -1579,146 +1034,10 @@
     <message>
         <source>Amount removed from or added to balance.</source>
         <translation type="unfinished">Alagang milako o miragdag king balanse.</translation>
->>>>>>> 9e05de1d
     </message>
 </context>
 <context>
     <name>TransactionView</name>
-<<<<<<< HEAD
-    <message>
-        <source>All</source>
-        <translation>Eganagana</translation>
-    </message>
-    <message>
-        <source>Today</source>
-        <translation>Aldo iti</translation>
-    </message>
-    <message>
-        <source>This week</source>
-        <translation>Paruminggung iti</translation>
-    </message>
-    <message>
-        <source>This month</source>
-        <translation>Bulan a iti</translation>
-    </message>
-    <message>
-        <source>Last month</source>
-        <translation>Milabas a bulan</translation>
-    </message>
-    <message>
-        <source>This year</source>
-        <translation>Banuang iti</translation>
-    </message>
-    <message>
-        <source>Range...</source>
-        <translation>Angganan...</translation>
-    </message>
-    <message>
-        <source>Received with</source>
-        <translation>Atanggap kayabe ning</translation>
-    </message>
-    <message>
-        <source>Sent to</source>
-        <translation>Mipadala kang</translation>
-    </message>
-    <message>
-        <source>To yourself</source>
-        <translation>Keng sarili mu</translation>
-    </message>
-    <message>
-        <source>Mined</source>
-        <translation>Me-mina</translation>
-    </message>
-    <message>
-        <source>Other</source>
-        <translation>Aliwa</translation>
-    </message>
-    <message>
-        <source>Min amount</source>
-        <translation>Pekaditak a alaga</translation>
-    </message>
-    <message>
-        <source>Copy address</source>
-        <translation>Kopyan ing address</translation>
-    </message>
-    <message>
-        <source>Copy label</source>
-        <translation>Kopyan ing label</translation>
-    </message>
-    <message>
-        <source>Copy amount</source>
-        <translation>Kopyan ing alaga</translation>
-    </message>
-    <message>
-        <source>Edit label</source>
-        <translation>Alilan ing label</translation>
-    </message>
-    <message>
-        <source>Show transaction details</source>
-        <translation>Ipakit ing detalye ning transaksion</translation>
-    </message>
-    <message>
-        <source>Comma separated file (*.csv)</source>
-        <translation>Comma separated file (*.csv)</translation>
-    </message>
-    <message>
-        <source>Confirmed</source>
-        <translation>Me-kumpirma</translation>
-    </message>
-    <message>
-        <source>Date</source>
-        <translation>Kaaldauan</translation>
-    </message>
-    <message>
-        <source>Type</source>
-        <translation>Klase</translation>
-    </message>
-    <message>
-        <source>Label</source>
-        <translation>Label</translation>
-    </message>
-    <message>
-        <source>Address</source>
-        <translation>Address</translation>
-    </message>
-    <message>
-        <source>ID</source>
-        <translation>ID</translation>
-    </message>
-    <message>
-        <source>Range:</source>
-        <translation>Angga:</translation>
-    </message>
-    <message>
-        <source>to</source>
-        <translation>para kang</translation>
-    </message>
-</context>
-<context>
-    <name>UnitDisplayStatusBarControl</name>
-    </context>
-<context>
-    <name>WalletController</name>
-    </context>
-<context>
-    <name>WalletFrame</name>
-    </context>
-<context>
-    <name>WalletModel</name>
-    <message>
-        <source>Send Coins</source>
-        <translation>Magpadalang Barya</translation>
-    </message>
-    </context>
-<context>
-    <name>WalletView</name>
-    </context>
-<context>
-    <name>bitcoin-core</name>
-    <message>
-        <source>Corrupted block database detected</source>
-        <translation>Mekapansin lang me-corrupt a block database</translation>
-=======
     <message>
         <source>All</source>
         <translation type="unfinished">Eganagana</translation>
@@ -1726,7 +1045,6 @@
     <message>
         <source>Today</source>
         <translation type="unfinished">Aldo iti</translation>
->>>>>>> 9e05de1d
     </message>
     <message>
         <source>This week</source>
@@ -1741,18 +1059,6 @@
         <translation type="unfinished">Milabas a bulan</translation>
     </message>
     <message>
-<<<<<<< HEAD
-        <source>Failed to listen on any port. Use -listen=0 if you want this.</source>
-        <translation>Memali ya ing pamakiramdam kareng gang nanung port. Gamita me ini -listen=0 nung buri me ini.</translation>
-    </message>
-    <message>
-        <source>Transaction too large</source>
-        <translation>Maragul yang masiadu ing transaksion</translation>
-    </message>
-    <message>
-        <source>Unknown network specified in -onlynet: '%s'</source>
-        <translation>E kilalang network ing mepili king -onlynet: '%s'</translation>
-=======
         <source>This year</source>
         <translation type="unfinished">Banuang iti</translation>
     </message>
@@ -1775,7 +1081,6 @@
     <message>
         <source>Other</source>
         <translation type="unfinished">Aliwa</translation>
->>>>>>> 9e05de1d
     </message>
     <message>
         <source>Min amount</source>
@@ -1802,8 +1107,6 @@
         <translation type="unfinished">para kang</translation>
     </message>
 </context>
-<<<<<<< HEAD
-=======
 <context>
     <name>WalletFrame</name>
     <message>
@@ -1818,5 +1121,4 @@
         <translation type="unfinished">Magpadalang Barya</translation>
     </message>
     </context>
->>>>>>> 9e05de1d
 </TS>