<TS language="af_ZA" version="2.1">
<context>
    <name>AddressBookPage</name>
    <message>
        <source>Right-click to edit address or label</source>
        <translation>Regs-klik om die adres of etiket te wysig</translation>
    </message>
    <message>
        <source>Create a new address</source>
        <translation>Skep 'n nuwe adres</translation>
    </message>
    <message>
        <source>&amp;New</source>
        <translation>&amp;Nuwe</translation>
    </message>
    <message>
        <source>Copy the currently selected address to the system clipboard</source>
        <translation>Maak 'n kopie van die huidige adres na die stelsel klipbord</translation>
    </message>
    <message>
        <source>&amp;Copy</source>
        <translation>&amp;Kopie</translation>
    </message>
    <message>
        <source>C&amp;lose</source>
        <translation>S&amp;luit</translation>
    </message>
    <message>
        <source>Delete the currently selected address from the list</source>
        <translation>Verwyder die uitgekiesde adres van die lys</translation>
    </message>
    <message>
        <source>Export the data in the current tab to a file</source>
        <translation>Voer inligting uit van die huidige blad na n lêer</translation>
    </message>
    <message>
        <source>&amp;Export</source>
        <translation>&amp;Uitvoer</translation>
    </message>
    <message>
        <source>&amp;Delete</source>
        <translation>&amp;Verwyder</translation>
    </message>
<<<<<<< HEAD
    </context>
<context>
    <name>AddressTableModel</name>
    </context>
=======
    <message>
        <source>Choose the address to send coins to</source>
        <translation>Kies die address na wie die muntstukke gestuur moet word</translation>
    </message>
    <message>
        <source>Choose the address to receive coins with</source>
        <translation>Kies die adres vir die ontvangs van betaaling</translation>
    </message>
    <message>
        <source>C&amp;hoose</source>
        <translation>K&amp;ies</translation>
    </message>
    <message>
        <source>Sending addresses</source>
        <translation>Stuur adresse</translation>
    </message>
    <message>
        <source>Receiving addresses</source>
        <translation>Ontvang adresse</translation>
    </message>
    <message>
        <source>These are your Bitcoin addresses for sending payments. Always check the amount and the receiving address before sending coins.</source>
        <translation>Dit is jou Bitcoin-adresse vir die stuur van betalings. Kontroleer altyd die bedrag en die ontvangsadres voordat u munte stuur.</translation>
    </message>
    <message>
        <source>These are your Bitcoin addresses for receiving payments. It is recommended to use a new receiving address for each transaction.</source>
        <translation>Dit is jou Bitcoin-adresse vir die stuur van betalings. Kontroleer altyd die bedrag en die ontvangsadres voordat jy munte stuur.</translation>
    </message>
    <message>
        <source>&amp;Copy Address</source>
        <translation>&amp;Kopie Adres</translation>
    </message>
    <message>
        <source>Copy &amp;Label</source>
        <translation>Kopie &amp;Etiket</translation>
    </message>
    <message>
        <source>&amp;Edit</source>
        <translation>&amp;Wysig</translation>
    </message>
    <message>
        <source>Export Address List</source>
        <translation>Voer adres lys uit</translation>
    </message>
    <message>
        <source>Comma separated file (*.csv)</source>
        <translation>Koma geskeide lêer (*.csv)</translation>
    </message>
    <message>
        <source>Exporting Failed</source>
        <translation>Uitvoering Misluk</translation>
    </message>
    <message>
        <source>There was an error trying to save the address list to %1. Please try again.</source>
        <translation>Kon nie die adreslys stoor na %1 nie. Probeer asseblief weer.</translation>
    </message>
</context>
<context>
    <name>AddressTableModel</name>
    <message>
        <source>Label</source>
        <translation>Etiket</translation>
    </message>
    <message>
        <source>Address</source>
        <translation>Adres</translation>
    </message>
    <message>
        <source>(no label)</source>
        <translation>(geen etiket)</translation>
    </message>
</context>
>>>>>>> be92be56
<context>
    <name>AskPassphraseDialog</name>
    <message>
        <source>Passphrase Dialog</source>
        <translation>Wagfrase Dialoog</translation>
    </message>
    <message>
        <source>Enter passphrase</source>
        <translation>Tik wagfrase in</translation>
    </message>
    <message>
        <source>New passphrase</source>
        <translation>Nuwe wagfrase</translation>
    </message>
    <message>
        <source>Repeat new passphrase</source>
        <translation>Herhaal nuwe wagfrase</translation>
    </message>
<<<<<<< HEAD
    </context>
=======
    <message>
        <source>Show password</source>
        <translation>Wys wagwoord</translation>
    </message>
    <message>
        <source>Enter the new passphrase to the wallet.&lt;br/&gt;Please use a passphrase of &lt;b&gt;ten or more random characters&lt;/b&gt;, or &lt;b&gt;eight or more words&lt;/b&gt;.</source>
        <translation>Tik die nuwe wagwoord vir die beursie in.&lt;br/&gt;Gebruik asseblief 'n wagwoord van &lt;b&gt;ten minste 10 ewekansige karakters&lt;/b&gt;, of &lt;b&gt;agt (8) of meer woorde.&lt;/b&gt;</translation>
    </message>
    <message>
        <source>Encrypt wallet</source>
        <translation>Enkripteer beursie</translation>
    </message>
    <message>
        <source>This operation needs your wallet passphrase to unlock the wallet.</source>
        <translation>Hierdie operasie benodig 'n wagwoord om die beursie oop te sluit.</translation>
    </message>
    <message>
        <source>Unlock wallet</source>
        <translation>Ontsluit beursie</translation>
    </message>
    <message>
        <source>This operation needs your wallet passphrase to decrypt the wallet.</source>
        <translation>Hierdie operasie benodig 'n wagwoord om die beursie oop te sluit.</translation>
    </message>
    <message>
        <source>Decrypt wallet</source>
        <translation>Dekripteer beursie</translation>
    </message>
    <message>
        <source>Change passphrase</source>
        <translation>Verander wagfrase</translation>
    </message>
    <message>
        <source>Enter the old passphrase and new passphrase to the wallet.</source>
        <translation>Tik in die ou wagfrase en die nuwe wagfrase vir die beursie.</translation>
    </message>
    <message>
        <source>Confirm wallet encryption</source>
        <translation>Bevestig beursie enkripsie.</translation>
    </message>
    <message>
        <source>Warning: If you encrypt your wallet and lose your passphrase, you will &lt;b&gt;LOSE ALL OF YOUR BITCOINS&lt;/b&gt;!</source>
        <translation>Waarskuwing: As jy jou beursie enkripteer en jou wagwoord verloor, sal jy &lt;b&gt;AL JOU BITCOINS VERLOOR&lt;/b&gt;!</translation>
    </message>
    <message>
        <source>Are you sure you wish to encrypt your wallet?</source>
        <translation>Is jy seker jy wil jou beursie enkripteer?</translation>
    </message>
    <message>
        <source>Wallet encrypted</source>
        <translation>Beursie enkriptasie voltooi</translation>
    </message>
    <message>
        <source>IMPORTANT: Any previous backups you have made of your wallet file should be replaced with the newly generated, encrypted wallet file. For security reasons, previous backups of the unencrypted wallet file will become useless as soon as you start using the new, encrypted wallet.</source>
        <translation>BELANGRIK: Enige vorige rugsteune wat u gemaak het van u beursie-lêer moet vervang word met die nuut-gegenereerde, versleutelde beursie-lêer. Vir sekuriteitsredes sal vorige rugsteune van die onversleutelde beursie-lêer onbruikbaar word sodra u die nuwe, versleutelde beursie begin gebruik.</translation>
    </message>
    <message>
        <source>Wallet encryption failed</source>
        <translation>Beursie enkriptasie het misluk</translation>
    </message>
    <message>
        <source>Wallet encryption failed due to an internal error. Your wallet was not encrypted.</source>
        <translation>Beursie bewaaking het misluk as gevolg van 'n interne fout. Die beursie is nie bewaak nie!</translation>
    </message>
    <message>
        <source>The supplied passphrases do not match.</source>
        <translation>Die wagfrase stem nie ooreen nie</translation>
    </message>
    <message>
        <source>Wallet unlock failed</source>
        <translation>Beursie oopsluiting het misluk</translation>
    </message>
    <message>
        <source>The passphrase entered for the wallet decryption was incorrect.</source>
        <translation>Die wagfrase wat ingetik was om die beursie oop te sluit, was verkeerd.</translation>
    </message>
    <message>
        <source>Wallet decryption failed</source>
        <translation>Beursie dekripsie het misluk</translation>
    </message>
    <message>
        <source>Wallet passphrase was successfully changed.</source>
        <translation>Die beursie se wagfrase verandering was suksesvol.</translation>
    </message>
    <message>
        <source>Warning: The Caps Lock key is on!</source>
        <translation>Waarskuwing: Die Caps Lock is aan!</translation>
    </message>
</context>
>>>>>>> be92be56
<context>
    <name>BanTableModel</name>
    <message>
        <source>IP/Netmask</source>
        <translation>IP/Netmasker</translation>
    </message>
    <message>
        <source>Banned Until</source>
        <translation>Verban Tot</translation>
    </message>
</context>
<context>
    <name>BitcoinGUI</name>
    <message>
        <source>Sign &amp;message...</source>
        <translation>Teken &amp;Boodskap</translation>
    </message>
    <message>
        <source>Synchronizing with network...</source>
        <translation>Sinchroniseer met die netwerk ...</translation>
    </message>
    <message>
        <source>&amp;Overview</source>
        <translation>&amp;Oorsig</translation>
    </message>
    <message>
        <source>Show general overview of wallet</source>
        <translation>Wys algemene oorsig van die beursie</translation>
    </message>
    <message>
        <source>&amp;Transactions</source>
        <translation>&amp;Transaksies</translation>
    </message>
    <message>
        <source>Browse transaction history</source>
        <translation>Besoek transaksie geskiedenis</translation>
    </message>
    <message>
        <source>E&amp;xit</source>
        <translation>S&amp;luit af</translation>
    </message>
    <message>
        <source>Quit application</source>
        <translation>Sluit af</translation>
    </message>
    <message>
        <source>&amp;About %1</source>
        <translation>&amp;Oor %1</translation>
    </message>
    <message>
        <source>Show information about %1</source>
        <translation>Wys inligting oor %1</translation>
    </message>
    <message>
        <source>About &amp;Qt</source>
        <translation>Oor &amp;Qt</translation>
    </message>
    <message>
        <source>Show information about Qt</source>
        <translation>Wys inligting oor Qt</translation>
    </message>
    <message>
        <source>&amp;Options...</source>
        <translation>&amp;Opsies</translation>
    </message>
    <message>
        <source>Modify configuration options for %1</source>
        <translation>Verander konfigurasie opsies vir %1</translation>
    </message>
    <message>
        <source>&amp;Encrypt Wallet...</source>
        <translation>&amp;Enkripteer Beursie...</translation>
    </message>
    <message>
        <source>&amp;Backup Wallet...</source>
        <translation>&amp;Rugsteun Beursie...</translation>
    </message>
    <message>
        <source>&amp;Change Passphrase...</source>
        <translation>Verander wagwoord frase...</translation>
    </message>
    <message>
        <source>Open &amp;URI...</source>
        <translation>Maak &amp;URI oop...</translation>
    </message>
    <message>
        <source>Click to disable network activity.</source>
        <translation>Klik om netwerk aktiwiteit af te skakel.</translation>
    </message>
    <message>
        <source>Network activity disabled.</source>
        <translation>Netwerk aktiwiteid afgeskakel.</translation>
    </message>
    <message>
        <source>Click to enable network activity again.</source>
        <translation>Klik om netwerk aktiwiteit weer aan te skakel.</translation>
    </message>
    <message>
        <source>Syncing Headers (%1%)...</source>
        <translation>Sinkroniseer tans Hoofde (%1%)...</translation>
    </message>
    <message>
        <source>Reindexing blocks on disk...</source>
        <translation>Herindekseer blokke op skyf...</translation>
    </message>
    <message>
        <source>Send coins to a Bitcoin address</source>
        <translation>Stuur muntstukke na 'n Bitcoin adres</translation>
    </message>
    <message>
        <source>Backup wallet to another location</source>
        <translation>Rugsteun beursie na 'n ander plek</translation>
    </message>
    <message>
        <source>Change the passphrase used for wallet encryption</source>
        <translation>Verander die wagwoordfrase wat vir beursie-versleuteling gebruik word</translation>
    </message>
    <message>
        <source>&amp;Debug window</source>
        <translation>&amp;Ontfoutvenster</translation>
    </message>
    <message>
        <source>Open debugging and diagnostic console</source>
        <translation>Open ontfouting en diagnostiese konsole</translation>
    </message>
    <message>
        <source>&amp;Verify message...</source>
        <translation>&amp;Verifieer boodskap...</translation>
    </message>
    <message>
        <source>Bitcoin</source>
        <translation>Bitcoin</translation>
    </message>
    <message>
        <source>&amp;Send</source>
        <translation>&amp;Stuur</translation>
    </message>
    <message>
        <source>&amp;Receive</source>
        <translation>&amp;Ontvang</translation>
    </message>
    <message>
        <source>&amp;Show / Hide</source>
        <translation>&amp;Wys / Versteek</translation>
    </message>
    <message>
        <source>Show or hide the main Window</source>
        <translation>Wys of versteek die hoof Venster</translation>
    </message>
    <message>
        <source>Encrypt the private keys that belong to your wallet</source>
        <translation>Versleutel die private sleutels wat aan u beursie behoort</translation>
    </message>
    <message>
        <source>Sign messages with your Bitcoin addresses to prove you own them</source>
        <translation>Teken boodskappe met u Bitcoin adresse om te bewys dat u hul besit</translation>
    </message>
    <message>
        <source>Verify messages to ensure they were signed with specified Bitcoin addresses</source>
        <translation>Bevestig boodskappe om te verseker dat hulle geteken was met gespesifiseerde Bitcoin adresse</translation>
    </message>
    <message>
        <source>&amp;File</source>
        <translation>&amp;Lêer</translation>
    </message>
    <message>
        <source>&amp;Settings</source>
        <translation>&amp;Instellings</translation>
    </message>
    <message>
        <source>&amp;Help</source>
        <translation>&amp;Hulp</translation>
    </message>
    <message>
        <source>Tabs toolbar</source>
        <translation>Blad nutsbalk</translation>
    </message>
    <message>
        <source>Request payments (generates QR codes and bitcoin: URIs)</source>
        <translation>Versoek betalings (genereer QR kodes en bitcoin: URIs)</translation>
    </message>
    <message>
        <source>Show the list of used sending addresses and labels</source>
        <translation>Wys die lys van gebruikte stuur adresse en etikette</translation>
    </message>
    <message>
        <source>Show the list of used receiving addresses and labels</source>
        <translation>Wys die lys van gebruikte ontvangsadresse en etikette</translation>
    </message>
    <message>
        <source>Open a bitcoin: URI or payment request</source>
        <translation>Open 'n bitcoin: URI of betalingsversoek</translation>
    </message>
    <message>
        <source>&amp;Command-line options</source>
        <translation>&amp;Opdrag lys opsies</translation>
    </message>
    <message>
        <source>Indexing blocks on disk...</source>
        <translation>Indekseer tans blokke op skyf...</translation>
    </message>
    <message>
        <source>Processing blocks on disk...</source>
        <translation>Prosesseer tans blokke op skyf...</translation>
    </message>
    <message>
        <source>%1 behind</source>
        <translation>%1 agter</translation>
    </message>
    <message>
        <source>Last received block was generated %1 ago.</source>
        <translation>Ontvangs van laaste blok is %1 terug.</translation>
    </message>
    <message>
        <source>Transactions after this will not yet be visible.</source>
        <translation>Transaksies hierna sal nog nie sigbaar wees nie.</translation>
    </message>
    <message>
        <source>Error</source>
        <translation>Fout</translation>
    </message>
    <message>
        <source>Warning</source>
        <translation>Waarskuwing</translation>
    </message>
    <message>
        <source>Information</source>
        <translation>Informasie</translation>
    </message>
    <message>
        <source>Up to date</source>
        <translation>Op datum</translation>
    </message>
    <message>
        <source>Show the %1 help message to get a list with possible Bitcoin command-line options</source>
        <translation>Wys die %1 hulpboodskap om 'n lys met moontlike Bitcoin bevel-lyn opsies te verkry</translation>
    </message>
    <message>
        <source>&amp;Window</source>
        <translation>&amp;Venster</translation>
    </message>
    <message>
        <source>%1 client</source>
        <translation>%1 klient</translation>
    </message>
    <message>
        <source>Connecting to peers...</source>
        <translation>Verbind tans aan eweknieë...</translation>
    </message>
<<<<<<< HEAD
    </context>
<context>
    <name>FreespaceChecker</name>
    </context>
<context>
    <name>HelpMessageDialog</name>
=======
>>>>>>> be92be56
    <message>
        <source>Catching up...</source>
        <translation>Besig om op te vang...</translation>
    </message>
    <message>
        <source>Date: %1
</source>
        <translation>Datum: %1
</translation>
    </message>
    <message>
        <source>Amount: %1
</source>
        <translation>Bedrag: %1
</translation>
    </message>
    <message>
        <source>Type: %1
</source>
        <translation>Tipe: %1
</translation>
    </message>
    <message>
        <source>Label: %1
</source>
        <translation>Etiket: %1
</translation>
    </message>
<<<<<<< HEAD
    </context>
<context>
    <name>PaymentServer</name>
    </context>
<context>
    <name>PeerTableModel</name>
    </context>
<context>
    <name>QObject</name>
=======
>>>>>>> be92be56
    <message>
        <source>Address: %1
</source>
        <translation>Adres: %1
</translation>
    </message>
<<<<<<< HEAD
    </context>
<context>
    <name>QRImageWidget</name>
    </context>
<context>
    <name>RPCConsole</name>
=======
>>>>>>> be92be56
    <message>
        <source>Sent transaction</source>
        <translation>Transaksie gestuur</translation>
    </message>
    <message>
        <source>Incoming transaction</source>
        <translation>Inkomende transaksie</translation>
    </message>
    <message>
        <source>HD key generation is &lt;b&gt;enabled&lt;/b&gt;</source>
        <translation>HD sleutel generasie is &lt;b&gt;aangesit&lt;/b&gt;</translation>
    </message>
<<<<<<< HEAD
    </context>
<context>
    <name>ReceiveRequestDialog</name>
    </context>
<context>
    <name>RecentRequestsTableModel</name>
    </context>
<context>
    <name>SendCoinsDialog</name>
=======
>>>>>>> be92be56
    <message>
        <source>HD key generation is &lt;b&gt;disabled&lt;/b&gt;</source>
        <translation>HD sleutel generasie is &lt;b&gt;afgesit&lt;/b&gt;</translation>
    </message>
    <message>
        <source>Wallet is &lt;b&gt;encrypted&lt;/b&gt; and currently &lt;b&gt;unlocked&lt;/b&gt;</source>
        <translation>Beursie is &lt;b&gt;versleutel&lt;/b&gt; en is tans &lt;b&gt;oopgesluit&lt;/b&gt;</translation>
    </message>
    <message>
        <source>Wallet is &lt;b&gt;encrypted&lt;/b&gt; and currently &lt;b&gt;locked&lt;/b&gt;</source>
        <translation>Beursie is &lt;b&gt;versleutel&lt;/b&gt; en is tans &lt;b&gt;gesluit&lt;/b&gt;</translation>
    </message>
    <message>
        <source>A fatal error occurred. Bitcoin can no longer continue safely and will quit.</source>
        <translation>'n Noodlottige fout het voorgekom. Bitcoin kan nie langer voortgaan nie en sal afsluit.</translation>
    </message>
</context>
<context>
    <name>CoinControlDialog</name>
    <message>
        <source>Coin Selection</source>
        <translation>Munt Keuse</translation>
    </message>
    <message>
        <source>Quantity:</source>
        <translation>Hoeveelheid:</translation>
    </message>
    <message>
        <source>Bytes:</source>
        <translation>Grepe:</translation>
    </message>
    <message>
        <source>Amount:</source>
        <translation>Bedrag:</translation>
    </message>
    <message>
        <source>Fee:</source>
        <translation>Fooi:</translation>
    </message>
    <message>
        <source>Dust:</source>
        <translation>Stof:</translation>
    </message>
    <message>
        <source>After Fee:</source>
        <translation>Na Fooi:</translation>
    </message>
    <message>
        <source>Change:</source>
        <translation>Verander:</translation>
    </message>
    <message>
        <source>(un)select all</source>
        <translation>(on)selekteer alles</translation>
    </message>
    <message>
        <source>Tree mode</source>
        <translation>Boom wyse</translation>
    </message>
    <message>
        <source>List mode</source>
        <translation>Lys wyse</translation>
    </message>
    <message>
        <source>Amount</source>
        <translation>Bedrag</translation>
    </message>
    <message>
        <source>Received with label</source>
        <translation>Ontvang met etiket</translation>
    </message>
    <message>
        <source>Received with address</source>
        <translation>Ontvang met adres</translation>
    </message>
    <message>
        <source>Date</source>
        <translation>Datum</translation>
    </message>
    <message>
        <source>Confirmations</source>
        <translation>Bevestigings</translation>
    </message>
    <message>
        <source>Confirmed</source>
        <translation>Bevestig</translation>
    </message>
    <message>
        <source>Copy address</source>
        <translation>Maak kopie van adres</translation>
    </message>
    <message>
        <source>Copy label</source>
        <translation>Kopieer etiket</translation>
    </message>
    <message>
        <source>Copy amount</source>
        <translation>Kopieer bedrag</translation>
    </message>
    <message>
        <source>Copy transaction ID</source>
        <translation>Kopieer transaksie ID</translation>
    </message>
    <message>
        <source>Lock unspent</source>
        <translation>Sluit ongespandeerde</translation>
    </message>
    <message>
        <source>Unlock unspent</source>
        <translation>Onsluit ongespandeerde</translation>
    </message>
    <message>
        <source>Copy quantity</source>
        <translation>Kopieer hoeveelheid</translation>
    </message>
    <message>
        <source>Copy fee</source>
        <translation>Kopieer fooi</translation>
    </message>
    <message>
        <source>Copy after fee</source>
        <translation>Kopieer na fooi</translation>
    </message>
    <message>
        <source>Copy bytes</source>
        <translation>Kopieer grepe</translation>
    </message>
    <message>
        <source>Copy dust</source>
        <translation>Kopieer stof</translation>
    </message>
    <message>
        <source>Copy change</source>
        <translation>Kopieer verandering</translation>
    </message>
    <message>
        <source>(%1 locked)</source>
        <translation>(%1 gesluit)</translation>
    </message>
    <message>
        <source>yes</source>
        <translation>ja</translation>
    </message>
    <message>
        <source>no</source>
        <translation>nee</translation>
    </message>
    <message>
        <source>This label turns red if any recipient receives an amount smaller than the current dust threshold.</source>
        <translation>Hierdie etiket verander na rooi as enige ontvanger 'n bedrag kleiner as die huidige stof drempelwaarde ontvang.</translation>
    </message>
    <message>
        <source>Can vary +/- %1 satoshi(s) per input.</source>
        <translation>Kan wissel met +/- %1 satoshi(s) per inset.</translation>
    </message>
    <message>
        <source>(no label)</source>
        <translation>(geen etiket)</translation>
    </message>
    <message>
        <source>change from %1 (%2)</source>
        <translation>Verander vanaf %1 (%2)</translation>
    </message>
    <message>
        <source>(change)</source>
        <translation>(verander)</translation>
    </message>
</context>
<context>
    <name>EditAddressDialog</name>
    <message>
        <source>Edit Address</source>
        <translation>Wysig Adres</translation>
    </message>
    <message>
        <source>&amp;Label</source>
        <translation>&amp;Etiket</translation>
    </message>
    <message>
        <source>The label associated with this address list entry</source>
        <translation>Die etiket geassosieer met hierdie adreslys inskrywing</translation>
    </message>
    <message>
        <source>The address associated with this address list entry. This can only be modified for sending addresses.</source>
        <translation>Die adres geassosieer met hierdie adreslys inskrywing. Dié kan slegs gewysig word vir stuur-adresse.</translation>
    </message>
    <message>
        <source>&amp;Address</source>
        <translation>&amp;Adres</translation>
    </message>
    <message>
        <source>New sending address</source>
        <translation>Nuwe stuurende adres</translation>
    </message>
    <message>
        <source>Edit receiving address</source>
        <translation>Wysig ontvangende adres</translation>
    </message>
    <message>
        <source>Edit sending address</source>
        <translation>Wysig stuurende adres</translation>
    </message>
    <message>
        <source>The entered address "%1" is not a valid Bitcoin address.</source>
        <translation>Die ingeskrewe adres "%1" is nie 'n geldige Bitcoin adres nie.</translation>
    </message>
    <message>
        <source>Could not unlock wallet.</source>
        <translation>Kon nie die beursie oopsluit nie.</translation>
    </message>
    <message>
        <source>New key generation failed.</source>
        <translation>Nuwe sleutel genereering het misluk.</translation>
    </message>
</context>
<context>
    <name>FreespaceChecker</name>
    <message>
        <source>A new data directory will be created.</source>
        <translation>n Nuwe data  lêer sal geskep word.</translation>
    </message>
    <message>
        <source>name</source>
        <translation>naam</translation>
    </message>
    <message>
        <source>Directory already exists. Add %1 if you intend to create a new directory here.</source>
        <translation>Lêer bestaan reeds. Voeg %1 indien u van plan is om n nuwe lêer hier te skep.</translation>
    </message>
    <message>
        <source>Path already exists, and is not a directory.</source>
        <translation>Pad bestaan reeds en is nie 'n lêergids nie.</translation>
    </message>
    <message>
        <source>Cannot create data directory here.</source>
        <translation>Kan nie data gids hier skep nie.</translation>
    </message>
</context>
<context>
    <name>HelpMessageDialog</name>
    <message>
        <source>version</source>
        <translation>weergawe</translation>
    </message>
    <message>
        <source>(%1-bit)</source>
        <translation>(%1-stukkie)</translation>
    </message>
    <message>
        <source>About %1</source>
        <translation>Oor %1</translation>
    </message>
    <message>
        <source>Command-line options</source>
        <translation>Opdrag lys opsies</translation>
    </message>
</context>
<context>
    <name>Intro</name>
    <message>
        <source>Welcome</source>
        <translation>Welkom</translation>
    </message>
    <message>
        <source>Welcome to %1.</source>
        <translation>Welkom by %1.</translation>
    </message>
    <message>
        <source>Bitcoin</source>
        <translation>Bitcoin</translation>
    </message>
    <message>
        <source>The wallet will also be stored in this directory.</source>
        <translation>Die beursie sal ook gestoor word in hierdie lêer.</translation>
    </message>
    <message>
        <source>Error</source>
        <translation>Fout</translation>
    </message>
    </context>
<context>
    <name>ModalOverlay</name>
    <message>
        <source>Form</source>
        <translation>Vorm</translation>
    </message>
    <message>
        <source>Progress</source>
        <translation>Vorderering</translation>
    </message>
    <message>
        <source>Hide</source>
        <translation>Steek weg</translation>
    </message>
    </context>
<context>
    <name>OpenURIDialog</name>
    </context>
<context>
    <name>OptionsDialog</name>
    <message>
        <source>Options</source>
        <translation>Opsies</translation>
    </message>
    <message>
        <source>&amp;Network</source>
        <translation>&amp;Netwerk</translation>
    </message>
    <message>
        <source>W&amp;allet</source>
        <translation>&amp;Beursie</translation>
    </message>
    <message>
        <source>&amp;Port:</source>
        <translation>&amp;Port:</translation>
    </message>
    <message>
        <source>IPv4</source>
        <translation>IPv4</translation>
    </message>
    <message>
        <source>IPv6</source>
        <translation>IPv6</translation>
    </message>
    <message>
        <source>Tor</source>
        <translation>Tor</translation>
    </message>
    <message>
        <source>&amp;Window</source>
        <translation>&amp;Venster</translation>
    </message>
    <message>
        <source>M&amp;inimize on close</source>
        <translation>V&amp;erminder op toemaak</translation>
    </message>
    <message>
        <source>&amp;Display</source>
        <translation>&amp;Vertoon</translation>
    </message>
    <message>
        <source>&amp;OK</source>
        <translation>&amp;OK</translation>
    </message>
    <message>
        <source>&amp;Cancel</source>
        <translation>&amp;Kanselleer</translation>
    </message>
    <message>
        <source>default</source>
        <translation>standaard</translation>
    </message>
    <message>
        <source>none</source>
        <translation>niks</translation>
    </message>
    <message>
        <source>Configuration options</source>
        <translation>Konfigurasie opsies</translation>
    </message>
    <message>
        <source>Error</source>
        <translation>Fout</translation>
    </message>
    </context>
<context>
    <name>OverviewPage</name>
    <message>
        <source>Form</source>
        <translation>Vorm</translation>
    </message>
    <message>
        <source>Available:</source>
        <translation>Beskikbaar:</translation>
    </message>
    <message>
        <source>Balances</source>
        <translation>Balans</translation>
    </message>
    <message>
        <source>Total:</source>
        <translation>Totaal:</translation>
    </message>
    </context>
<context>
    <name>PaymentServer</name>
    </context>
<context>
    <name>PeerTableModel</name>
    </context>
<context>
    <name>QObject</name>
    <message>
        <source>Amount</source>
        <translation>Bedrag</translation>
    </message>
    <message>
        <source>%1 d</source>
        <translation>%1 d</translation>
    </message>
    <message>
        <source>%1 h</source>
        <translation>%1 h</translation>
    </message>
    <message>
        <source>%1 m</source>
        <translation>%1 m</translation>
    </message>
    <message>
        <source>%1 s</source>
        <translation>%1 s</translation>
    </message>
    <message>
        <source>None</source>
        <translation>Geen</translation>
    </message>
    <message>
        <source>%1 ms</source>
        <translation>%1 ms</translation>
    </message>
    <message>
        <source>unknown</source>
        <translation>onbekend</translation>
    </message>
</context>
<context>
    <name>QObject::QObject</name>
    </context>
<context>
    <name>QRImageWidget</name>
    </context>
<context>
    <name>RPCConsole</name>
    <message>
        <source>&amp;Information</source>
        <translation>Informasie</translation>
    </message>
    </context>
<context>
    <name>ReceiveCoinsDialog</name>
    <message>
        <source>&amp;Amount:</source>
        <translation>&amp;Bedrag:</translation>
    </message>
    <message>
        <source>&amp;Message:</source>
        <translation>&amp;Boodskap:</translation>
    </message>
    <message>
        <source>Copy label</source>
        <translation>Kopieer etiket</translation>
    </message>
    <message>
        <source>Copy amount</source>
        <translation>Kopieer bedrag</translation>
    </message>
</context>
<context>
    <name>ReceiveRequestDialog</name>
    <message>
        <source>Address</source>
        <translation>Adres</translation>
    </message>
    <message>
        <source>Amount</source>
        <translation>Bedrag</translation>
    </message>
    <message>
        <source>Label</source>
        <translation>Etiket</translation>
    </message>
    <message>
        <source>Message</source>
        <translation>Boodskap</translation>
    </message>
    <message>
        <source>Wallet</source>
        <translation>Beursie</translation>
    </message>
    </context>
<context>
    <name>RecentRequestsTableModel</name>
    <message>
        <source>Date</source>
        <translation>Datum</translation>
    </message>
    <message>
        <source>Label</source>
        <translation>Etiket</translation>
    </message>
    <message>
        <source>Message</source>
        <translation>Boodskap</translation>
    </message>
    <message>
        <source>(no label)</source>
        <translation>(geen etiket)</translation>
    </message>
    </context>
<context>
    <name>SendCoinsDialog</name>
    <message>
        <source>Send Coins</source>
        <translation>Stuur Munstukke</translation>
    </message>
    <message>
        <source>Insufficient funds!</source>
        <translation>Onvoldoende fondse</translation>
    </message>
    <message>
        <source>Quantity:</source>
        <translation>Hoeveelheid:</translation>
    </message>
    <message>
        <source>Bytes:</source>
        <translation>Grepe:</translation>
    </message>
    <message>
        <source>Amount:</source>
        <translation>Bedrag:</translation>
    </message>
    <message>
        <source>Fee:</source>
        <translation>Fooi:</translation>
    </message>
    <message>
        <source>After Fee:</source>
        <translation>Na Fooi:</translation>
    </message>
    <message>
        <source>Change:</source>
        <translation>Verander:</translation>
    </message>
    <message>
        <source>Transaction Fee:</source>
        <translation>Transaksie fooi:</translation>
    </message>
    <message>
        <source>Hide</source>
        <translation>Steek weg</translation>
    </message>
    <message>
        <source>Send to multiple recipients at once</source>
        <translation>Stuur aan vele ontvangers op eens</translation>
    </message>
    <message>
        <source>Dust:</source>
        <translation>Stof:</translation>
    </message>
    <message>
        <source>Balance:</source>
        <translation>Balans:</translation>
    </message>
    <message>
        <source>S&amp;end</source>
        <translation>S&amp;tuur</translation>
    </message>
<<<<<<< HEAD
    </context>
=======
    <message>
        <source>Copy quantity</source>
        <translation>Kopieer hoeveelheid</translation>
    </message>
    <message>
        <source>Copy amount</source>
        <translation>Kopieer bedrag</translation>
    </message>
    <message>
        <source>Copy fee</source>
        <translation>Kopieer fooi</translation>
    </message>
    <message>
        <source>Copy after fee</source>
        <translation>Kopieer na fooi</translation>
    </message>
    <message>
        <source>Copy bytes</source>
        <translation>Kopieer grepe</translation>
    </message>
    <message>
        <source>Copy dust</source>
        <translation>Kopieer stof</translation>
    </message>
    <message>
        <source>Copy change</source>
        <translation>Kopieer verandering</translation>
    </message>
    <message>
        <source>%1 to %2</source>
        <translation>%1 tot %2</translation>
    </message>
    <message>
        <source>or</source>
        <translation>of</translation>
    </message>
    <message>
        <source>Transaction fee</source>
        <translation>Transaksie fooi</translation>
    </message>
    <message>
        <source>(no label)</source>
        <translation>(geen etiket)</translation>
    </message>
</context>
>>>>>>> be92be56
<context>
    <name>SendCoinsEntry</name>
    <message>
        <source>A&amp;mount:</source>
        <translation>&amp;Bedrag:</translation>
    </message>
    <message>
        <source>Message:</source>
        <translation>Boodskap:</translation>
    </message>
    </context>
<context>
    <name>SendConfirmationDialog</name>
    </context>
<context>
    <name>ShutdownWindow</name>
    </context>
<context>
    <name>SignVerifyMessageDialog</name>
    <message>
        <source>&amp;Sign Message</source>
        <translation>&amp;Teken boodskap</translation>
    </message>
    <message>
        <source>Signature</source>
        <translation>Handtekening</translation>
    </message>
    <message>
        <source>Sign &amp;Message</source>
        <translation>Teken &amp;Boodskap</translation>
    </message>
    </context>
<context>
    <name>SplashScreen</name>
    </context>
<context>
    <name>TrafficGraphWidget</name>
    </context>
<context>
    <name>TransactionDesc</name>
<<<<<<< HEAD
    </context>
=======
    <message>
        <source>Date</source>
        <translation>Datum</translation>
    </message>
    <message>
        <source>From</source>
        <translation>Van</translation>
    </message>
    <message>
        <source>unknown</source>
        <translation>onbekend</translation>
    </message>
    <message>
        <source>To</source>
        <translation>Na</translation>
    </message>
    <message>
        <source>own address</source>
        <translation>eie adres</translation>
    </message>
    <message>
        <source>label</source>
        <translation>etiket</translation>
    </message>
    <message>
        <source>Credit</source>
        <translation>Krediet</translation>
    </message>
    <message>
        <source>not accepted</source>
        <translation>nie aanvaar nie</translation>
    </message>
    <message>
        <source>Debit</source>
        <translation>Debiet</translation>
    </message>
    <message>
        <source>Transaction fee</source>
        <translation>Transaksie fooi</translation>
    </message>
    <message>
        <source>Net amount</source>
        <translation>Netto bedrag</translation>
    </message>
    <message>
        <source>Message</source>
        <translation>Boodskap</translation>
    </message>
    <message>
        <source>Transaction ID</source>
        <translation>Transaksie ID</translation>
    </message>
    <message>
        <source>Transaction</source>
        <translation>Transaksie</translation>
    </message>
    <message>
        <source>Amount</source>
        <translation>Bedrag</translation>
    </message>
    <message>
        <source>true</source>
        <translation>waar</translation>
    </message>
    <message>
        <source>false</source>
        <translation>onwaar</translation>
    </message>
</context>
>>>>>>> be92be56
<context>
    <name>TransactionDescDialog</name>
    </context>
<context>
    <name>TransactionTableModel</name>
<<<<<<< HEAD
    </context>
<context>
    <name>TransactionView</name>
    </context>
=======
    <message>
        <source>Date</source>
        <translation>Datum</translation>
    </message>
    <message>
        <source>Type</source>
        <translation>Tipe</translation>
    </message>
    <message>
        <source>Label</source>
        <translation>Etiket</translation>
    </message>
    <message>
        <source>Received with</source>
        <translation>Ontvang met</translation>
    </message>
    <message>
        <source>Received from</source>
        <translation>Ontvang van</translation>
    </message>
    <message>
        <source>Sent to</source>
        <translation>Gestuur na</translation>
    </message>
    <message>
        <source>Payment to yourself</source>
        <translation>Betalings Aan/na jouself</translation>
    </message>
    <message>
        <source>Mined</source>
        <translation>Gemyn</translation>
    </message>
    <message>
        <source>(n/a)</source>
        <translation>(n.v.t)</translation>
    </message>
    <message>
        <source>(no label)</source>
        <translation>(geen etiket)</translation>
    </message>
    <message>
        <source>Date and time that the transaction was received.</source>
        <translation>Datum en tyd wat die transaksie ontvang was.</translation>
    </message>
    <message>
        <source>Type of transaction.</source>
        <translation>Tipe transaksie.</translation>
    </message>
    </context>
<context>
    <name>TransactionView</name>
    <message>
        <source>All</source>
        <translation>Alles</translation>
    </message>
    <message>
        <source>Today</source>
        <translation>Vandag</translation>
    </message>
    <message>
        <source>This week</source>
        <translation>Hierdie week</translation>
    </message>
    <message>
        <source>This month</source>
        <translation>Hierdie maand</translation>
    </message>
    <message>
        <source>Last month</source>
        <translation>Verlede maand</translation>
    </message>
    <message>
        <source>This year</source>
        <translation>Hierdie jaar</translation>
    </message>
    <message>
        <source>Range...</source>
        <translation>Reeks...</translation>
    </message>
    <message>
        <source>Received with</source>
        <translation>Ontvang met</translation>
    </message>
    <message>
        <source>Sent to</source>
        <translation>Gestuur na</translation>
    </message>
    <message>
        <source>To yourself</source>
        <translation>Aan/na jouself</translation>
    </message>
    <message>
        <source>Mined</source>
        <translation>Gemyn</translation>
    </message>
    <message>
        <source>Other</source>
        <translation>Ander</translation>
    </message>
    <message>
        <source>Min amount</source>
        <translation>Min bedrag</translation>
    </message>
    <message>
        <source>Copy address</source>
        <translation>Maak kopie van adres</translation>
    </message>
    <message>
        <source>Copy label</source>
        <translation>Kopieer etiket</translation>
    </message>
    <message>
        <source>Copy amount</source>
        <translation>Kopieer bedrag</translation>
    </message>
    <message>
        <source>Copy transaction ID</source>
        <translation>Kopieer transaksie ID</translation>
    </message>
    <message>
        <source>Comma separated file (*.csv)</source>
        <translation>Koma geskeide lêer (*.csv)</translation>
    </message>
    <message>
        <source>Confirmed</source>
        <translation>Bevestig</translation>
    </message>
    <message>
        <source>Date</source>
        <translation>Datum</translation>
    </message>
    <message>
        <source>Type</source>
        <translation>Tipe</translation>
    </message>
    <message>
        <source>Label</source>
        <translation>Etiket</translation>
    </message>
    <message>
        <source>Address</source>
        <translation>Adres</translation>
    </message>
    <message>
        <source>ID</source>
        <translation>ID</translation>
    </message>
    <message>
        <source>Exporting Failed</source>
        <translation>Uitvoering Misluk</translation>
    </message>
    <message>
        <source>Range:</source>
        <translation>Reeks:</translation>
    </message>
    <message>
        <source>to</source>
        <translation>aan</translation>
    </message>
</context>
>>>>>>> be92be56
<context>
    <name>UnitDisplayStatusBarControl</name>
    </context>
<context>
<<<<<<< HEAD
=======
    <name>WalletController</name>
    </context>
<context>
>>>>>>> be92be56
    <name>WalletFrame</name>
    </context>
<context>
    <name>WalletModel</name>
<<<<<<< HEAD
    </context>
<context>
    <name>WalletView</name>
    </context>
<context>
    <name>bitcoin-core</name>
=======
    <message>
        <source>Send Coins</source>
        <translation>Stuur Munstukke</translation>
    </message>
    </context>
<context>
    <name>WalletView</name>
>>>>>>> be92be56
    <message>
        <source>&amp;Export</source>
        <translation>&amp;Uitvoer</translation>
    </message>
    <message>
        <source>Export the data in the current tab to a file</source>
        <translation>Voer inligting uit van die huidige blad na n lêer</translation>
    </message>
    </context>
<context>
    <name>bitcoin-core</name>
    <message>
        <source>Error: Disk space is low!</source>
        <translation>Fout: Hardeskyf spasie is baie laag!</translation>
    </message>
    <message>
        <source>Importing...</source>
        <translation>Invoer proses tans besig..</translation>
    </message>
    <message>
        <source>Information</source>
        <translation>Informasie</translation>
    </message>
    <message>
        <source>Warning</source>
        <translation>Waarskuwing</translation>
    </message>
    <message>
        <source>Insufficient funds</source>
        <translation>Onvoldoende fondse</translation>
    </message>
    <message>
        <source>Loading block index...</source>
        <translation>Laai blok indeks...</translation>
    </message>
    <message>
        <source>Loading wallet...</source>
        <translation>Laai beursie...</translation>
    </message>
    <message>
        <source>Done loading</source>
        <translation>Klaar gelaai</translation>
    </message>
    <message>
        <source>Error</source>
        <translation>Fout</translation>
    </message>
</context>
</TS><|MERGE_RESOLUTION|>--- conflicted
+++ resolved
@@ -41,12 +41,6 @@
         <source>&amp;Delete</source>
         <translation>&amp;Verwyder</translation>
     </message>
-<<<<<<< HEAD
-    </context>
-<context>
-    <name>AddressTableModel</name>
-    </context>
-=======
     <message>
         <source>Choose the address to send coins to</source>
         <translation>Kies die address na wie die muntstukke gestuur moet word</translation>
@@ -119,7 +113,6 @@
         <translation>(geen etiket)</translation>
     </message>
 </context>
->>>>>>> be92be56
 <context>
     <name>AskPassphraseDialog</name>
     <message>
@@ -138,9 +131,6 @@
         <source>Repeat new passphrase</source>
         <translation>Herhaal nuwe wagfrase</translation>
     </message>
-<<<<<<< HEAD
-    </context>
-=======
     <message>
         <source>Show password</source>
         <translation>Wys wagwoord</translation>
@@ -230,7 +220,6 @@
         <translation>Waarskuwing: Die Caps Lock is aan!</translation>
     </message>
 </context>
->>>>>>> be92be56
 <context>
     <name>BanTableModel</name>
     <message>
@@ -480,15 +469,6 @@
         <source>Connecting to peers...</source>
         <translation>Verbind tans aan eweknieë...</translation>
     </message>
-<<<<<<< HEAD
-    </context>
-<context>
-    <name>FreespaceChecker</name>
-    </context>
-<context>
-    <name>HelpMessageDialog</name>
-=======
->>>>>>> be92be56
     <message>
         <source>Catching up...</source>
         <translation>Besig om op te vang...</translation>
@@ -517,33 +497,12 @@
         <translation>Etiket: %1
 </translation>
     </message>
-<<<<<<< HEAD
-    </context>
-<context>
-    <name>PaymentServer</name>
-    </context>
-<context>
-    <name>PeerTableModel</name>
-    </context>
-<context>
-    <name>QObject</name>
-=======
->>>>>>> be92be56
     <message>
         <source>Address: %1
 </source>
         <translation>Adres: %1
 </translation>
     </message>
-<<<<<<< HEAD
-    </context>
-<context>
-    <name>QRImageWidget</name>
-    </context>
-<context>
-    <name>RPCConsole</name>
-=======
->>>>>>> be92be56
     <message>
         <source>Sent transaction</source>
         <translation>Transaksie gestuur</translation>
@@ -556,18 +515,6 @@
         <source>HD key generation is &lt;b&gt;enabled&lt;/b&gt;</source>
         <translation>HD sleutel generasie is &lt;b&gt;aangesit&lt;/b&gt;</translation>
     </message>
-<<<<<<< HEAD
-    </context>
-<context>
-    <name>ReceiveRequestDialog</name>
-    </context>
-<context>
-    <name>RecentRequestsTableModel</name>
-    </context>
-<context>
-    <name>SendCoinsDialog</name>
-=======
->>>>>>> be92be56
     <message>
         <source>HD key generation is &lt;b&gt;disabled&lt;/b&gt;</source>
         <translation>HD sleutel generasie is &lt;b&gt;afgesit&lt;/b&gt;</translation>
@@ -1125,9 +1072,6 @@
         <source>S&amp;end</source>
         <translation>S&amp;tuur</translation>
     </message>
-<<<<<<< HEAD
-    </context>
-=======
     <message>
         <source>Copy quantity</source>
         <translation>Kopieer hoeveelheid</translation>
@@ -1173,7 +1117,6 @@
         <translation>(geen etiket)</translation>
     </message>
 </context>
->>>>>>> be92be56
 <context>
     <name>SendCoinsEntry</name>
     <message>
@@ -1214,9 +1157,6 @@
     </context>
 <context>
     <name>TransactionDesc</name>
-<<<<<<< HEAD
-    </context>
-=======
     <message>
         <source>Date</source>
         <translation>Datum</translation>
@@ -1286,18 +1226,11 @@
         <translation>onwaar</translation>
     </message>
 </context>
->>>>>>> be92be56
 <context>
     <name>TransactionDescDialog</name>
     </context>
 <context>
     <name>TransactionTableModel</name>
-<<<<<<< HEAD
-    </context>
-<context>
-    <name>TransactionView</name>
-    </context>
-=======
     <message>
         <source>Date</source>
         <translation>Datum</translation>
@@ -1458,29 +1391,17 @@
         <translation>aan</translation>
     </message>
 </context>
->>>>>>> be92be56
 <context>
     <name>UnitDisplayStatusBarControl</name>
     </context>
 <context>
-<<<<<<< HEAD
-=======
     <name>WalletController</name>
     </context>
 <context>
->>>>>>> be92be56
     <name>WalletFrame</name>
     </context>
 <context>
     <name>WalletModel</name>
-<<<<<<< HEAD
-    </context>
-<context>
-    <name>WalletView</name>
-    </context>
-<context>
-    <name>bitcoin-core</name>
-=======
     <message>
         <source>Send Coins</source>
         <translation>Stuur Munstukke</translation>
@@ -1488,7 +1409,6 @@
     </context>
 <context>
     <name>WalletView</name>
->>>>>>> be92be56
     <message>
         <source>&amp;Export</source>
         <translation>&amp;Uitvoer</translation>
