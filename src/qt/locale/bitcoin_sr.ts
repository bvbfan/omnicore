--- conflicted
+++ resolved
@@ -7,11 +7,7 @@
     </message>
     <message>
         <source>Create a new address</source>
-<<<<<<< HEAD
-        <translation>Направи нову адресу</translation>
-=======
         <translation type="unfinished">Направи нову адресу</translation>
->>>>>>> 9e05de1d
     </message>
     <message>
         <source>&amp;New</source>
@@ -31,17 +27,6 @@
     </message>
     <message>
         <source>Delete the currently selected address from the list</source>
-<<<<<<< HEAD
-        <translation>Обриши тренутно одабрану адресу са листе</translation>
-    </message>
-    <message>
-        <source>Enter address or label to search</source>
-        <translation>Унеси адресу или назив ознаке за претрагу</translation>
-    </message>
-    <message>
-        <source>Export the data in the current tab to a file</source>
-        <translation>Извези податке из одабране картице у датотеку</translation>
-=======
         <translation type="unfinished">Обриши тренутно одабрану адресу са листе</translation>
     </message>
     <message>
@@ -51,7 +36,6 @@
     <message>
         <source>Export the data in the current tab to a file</source>
         <translation type="unfinished">Извези податке из одабране картице у датотеку</translation>
->>>>>>> 9e05de1d
     </message>
     <message>
         <source>&amp;Export</source>
@@ -63,17 +47,6 @@
     </message>
     <message>
         <source>Choose the address to send coins to</source>
-<<<<<<< HEAD
-        <translation>Одабери адресу за слање</translation>
-    </message>
-    <message>
-        <source>Choose the address to receive coins with</source>
-        <translation>Одабери адресу за примање</translation>
-    </message>
-    <message>
-        <source>C&amp;hoose</source>
-        <translation>&amp;Одабери</translation>
-=======
         <translation type="unfinished">Одабери адресу за слање</translation>
     </message>
     <message>
@@ -83,7 +56,6 @@
     <message>
         <source>C&amp;hoose</source>
         <translation type="unfinished">&amp;Одабери</translation>
->>>>>>> 9e05de1d
     </message>
     <message>
         <source>Sending addresses</source>
@@ -95,13 +67,6 @@
     </message>
     <message>
         <source>These are your Bitcoin addresses for sending payments. Always check the amount and the receiving address before sending coins.</source>
-<<<<<<< HEAD
-        <translation>Ово су твоје Биткоин адресе за слање уплата. Увек добро провери износ и адресу на коју шаљеш пре него што пошаљеш уплату.</translation>
-    </message>
-    <message>
-        <source>These are your Bitcoin addresses for receiving payments. Use the 'Create new receiving address' button in the receive tab to create new addresses.</source>
-        <translation>Ово су твоје Биткоин адресе за примање уплата. Користи дугме „Направи нову адресу за примање” у картици за примање за креирање нових адреса.</translation>
-=======
         <translation type="unfinished">Ово су твоје Биткоин адресе за слање уплата. Увек добро провери износ и адресу на коју шаљеш пре него што пошаљеш уплату.</translation>
     </message>
     <message>
@@ -109,7 +74,6 @@
 Signing is only possible with addresses of the type 'legacy'.</source>
         <translation type="unfinished">Ово су твоје Биткоин адресе за приманје уплата. Користи дугме „Направи нову адресу за примање” у картици за примање за креирање нових адреса.
 Потписивање је могуће само за адресе типа 'legacy'.</translation>
->>>>>>> 9e05de1d
     </message>
     <message>
         <source>&amp;Copy Address</source>
@@ -146,11 +110,7 @@
     <name>AddressTableModel</name>
     <message>
         <source>Label</source>
-<<<<<<< HEAD
-        <translation>Ознака</translation>
-=======
         <translation type="unfinished">Ознака</translation>
->>>>>>> 9e05de1d
     </message>
     <message>
         <source>Address</source>
@@ -158,11 +118,7 @@
     </message>
     <message>
         <source>(no label)</source>
-<<<<<<< HEAD
-        <translation>(без ознаке)</translation>
-=======
         <translation type="unfinished">(без ознаке)</translation>
->>>>>>> 9e05de1d
     </message>
 </context>
 <context>
@@ -173,11 +129,7 @@
     </message>
     <message>
         <source>Enter passphrase</source>
-<<<<<<< HEAD
-        <translation>Унеси лозинку</translation>
-=======
         <translation type="unfinished">Унеси лозинку</translation>
->>>>>>> 9e05de1d
     </message>
     <message>
         <source>New passphrase</source>
@@ -185,19 +137,11 @@
     </message>
     <message>
         <source>Repeat new passphrase</source>
-<<<<<<< HEAD
-        <translation>Понови нову лозинку</translation>
-    </message>
-    <message>
-        <source>Show passphrase</source>
-        <translation>Прикажи лозинку</translation>
-=======
         <translation type="unfinished">Понови нову лозинку</translation>
     </message>
     <message>
         <source>Show passphrase</source>
         <translation type="unfinished">Прикажи лозинку</translation>
->>>>>>> 9e05de1d
     </message>
     <message>
         <source>Encrypt wallet</source>
@@ -205,54 +149,35 @@
     </message>
     <message>
         <source>This operation needs your wallet passphrase to unlock the wallet.</source>
-<<<<<<< HEAD
-        <translation>Ова операција захтева да унесеш лозинку новчаника како би се новчаник откључао.</translation>
-=======
         <translation type="unfinished">Ова операција захтева да унесеш лозинку новчаника како би се новчаник откључао.</translation>
->>>>>>> 9e05de1d
     </message>
     <message>
         <source>Unlock wallet</source>
         <translation type="unfinished">Откључај новчаник</translation>
     </message>
     <message>
-<<<<<<< HEAD
-        <source>This operation needs your wallet passphrase to decrypt the wallet.</source>
-        <translation>Ова операција захтева да унесеш лозинку новчаника како би новчаник био дешифрован.</translation>
-=======
         <source>Change passphrase</source>
         <translation type="unfinished">Измени лозинку</translation>
->>>>>>> 9e05de1d
     </message>
     <message>
         <source>Confirm wallet encryption</source>
         <translation type="unfinished">Потврди шифрирање новчаника</translation>
     </message>
     <message>
-<<<<<<< HEAD
-        <source>Change passphrase</source>
-        <translation>Измени лозинку</translation>
-=======
         <source>Warning: If you encrypt your wallet and lose your passphrase, you will &lt;b&gt;LOSE ALL OF YOUR BITCOINS&lt;/b&gt;!</source>
         <translation type="unfinished">Упозорење: Уколико шифрираш новчаник и изгубиш своју лозинку, &lt;b&gt;ИЗГУБИЋЕШ СВЕ СВОЈЕ БИТКОИНЕ&lt;/b&gt;!</translation>
     </message>
     <message>
         <source>Are you sure you wish to encrypt your wallet?</source>
         <translation type="unfinished">Да ли сте сигурни да желите да шифрирате свој новчаник?</translation>
->>>>>>> 9e05de1d
     </message>
     <message>
         <source>Wallet encrypted</source>
         <translation type="unfinished">Новчаник шифриран</translation>
     </message>
     <message>
-<<<<<<< HEAD
-        <source>Warning: If you encrypt your wallet and lose your passphrase, you will &lt;b&gt;LOSE ALL OF YOUR BITCOINS&lt;/b&gt;!</source>
-        <translation>Упозорење: Уколико шифрираш новчаник и изгубиш своју лозинку, &lt;b&gt;ИЗГУБИЋЕШ СВЕ СВОЈЕ БИТКОИНЕ&lt;/b&gt;!</translation>
-=======
         <source>Enter the new passphrase for the wallet.&lt;br/&gt;Please use a passphrase of &lt;b&gt;ten or more random characters&lt;/b&gt;, or &lt;b&gt;eight or more words&lt;/b&gt;.</source>
         <translation type="unfinished">Унеси нову приступну фразу за новчаник&lt;br/&gt;Молимо користи приступну фразу од десет или више насумичних карактера&lt;b&gt;,или&lt;b&gt;осам или више речи&lt;/b&gt;.</translation>
->>>>>>> 9e05de1d
     </message>
     <message>
         <source>Enter the old passphrase and new passphrase for the wallet.</source>
@@ -263,30 +188,6 @@
         <translation type="unfinished">Упамти, шифрирање новчаника не може у потуности заштити твоје биткоине од крађе од стране малвера инфицира твој рачунар.</translation>
     </message>
     <message>
-<<<<<<< HEAD
-        <source>Enter the new passphrase for the wallet.&lt;br/&gt;Please use a passphrase of &lt;b&gt;ten or more random characters&lt;/b&gt;, or &lt;b&gt;eight or more words&lt;/b&gt;.</source>
-        <translation>Унеси нову лозинку за новчаник&lt;br/&gt;Молимо користи лозинку од десет или више насумичних карактера&lt;b&gt;,или&lt;b&gt;осам или више речи&lt;/b&gt;.</translation>
-    </message>
-    <message>
-        <source>Enter the old passphrase and new passphrase for the wallet.</source>
-        <translation>Унеси стару лозинку и нову лозинку новчаника.</translation>
-    </message>
-    <message>
-        <source>Remember that encrypting your wallet cannot fully protect your bitcoins from being stolen by malware infecting your computer.</source>
-        <translation>Упамти, шифрирање новчаника не може у потуности заштити твоје биткоине од крађе од стране малвера инфицира твој рачунар.</translation>
-    </message>
-    <message>
-        <source>Wallet to be encrypted</source>
-        <translation>Новчаник за шифрирање</translation>
-    </message>
-    <message>
-        <source>Your wallet is about to be encrypted. </source>
-        <translation>Твој новчаник биће шифриран.</translation>
-    </message>
-    <message>
-        <source>Your wallet is now encrypted. </source>
-        <translation>Твој новчаник сада је шифриран.</translation>
-=======
         <source>Wallet to be encrypted</source>
         <translation type="unfinished">Новчаник за шифрирање</translation>
     </message>
@@ -297,7 +198,6 @@
     <message>
         <source>Your wallet is now encrypted. </source>
         <translation type="unfinished">Твој новчаник сада је шифриран.</translation>
->>>>>>> 9e05de1d
     </message>
     <message>
         <source>IMPORTANT: Any previous backups you have made of your wallet file should be replaced with the newly generated, encrypted wallet file. For security reasons, previous backups of the unencrypted wallet file will become useless as soon as you start using the new, encrypted wallet.</source>
@@ -329,11 +229,7 @@
     </message>
     <message>
         <source>Warning: The Caps Lock key is on!</source>
-<<<<<<< HEAD
-        <translation>Упозорање Caps Lock дугме укључено!</translation>
-=======
         <translation type="unfinished">Упозорање Caps Lock дугме укључено!</translation>
->>>>>>> 9e05de1d
     </message>
 </context>
 <context>
@@ -362,10 +258,6 @@
         <translation type="unfinished">Интерна грешка</translation>
     </message>
     <message>
-<<<<<<< HEAD
-        <source>Show general overview of wallet</source>
-        <translation>Погледајте општи преглед новчаника</translation>
-=======
         <source>An internal error occurred. %1 will attempt to continue safely. This is an unexpected bug which can be reported as described below.</source>
         <translation type="unfinished">Догодила се интерна грешка. %1 ће покушати да настави безбедно. Ово је неочекивана грешка која може да се пријави као што је објашњено испод.</translation>
     </message>
@@ -375,7 +267,6 @@
     <message>
         <source>Error: Specified data directory "%1" does not exist.</source>
         <translation type="unfinished">Грешка: Одабрани директорјиум датотеке "%1" не постоји.</translation>
->>>>>>> 9e05de1d
     </message>
     <message>
         <source>Error: %1</source>
@@ -406,14 +297,9 @@
         <translation type="unfinished">Унутрашње</translation>
     </message>
     <message>
-<<<<<<< HEAD
-        <source>Show information about Qt</source>
-        <translation>Прегледај информације о Qt-у</translation>
-=======
         <source>Inbound</source>
         <extracomment>An inbound connection from a peer. An inbound connection is a connection initiated by a peer.</extracomment>
         <translation type="unfinished">Долазеће</translation>
->>>>>>> 9e05de1d
     </message>
     <message>
         <source>Outbound</source>
@@ -436,26 +322,6 @@
         <translation type="unfinished">Упутство</translation>
     </message>
     <message>
-<<<<<<< HEAD
-        <source>&amp;Change Passphrase...</source>
-        <translation>&amp; Промени лозинку...</translation>
-    </message>
-    <message>
-        <source>Open &amp;URI...</source>
-        <translation>Отвори &amp;URI...</translation>
-    </message>
-    <message>
-        <source>Create Wallet...</source>
-        <translation>Направи Новчаник...</translation>
-    </message>
-    <message>
-        <source>Create a new wallet</source>
-        <translation>Направи нови ночаник</translation>
-    </message>
-    <message>
-        <source>Wallet:</source>
-        <translation>Новчаник:</translation>
-=======
         <source>Feeler</source>
         <extracomment>Short-lived peer connection type that tests the aliveness of known addresses.</extracomment>
         <translation type="unfinished">Сензор</translation>
@@ -528,7 +394,6 @@
     <message>
         <source>%1 kB</source>
         <translation type="unfinished">%1 килобајта</translation>
->>>>>>> 9e05de1d
     </message>
     </context>
 <context>
@@ -550,48 +415,26 @@
         <translation type="unfinished">-maxtxfee је постављен сувише високо! Овако велике провизије могу бити наплаћене на само једној трансакцији.</translation>
     </message>
     <message>
-<<<<<<< HEAD
-        <source>Reindexing blocks on disk...</source>
-        <translation>Поново идексирање блокова на диску...</translation>
-=======
         <source>Cannot obtain a lock on data directory %s. %s is probably already running.</source>
         <translation type="unfinished">Директоријум података се не може закључати %s. %s је вероватно већ покренут.</translation>
->>>>>>> 9e05de1d
     </message>
     <message>
         <source>Distributed under the MIT software license, see the accompanying file %s or %s</source>
         <translation type="unfinished">Дистрибуирано под MIT софтверском лиценцом, погледајте придружени документ %s или %s</translation>
     </message>
     <message>
-<<<<<<< HEAD
-        <source>Send coins to a Bitcoin address</source>
-        <translation>Пошаљи новац на Биткоин адресу</translation>
-    </message>
-    <message>
-        <source>Backup wallet to another location</source>
-        <translation>Направи резервну копију новчаника на другој локацији</translation>
-=======
         <source>Error reading %s! All keys read correctly, but transaction data or address book entries might be missing or incorrect.</source>
         <translation type="unfinished">Грешка у читању %s! Сви кључеви су прочитани коректно, али подаци о трансакцији или уноси у адресар могу недостајати или бити нетачни.</translation>
     </message>
     <message>
         <source>Fee estimation failed. Fallbackfee is disabled. Wait a few blocks or enable -fallbackfee.</source>
         <translation type="unfinished">Процена провизије није успела. Промена провизије током трансакције је онемогућена. Сачекајте неколико блокова или омогућите -fallbackfee.</translation>
->>>>>>> 9e05de1d
     </message>
     <message>
         <source>Invalid amount for -maxtxfee=&lt;amount&gt;: '%s' (must be at least the minrelay fee of %s to prevent stuck transactions)</source>
         <translation type="unfinished">Неважећи износ за -maxtxfee=&lt;amount&gt;: '%s' (мора бити minrelay провизија од %s да би се спречило да се трансакција заглави)</translation>
     </message>
     <message>
-<<<<<<< HEAD
-        <source>&amp;Verify message...</source>
-        <translation>&amp;Верификовање поруке...</translation>
-    </message>
-    <message>
-        <source>&amp;Send</source>
-        <translation>&amp;Пошаљи</translation>
-=======
         <source>Please check that your computer's date and time are correct! If your clock is wrong, %s will not work properly.</source>
         <translation type="unfinished">Молим проверите да су време и датум на вашем рачунару тачни. Уколико је сат нетачан, %s неће радити исправно.</translation>
     </message>
@@ -614,7 +457,6 @@
     <message>
         <source>The transaction amount is too small to send after the fee has been deducted</source>
         <translation type="unfinished">Износ трансакције је толико мали за слање након што се одузме провизија</translation>
->>>>>>> 9e05de1d
     </message>
     <message>
         <source>This is a pre-release test build - use at your own risk - do not use for mining or merchant applications</source>
@@ -669,17 +511,12 @@
         <translation type="unfinished">Подешавање конфигурације за %s је само примењено на %s мрежи када је у [%s] секцији.</translation>
     </message>
     <message>
-<<<<<<< HEAD
-        <source>&amp;Command-line options</source>
-        <translation>&amp;Опције командне линије</translation>
-=======
         <source>Copyright (C) %i-%i</source>
         <translation type="unfinished">Ауторско право (C) %i-%i</translation>
     </message>
     <message>
         <source>Corrupted block database detected</source>
         <translation type="unfinished">Детектована је оштећена база података блокова</translation>
->>>>>>> 9e05de1d
     </message>
     <message>
         <source>Could not find asmap file %s</source>
@@ -710,13 +547,8 @@
         <translation type="unfinished">Грешка код иницијализације окружења базе података новчаника %s!</translation>
     </message>
     <message>
-<<<<<<< HEAD
-        <source>Error</source>
-        <translation>Грешка</translation>
-=======
         <source>Error loading %s</source>
         <translation type="unfinished">Грешка током учитавања %s</translation>
->>>>>>> 9e05de1d
     </message>
     <message>
         <source>Error loading %s: Private keys can only be disabled during creation</source>
@@ -727,101 +559,14 @@
         <translation type="unfinished">Грешка током учитавања %s: Новчаник је оштећен</translation>
     </message>
     <message>
-<<<<<<< HEAD
-        <source>Up to date</source>
-        <translation>Ажурирано</translation>
-    </message>
-    <message>
-        <source>Node window</source>
-        <translation>Ноде прозор</translation>
-    </message>
-    <message>
-        <source>Open node debugging and diagnostic console</source>
-        <translation>Отвори конзолу за ноде дебуг и дијагностику</translation>
-    </message>
-    <message>
-        <source>&amp;Sending addresses</source>
-        <translation>&amp;Адресе за слање</translation>
-    </message>
-    <message>
-        <source>&amp;Receiving addresses</source>
-        <translation>&amp;Адресе за примање</translation>
-    </message>
-    <message>
-        <source>Open a bitcoin: URI</source>
-        <translation>Отвори биткоин: URI</translation>
-    </message>
-    <message>
-        <source>Open Wallet</source>
-        <translation>Отвори новчаник</translation>
-    </message>
-    <message>
-        <source>Open a wallet</source>
-        <translation>Отвори новчаник</translation>
-    </message>
-    <message>
-        <source>Close Wallet...</source>
-        <translation>Затвори новчаник...</translation>
-    </message>
-    <message>
-        <source>Close wallet</source>
-        <translation>Затвори новчаник</translation>
-=======
         <source>Error loading %s: Wallet requires newer version of %s</source>
         <translation type="unfinished">Грешка током учитавања %s: Новчаник захтева новију верзију %s</translation>
->>>>>>> 9e05de1d
     </message>
     <message>
         <source>Error loading block database</source>
         <translation type="unfinished">Грешка у учитавању базе података блокова</translation>
     </message>
     <message>
-<<<<<<< HEAD
-        <source>default wallet</source>
-        <translation>подразумевани новчаник</translation>
-    </message>
-    <message>
-        <source>No wallets available</source>
-        <translation>Нема доступних новчаника</translation>
-    </message>
-    <message>
-        <source>Minimize</source>
-        <translation>Умањи</translation>
-    </message>
-    <message>
-        <source>Zoom</source>
-        <translation>Увећај</translation>
-    </message>
-    <message>
-        <source>Main Window</source>
-        <translation>Главни прозор</translation>
-    </message>
-    <message>
-        <source>%1 client</source>
-        <translation>%1 клијент</translation>
-    </message>
-    <message>
-        <source>Connecting to peers...</source>
-        <translation>Повезивање са клијентима...</translation>
-    </message>
-    <message>
-        <source>Catching up...</source>
-        <translation>Ажурирање у току...</translation>
-    </message>
-    <message>
-        <source>Error: %1</source>
-        <translation>Грешка: %1</translation>
-    </message>
-    <message>
-        <source>Warning: %1</source>
-        <translation>Упозорење: %1</translation>
-    </message>
-    <message>
-        <source>Date: %1
-</source>
-        <translation>Датум: %1
-</translation>
-=======
         <source>Error opening block database</source>
         <translation type="unfinished">Грешка приликом отварања базе података блокова</translation>
     </message>
@@ -832,7 +577,6 @@
     <message>
         <source>Error: Disk space is low for %s</source>
         <translation type="unfinished">Грешка: Простор на диску је мали за %s</translation>
->>>>>>> 9e05de1d
     </message>
     <message>
         <source>Failed to listen on any port. Use -listen=0 if you want this.</source>
@@ -847,36 +591,20 @@
         <translation type="unfinished">Почетни блок је погрешан или се не може пронаћи. Погрешан datadir за мрежу?</translation>
     </message>
     <message>
-<<<<<<< HEAD
-        <source>Label: %1
-</source>
-        <translation>Ознака: %1
-</translation>
-=======
         <source>Initialization sanity check failed. %s is shutting down.</source>
         <translation type="unfinished">Провера исправности иницијализације није успела. %s се искључује.</translation>
->>>>>>> 9e05de1d
     </message>
     <message>
         <source>Insufficient funds</source>
         <translation type="unfinished">Недовољно средстава</translation>
     </message>
     <message>
-<<<<<<< HEAD
-        <source>Sent transaction</source>
-        <translation>Послата трансакција</translation>
-    </message>
-    <message>
-        <source>Incoming transaction</source>
-        <translation>Долазна трансакција</translation>
-=======
         <source>Invalid -onion address or hostname: '%s'</source>
         <translation type="unfinished">Неважећа -onion адреса или име хоста: '%s'</translation>
     </message>
     <message>
         <source>Invalid -proxy address or hostname: '%s'</source>
         <translation type="unfinished">Неважећа -proxy адреса или име хоста: '%s'</translation>
->>>>>>> 9e05de1d
     </message>
     <message>
         <source>Invalid P2P permission: '%s'</source>
@@ -887,17 +615,8 @@
         <translation type="unfinished">Неважећи износ за %s=&lt;amount&gt;: '%s'</translation>
     </message>
     <message>
-<<<<<<< HEAD
-        <source>Private key &lt;b&gt;disabled&lt;/b&gt;</source>
-        <translation>Приватни кључ &lt;b&gt;онемогућен&lt;/b&gt;</translation>
-    </message>
-    <message>
-        <source>Wallet is &lt;b&gt;encrypted&lt;/b&gt; and currently &lt;b&gt;unlocked&lt;/b&gt;</source>
-        <translation>Новчаник јс &lt;b&gt;шифриран&lt;/b&gt; и тренутно &lt;b&gt;откључан&lt;/b&gt;</translation>
-=======
         <source>Invalid amount for -discardfee=&lt;amount&gt;: '%s'</source>
         <translation type="unfinished">Неважећи износ за -discardfee=&lt;amount&gt;: '%s'</translation>
->>>>>>> 9e05de1d
     </message>
     <message>
         <source>Invalid amount for -fallbackfee=&lt;amount&gt;: '%s'</source>
@@ -940,73 +659,40 @@
         <translation type="unfinished">Потписивање трансакције није успело</translation>
     </message>
     <message>
-<<<<<<< HEAD
-        <source>(un)select all</source>
-        <translation>(Де)Селектуј све</translation>
-    </message>
-    <message>
-        <source>Tree mode</source>
-        <translation>Прикажи као стабло</translation>
-    </message>
-    <message>
-        <source>List mode</source>
-        <translation>Прикажи као листу</translation>
-=======
         <source>Specified -walletdir "%s" does not exist</source>
         <translation type="unfinished">Наведени -walletdir "%s" не постоји</translation>
->>>>>>> 9e05de1d
     </message>
     <message>
         <source>Specified -walletdir "%s" is a relative path</source>
         <translation type="unfinished">Наведени -walletdir "%s" је релативна путања</translation>
     </message>
     <message>
-<<<<<<< HEAD
-        <source>Received with label</source>
-        <translation>Примљено са ознаком</translation>
-=======
         <source>Specified -walletdir "%s" is not a directory</source>
         <translation type="unfinished">Наведени -walletdir "%s" није директоријум</translation>
->>>>>>> 9e05de1d
     </message>
     <message>
         <source>Specified blocks directory "%s" does not exist.</source>
         <translation type="unfinished">Наведени директоријум блокова "%s" не постоји.</translation>
     </message>
     <message>
-<<<<<<< HEAD
-        <source>Date</source>
-        <translation>Датум</translation>
-=======
         <source>The source code is available from %s.</source>
         <translation type="unfinished">Изворни код је доступан из %s.</translation>
->>>>>>> 9e05de1d
     </message>
     <message>
         <source>The transaction amount is too small to pay the fee</source>
         <translation type="unfinished">Износ трансакције је сувише мали да се плати трансакција</translation>
     </message>
     <message>
-<<<<<<< HEAD
-        <source>Confirmed</source>
-        <translation>Потврђено</translation>
-=======
         <source>The wallet will avoid paying less than the minimum relay fee.</source>
         <translation type="unfinished">Новчаник ће избећи плаћање износа мањег него што је минимална повезана провизија.</translation>
->>>>>>> 9e05de1d
     </message>
     <message>
         <source>This is experimental software.</source>
         <translation type="unfinished">Ово је експерименталн софтвер.</translation>
     </message>
     <message>
-<<<<<<< HEAD
-        <source>Copy label</source>
-        <translation>Копирај ознаку</translation>
-=======
         <source>This is the minimum transaction fee you pay on every transaction.</source>
         <translation type="unfinished">Ово је минимални износ провизије за трансакцију коју ћете платити на свакој трансакцији.</translation>
->>>>>>> 9e05de1d
     </message>
     <message>
         <source>This is the transaction fee you will pay if you send a transaction.</source>
@@ -1045,13 +731,8 @@
         <translation type="unfinished">Стварање PID документа '%s': %s није могуће</translation>
     </message>
     <message>
-<<<<<<< HEAD
-        <source>Copy change</source>
-        <translation>Копирај кусур</translation>
-=======
         <source>Unable to generate initial keys</source>
         <translation type="unfinished">Генерисање кључева за иницијализацију није могуће</translation>
->>>>>>> 9e05de1d
     </message>
     <message>
         <source>Unable to generate keys</source>
@@ -1066,25 +747,8 @@
         <translation type="unfinished">Непозната вредност -blockfilterindex %s.</translation>
     </message>
     <message>
-<<<<<<< HEAD
-        <source>This label turns red if any recipient receives an amount smaller than the current dust threshold.</source>
-        <translation>Ознака постаје црвена уколико прималац прими износ мањи од износа прашине - сићушног износа.</translation>
-    </message>
-    <message>
-        <source>Can vary +/- %1 satoshi(s) per input.</source>
-        <translation>Може варирати  +/- %1 сатоши(ја) по инпуту.</translation>
-    </message>
-    <message>
-        <source>(no label)</source>
-        <translation>(без ознаке)</translation>
-    </message>
-    <message>
-        <source>change from %1 (%2)</source>
-        <translation>Измени од %1 (%2)</translation>
-=======
         <source>Unknown address type '%s'</source>
         <translation type="unfinished">Непознати тип адресе '%s'</translation>
->>>>>>> 9e05de1d
     </message>
     <message>
         <source>Unknown change type '%s'</source>
@@ -1108,85 +772,18 @@
     </message>
 </context>
 <context>
-<<<<<<< HEAD
-    <name>CreateWalletActivity</name>
-    <message>
-        <source>Creating Wallet &lt;b&gt;%1&lt;/b&gt;...</source>
-        <translation>Креирање новчаника&lt;b&gt;%1... &lt;/b&gt;...</translation>
-    </message>
-    <message>
-        <source>Create wallet failed</source>
-        <translation>Креирање новчаника неуспешно</translation>
-    </message>
-    <message>
-        <source>Create wallet warning</source>
-        <translation>Направи упозорење за новчаник</translation>
-    </message>
-</context>
-<context>
-    <name>CreateWalletDialog</name>
-    <message>
-        <source>Create Wallet</source>
-        <translation>Направи новчаник</translation>
-    </message>
-    <message>
-        <source>Wallet Name</source>
-        <translation>Име Новчаника</translation>
-    </message>
-    <message>
-        <source>Encrypt the wallet. The wallet will be encrypted with a passphrase of your choice.</source>
-        <translation>Шифрирај новчаник. Новчаник ће бити шифриран лозинком коју одаберете.</translation>
-    </message>
-    <message>
-        <source>Encrypt Wallet</source>
-        <translation>Шифрирај новчаник</translation>
-    </message>
-    <message>
-        <source>Disable private keys for this wallet. Wallets with private keys disabled will have no private keys and cannot have an HD seed or imported private keys. This is ideal for watch-only wallets.</source>
-        <translation>Онемогући приватни кључ за овај новчаник. Новчаници са онемогућеним приватним кључем неће  имати приватни кључ и не могу имати HD семе или увезени приватни кључ. Ова опција идеална је за новчанике који су искључиво за посматрање.</translation>
-    </message>
-    <message>
-        <source>Disable Private Keys</source>
-        <translation>Онемогући Приватне Кључеве</translation>
-    </message>
-    <message>
-        <source>Make a blank wallet. Blank wallets do not initially have private keys or scripts. Private keys and addresses can be imported, or an HD seed can be set, at a later time.</source>
-        <translation>Направи празан новчаник. Празни новчанци немају приватане кључеве или скрипте. Приватни кључеви могу се увести, или HD семе може бити постављено касније.</translation>
-    </message>
-    <message>
-        <source>Make Blank Wallet</source>
-        <translation>Направи Празан Новчаник</translation>
-    </message>
-    <message>
-        <source>Create</source>
-        <translation>Направи</translation>
-    </message>
-</context>
-<context>
-    <name>EditAddressDialog</name>
-=======
     <name>BitcoinGUI</name>
->>>>>>> 9e05de1d
     <message>
         <source>&amp;Overview</source>
         <translation type="unfinished">&amp;Општи преглед</translation>
     </message>
     <message>
-<<<<<<< HEAD
-        <source>&amp;Label</source>
-        <translation>&amp;Ознака</translation>
-    </message>
-    <message>
-        <source>The label associated with this address list entry</source>
-        <translation>Ознака повезана са овом ставком из листе адреса</translation>
-=======
         <source>Show general overview of wallet</source>
         <translation type="unfinished">Погледајте општи преглед новчаника</translation>
     </message>
     <message>
         <source>&amp;Transactions</source>
         <translation type="unfinished">&amp;Трансакције</translation>
->>>>>>> 9e05de1d
     </message>
     <message>
         <source>Browse transaction history</source>
@@ -1209,38 +806,16 @@
         <translation type="unfinished">Прикажи информације о %1</translation>
     </message>
     <message>
-<<<<<<< HEAD
-        <source>The entered address "%1" is not a valid Bitcoin address.</source>
-        <translation>Унета адреса "%1" није важећа Биткоин адреса.</translation>
-    </message>
-    <message>
-        <source>Address "%1" already exists as a receiving address with label "%2" and so cannot be added as a sending address.</source>
-        <translation>Адреса "%1" већ постоји као примајућа адреса са ознаком "%2" и не може бити додата као адреса за слање.</translation>
-    </message>
-    <message>
-        <source>The entered address "%1" is already in the address book with label "%2".</source>
-        <translation>Унета адреса "%1" већ постоји у адресару са ознаком "%2".</translation>
-    </message>
-    <message>
-        <source>Could not unlock wallet.</source>
-        <translation>Новчаник није могуће откључати.</translation>
-=======
         <source>About &amp;Qt</source>
         <translation type="unfinished">О &amp;Qt-у</translation>
->>>>>>> 9e05de1d
     </message>
     <message>
         <source>Show information about Qt</source>
         <translation type="unfinished">Прегледај информације о Qt-у</translation>
     </message>
     <message>
-<<<<<<< HEAD
-        <source>A new data directory will be created.</source>
-        <translation>Нови директоријум података биће креиран.</translation>
-=======
         <source>Modify configuration options for %1</source>
         <translation type="unfinished">Измени конфигурацију поставки за %1</translation>
->>>>>>> 9e05de1d
     </message>
     <message>
         <source>Create a new wallet</source>
@@ -1264,17 +839,12 @@
         <translation type="unfinished">Прокси је &lt;b&gt;омогућен&lt;/b&gt;: %1</translation>
     </message>
     <message>
-<<<<<<< HEAD
-        <source>About %1</source>
-        <translation>Приближно %1</translation>
-=======
         <source>Send coins to a Bitcoin address</source>
         <translation type="unfinished">Пошаљи новац на Биткоин адресу</translation>
     </message>
     <message>
         <source>Backup wallet to another location</source>
         <translation type="unfinished">Направи резервну копију новчаника на другој локацији</translation>
->>>>>>> 9e05de1d
     </message>
     <message>
         <source>Change the passphrase used for wallet encryption</source>
@@ -1293,25 +863,12 @@
         <translation type="unfinished">&amp;Опције...</translation>
     </message>
     <message>
-<<<<<<< HEAD
-        <source>When you click OK, %1 will begin to download and process the full %4 block chain (%2GB) starting with the earliest transactions in %3 when %4 initially launched.</source>
-        <translation>Када кликнете на ОК, %1 ће почети с преузимањем и процесуирањем целокупног ланца блокова %4 (%2GB), почевши од најранијих трансакција у %3 када је %4 покренут.</translation>
-    </message>
-    <message>
-        <source>Reverting this setting requires re-downloading the entire blockchain. It is faster to download the full chain first and prune it later. Disables some advanced features.</source>
-        <translation>Враћање ове опције захтева поновно преузимање целокупног блокчејна - ланца блокова. Брже је преузети цели ланац и касније га скратити. Онемогућава неке напредне опције.</translation>
-    </message>
-    <message>
-        <source>This initial synchronisation is very demanding, and may expose hardware problems with your computer that had previously gone unnoticed. Each time you run %1, it will continue downloading where it left off.</source>
-        <translation>Првобитна синхронизација веома је захтевна и може изложити ваш рачунар хардверским проблемима који раније нису били примећени. Сваки пут када покренете %1, преузимање ће се наставити тамо где је било прекинуто.</translation>
-=======
         <source>&amp;Encrypt Wallet…</source>
         <translation type="unfinished">&amp;Енкриптуј новчаник</translation>
     </message>
     <message>
         <source>Encrypt the private keys that belong to your wallet</source>
         <translation type="unfinished">Шифрирај приватни клуљ који припада новчанику.</translation>
->>>>>>> 9e05de1d
     </message>
     <message>
         <source>&amp;Backup Wallet…</source>
@@ -1330,74 +887,16 @@
         <translation type="unfinished">Потписуј поруку са своје Биткоин адресе као доказ да си њихов власник</translation>
     </message>
     <message>
-<<<<<<< HEAD
-        <source>Discard blocks after verification, except most recent %1 GB (prune)</source>
-        <translation>Обриши блокове након верификације, осим најновије %1 GB (скраћено)</translation>
-    </message>
-    <message>
-        <source>At least %1 GB of data will be stored in this directory, and it will grow over time.</source>
-        <translation>Најмање %1 GB подататака биће складиштен у овај директорјиум који ће временом порасти.</translation>
-    </message>
-    <message>
-        <source>Approximately %1 GB of data will be stored in this directory.</source>
-        <translation>Најмање %1 GB подататака биће складиштен у овај директорјиум.</translation>
-    </message>
-    <message>
-        <source>%1 will download and store a copy of the Bitcoin block chain.</source>
-        <translation>%1 биће преузеће и складиштити копију Биткоин ланца блокова.</translation>
-    </message>
-    <message>
-        <source>The wallet will also be stored in this directory.</source>
-        <translation>Новчаник ће бити складиштен у овом директоријуму.</translation>
-    </message>
-    <message>
-        <source>Error: Specified data directory "%1" cannot be created.</source>
-        <translation>Грешка: Одабрана датотека  "%1" не може бити креирана.</translation>
-    </message>
-    <message>
-        <source>Error</source>
-        <translation>Грешка</translation>
-    </message>
-    <message numerus="yes">
-        <source>%n GB of free space available</source>
-        <translation><numerusform>Доступно %n GB слободног простора</numerusform><numerusform>Доступно %n GB слободног простора</numerusform><numerusform>Доступно %n GB слободног простора</numerusform></translation>
-    </message>
-    <message numerus="yes">
-        <source>(of %n GB needed)</source>
-        <translation><numerusform>(од потребних %n GB)</numerusform><numerusform>(од потребних %n GB)</numerusform><numerusform>(од  потребних  %n GB)</numerusform></translation>
-    </message>
-    <message numerus="yes">
-        <source>(%n GB needed for full chain)</source>
-        <translation><numerusform>(%n GB потребно за цео ланац)</numerusform><numerusform>(%n GB потребно за цео ланац)</numerusform><numerusform>(%n GB потребно за цео ланац)</numerusform></translation>
-    </message>
-</context>
-<context>
-    <name>ModalOverlay</name>
-=======
         <source>&amp;Verify message…</source>
         <translation type="unfinished">&amp;Верификуј поруку</translation>
     </message>
->>>>>>> 9e05de1d
     <message>
         <source>Verify messages to ensure they were signed with specified Bitcoin addresses</source>
         <translation type="unfinished">Верификуј поруке и утврди да ли су потписане од стране спецификованих Биткоин адреса</translation>
     </message>
     <message>
-<<<<<<< HEAD
-        <source>Recent transactions may not yet be visible, and therefore your wallet's balance might be incorrect. This information will be correct once your wallet has finished synchronizing with the bitcoin network, as detailed below.</source>
-        <translation>Недавне трансакције можда не буду видљиве, зато салдо твог новчаника можда буде нетачан. Ова информација биђе тачна када новчаник заврши са синхронизацијом биткоин мреже, приказаној испод.</translation>
-    </message>
-    <message>
-        <source>Attempting to spend bitcoins that are affected by not-yet-displayed transactions will not be accepted by the network.</source>
-        <translation>Покушај слања биткоина који су под утицајем још не приказаних трансакција неће бити прихваћен од стране мреже.</translation>
-    </message>
-    <message>
-        <source>Number of blocks left</source>
-        <translation>Преостала количина блокова</translation>
-=======
         <source>&amp;Load PSBT from file…</source>
         <translation type="unfinished">&amp;Учитава ”PSBT” из датотеке…</translation>
->>>>>>> 9e05de1d
     </message>
     <message>
         <source>Open &amp;URI…</source>
@@ -1412,492 +911,18 @@
         <translation type="unfinished">Направи новчаник...</translation>
     </message>
     <message>
-<<<<<<< HEAD
-        <source>Progress increase per hour</source>
-        <translation>Пораст напретка по часу</translation>
-    </message>
-    <message>
-        <source>calculating...</source>
-        <translation>рачунање...</translation>
-    </message>
-    <message>
-        <source>Estimated time left until synced</source>
-        <translation>Оквирно време до краја синхронизације</translation>
-=======
         <source>Close All Wallets…</source>
         <translation type="unfinished">Затвори све новчанике...</translation>
->>>>>>> 9e05de1d
     </message>
     <message>
         <source>&amp;File</source>
         <translation type="unfinished">&amp;Фајл</translation>
     </message>
-<<<<<<< HEAD
-    <message>
-        <source>Esc</source>
-        <translation>Есц</translation>
-    </message>
-    <message>
-        <source>%1 is currently syncing.  It will download headers and blocks from peers and validate them until reaching the tip of the block chain.</source>
-        <translation>%1 се синхронузује. Преузеће заглавља и блокове од клијената и потврдити их док не стигне на крај ланца блокова.</translation>
-    </message>
-    <message>
-        <source>Unknown. Syncing Headers (%1, %2%)...</source>
-        <translation>Непознато. Синхронизација заглавља (%1, %2%)...</translation>
-    </message>
-</context>
-<context>
-    <name>OpenURIDialog</name>
-    <message>
-        <source>Open bitcoin URI</source>
-        <translation>Отвори биткоин URI</translation>
-    </message>
-    <message>
-        <source>URI:</source>
-        <translation>URI:</translation>
-    </message>
-</context>
-<context>
-    <name>OpenWalletActivity</name>
-    <message>
-        <source>Open wallet failed</source>
-        <translation>Отварање новчаника неуспешно</translation>
-    </message>
-    <message>
-        <source>Open wallet warning</source>
-        <translation>Упозорење приликом отварања новчаника</translation>
-    </message>
-    <message>
-        <source>default wallet</source>
-        <translation>подразумевани новчаник</translation>
-    </message>
-    <message>
-        <source>Opening Wallet &lt;b&gt;%1&lt;/b&gt;...</source>
-        <translation>Отварање новчаника&lt;b&gt;%1&lt;/b&gt;...</translation>
-    </message>
-</context>
-<context>
-    <name>OptionsDialog</name>
-=======
->>>>>>> 9e05de1d
     <message>
         <source>&amp;Settings</source>
         <translation type="unfinished">&amp;Подешавања</translation>
     </message>
     <message>
-<<<<<<< HEAD
-        <source>&amp;Main</source>
-        <translation>&amp;Главни</translation>
-    </message>
-    <message>
-        <source>Automatically start %1 after logging in to the system.</source>
-        <translation>Аутоматски почети %1 након пријање на систем.</translation>
-    </message>
-    <message>
-        <source>&amp;Start %1 on system login</source>
-        <translation>&amp;Покрени %1 приликом пријаве на систем</translation>
-    </message>
-    <message>
-        <source>Size of &amp;database cache</source>
-        <translation>Величина кеша базе података</translation>
-    </message>
-    <message>
-        <source>Number of script &amp;verification threads</source>
-        <translation>Број скрипти и CPU за верификацију</translation>
-    </message>
-    <message>
-        <source>IP address of the proxy (e.g. IPv4: 127.0.0.1 / IPv6: ::1)</source>
-        <translation>ИП адреса проксија (нпр. IPv4: 127.0.0.1 / IPv6: ::1)</translation>
-    </message>
-    <message>
-        <source>Shows if the supplied default SOCKS5 proxy is used to reach peers via this network type.</source>
-        <translation>Приказује се ако је испоручени уобичајени SOCKS5 проxy коришћен ради проналажења клијената преко овог типа мреже. </translation>
-    </message>
-    <message>
-        <source>Use separate SOCKS&amp;5 proxy to reach peers via Tor hidden services:</source>
-        <translation>Користи посебан SOCKS&amp;5 како би пронашли клијенте преко Тор-а.</translation>
-    </message>
-    <message>
-        <source>Hide the icon from the system tray.</source>
-        <translation>Сакриј икону са системске траке.</translation>
-    </message>
-    <message>
-        <source>&amp;Hide tray icon</source>
-        <translation>&amp;Сакриј икону</translation>
-    </message>
-    <message>
-        <source>Minimize instead of exit the application when the window is closed. When this option is enabled, the application will be closed only after selecting Exit in the menu.</source>
-        <translation>Минимизирање уместо искључивања апликације када се прозор затвори. Када је ова опција омогућена, апликација ће бити затворена тек након одабира Излаз у менију. </translation>
-    </message>
-    <message>
-        <source>Third party URLs (e.g. a block explorer) that appear in the transactions tab as context menu items. %s in the URL is replaced by transaction hash. Multiple URLs are separated by vertical bar |.</source>
-        <translation>URL треће стране (нпр блок претраживач) који се појављује у менију трансакције.  %s у URL  замењен је хашом трансакције. Више URL-ова поделено је вертикалом |.</translation>
-    </message>
-    <message>
-        <source>Open the %1 configuration file from the working directory.</source>
-        <translation>Отвори  %1 конфигурациони фајл из директоријума у употреби.</translation>
-    </message>
-    <message>
-        <source>Open Configuration File</source>
-        <translation>Отвори Конфигурациону Датотеку</translation>
-    </message>
-    <message>
-        <source>Reset all client options to default.</source>
-        <translation>Ресетуј све опције клијента на почетна подешавања.</translation>
-    </message>
-    <message>
-        <source>&amp;Reset Options</source>
-        <translation>&amp;Ресет Опције</translation>
-    </message>
-    <message>
-        <source>&amp;Network</source>
-        <translation>&amp;Мрежа</translation>
-    </message>
-    <message>
-        <source>Disables some advanced features but all blocks will still be fully validated. Reverting this setting requires re-downloading the entire blockchain. Actual disk usage may be somewhat higher.</source>
-        <translation>Онемогућава поједина напредна својства, али ће сви блокови у потпуности бити валидирани. Враћање ове опције захтева да поновно преузимање целокупонг блокчејна.</translation>
-    </message>
-    <message>
-        <source>Prune &amp;block storage to</source>
-        <translation>Сакрати &amp;block складиштење на</translation>
-    </message>
-    <message>
-        <source>GB</source>
-        <translation>GB</translation>
-    </message>
-    <message>
-        <source>Reverting this setting requires re-downloading the entire blockchain.</source>
-        <translation>Враћање ове опције захтева да поновно преузимање целокупонг блокчејна.</translation>
-    </message>
-    <message>
-        <source>MiB</source>
-        <translation>MiB</translation>
-    </message>
-    <message>
-        <source>(0 = auto, &lt;0 = leave that many cores free)</source>
-        <translation>(0 = аутоматски одреди, &lt;0 = остави слободно толико језгара)</translation>
-    </message>
-    <message>
-        <source>W&amp;allet</source>
-        <translation>Н&amp;овчаник</translation>
-    </message>
-    <message>
-        <source>Expert</source>
-        <translation>Експерт</translation>
-    </message>
-    <message>
-        <source>Enable coin &amp;control features</source>
-        <translation>Омогући опцију контроле новчића</translation>
-    </message>
-    <message>
-        <source>If you disable the spending of unconfirmed change, the change from a transaction cannot be used until that transaction has at least one confirmation. This also affects how your balance is computed.</source>
-        <translation>Уколико онемогућиш трошење непотврђеног кусура, кусур трансакције неће моћи да се користи док транскација нема макар једну потврду. Ово такође утиче како ће се салдо рачунати.</translation>
-    </message>
-    <message>
-        <source>&amp;Spend unconfirmed change</source>
-        <translation>&amp;Троши непотврђени кусур</translation>
-    </message>
-    <message>
-        <source>Automatically open the Bitcoin client port on the router. This only works when your router supports UPnP and it is enabled.</source>
-        <translation>Аутоматски отвори Биткоин клијент порт на рутеру. Ова опција ради само уколико твој рутер подржава и има омогућен UPnP.</translation>
-    </message>
-    <message>
-        <source>Map port using &amp;UPnP</source>
-        <translation>Мапирај порт користећи &amp;UPnP</translation>
-    </message>
-    <message>
-        <source>Accept connections from outside.</source>
-        <translation>Прихвати спољашње концекције.</translation>
-    </message>
-    <message>
-        <source>Allow incomin&amp;g connections</source>
-        <translation>Дозволи долазеће конекције.</translation>
-    </message>
-    <message>
-        <source>Connect to the Bitcoin network through a SOCKS5 proxy.</source>
-        <translation>Конектуј се на Биткоин мрежу кроз SOCKS5 проксијем.</translation>
-    </message>
-    <message>
-        <source>&amp;Connect through SOCKS5 proxy (default proxy):</source>
-        <translation>&amp;Конектуј се кроз SOCKS5 прокси (уобичајени прокси):</translation>
-    </message>
-    <message>
-        <source>Proxy &amp;IP:</source>
-        <translation>Прокси &amp;IP:</translation>
-    </message>
-    <message>
-        <source>&amp;Port:</source>
-        <translation>&amp;Порт:</translation>
-    </message>
-    <message>
-        <source>Port of the proxy (e.g. 9050)</source>
-        <translation>Прокси порт (нпр. 9050)</translation>
-    </message>
-    <message>
-        <source>Used for reaching peers via:</source>
-        <translation>Коришћен за приступ другим чворовима преко:</translation>
-    </message>
-    <message>
-        <source>IPv4</source>
-        <translation>IPv4</translation>
-    </message>
-    <message>
-        <source>IPv6</source>
-        <translation>IPv6</translation>
-    </message>
-    <message>
-        <source>Tor</source>
-        <translation>Тор</translation>
-    </message>
-    <message>
-        <source>Connect to the Bitcoin network through a separate SOCKS5 proxy for Tor hidden services.</source>
-        <translation>Конектуј се на Биткоин мрежу кроз SOCK5 прокси за Тор скривене сервисе.</translation>
-    </message>
-    <message>
-        <source>Show only a tray icon after minimizing the window.</source>
-        <translation>Покажи само иконицу у панелу након минимизирања прозора</translation>
-    </message>
-    <message>
-        <source>&amp;Minimize to the tray instead of the taskbar</source>
-        <translation>&amp;минимизирај у доњу линију, уместо у програмску траку</translation>
-    </message>
-    <message>
-        <source>M&amp;inimize on close</source>
-        <translation>Минимизирај при затварању</translation>
-    </message>
-    <message>
-        <source>&amp;Display</source>
-        <translation>&amp;Прикажи</translation>
-    </message>
-    <message>
-        <source>User Interface &amp;language:</source>
-        <translation>&amp;Језик корисничког интерфејса:</translation>
-    </message>
-    <message>
-        <source>The user interface language can be set here. This setting will take effect after restarting %1.</source>
-        <translation>Језик корисничког интерфејса може се овде поставити. Ово својство биће на снази након поновног покреања %1.</translation>
-    </message>
-    <message>
-        <source>&amp;Unit to show amounts in:</source>
-        <translation>&amp;Јединица за приказивање износа:</translation>
-    </message>
-    <message>
-        <source>Choose the default subdivision unit to show in the interface and when sending coins.</source>
-        <translation>Одабери уобичајену подјединицу која се приказује у интерфејсу и када се шаљу новчићи.</translation>
-    </message>
-    <message>
-        <source>Whether to show coin control features or not.</source>
-        <translation>Да ли да се прикажу опције контроле новчића или не.</translation>
-    </message>
-    <message>
-        <source>&amp;Third party transaction URLs</source>
-        <translation>&amp;URL-ови трансакција трећих страна</translation>
-    </message>
-    <message>
-        <source>Options set in this dialog are overridden by the command line or in the configuration file:</source>
-        <translation>Опције постављене у овом диалогу су поништене командном линијом или у конфигурационој датотеци:</translation>
-    </message>
-    <message>
-        <source>&amp;OK</source>
-        <translation>&amp;Уреду</translation>
-    </message>
-    <message>
-        <source>&amp;Cancel</source>
-        <translation>&amp;Откажи</translation>
-    </message>
-    <message>
-        <source>default</source>
-        <translation>подразумевано</translation>
-    </message>
-    <message>
-        <source>none</source>
-        <translation>ниједно</translation>
-    </message>
-    <message>
-        <source>Confirm options reset</source>
-        <translation>Потврди ресет опција</translation>
-    </message>
-    <message>
-        <source>Client restart required to activate changes.</source>
-        <translation>Рестарт клијента захтеван како би се промене активирале.</translation>
-    </message>
-    <message>
-        <source>Client will be shut down. Do you want to proceed?</source>
-        <translation>Клијент ће се искључити. Да ли желите да наставите?</translation>
-    </message>
-    <message>
-        <source>Configuration options</source>
-        <translation>Конфигурација својстава</translation>
-    </message>
-    <message>
-        <source>The configuration file is used to specify advanced user options which override GUI settings. Additionally, any command-line options will override this configuration file.</source>
-        <translation>Конфигурациона датотека се користи да одреди напредне корисничке опције које поништају подешавања у графичком корисничком интерфејсу.</translation>
-    </message>
-    <message>
-        <source>Error</source>
-        <translation>Грешка</translation>
-    </message>
-    <message>
-        <source>The configuration file could not be opened.</source>
-        <translation>Ова конфигурациона датотека не може бити отворена.</translation>
-    </message>
-    <message>
-        <source>This change would require a client restart.</source>
-        <translation>Ова промена захтева да се рачунар поново покрене.</translation>
-    </message>
-    <message>
-        <source>The supplied proxy address is invalid.</source>
-        <translation>Достављена прокси адреса није валидна.</translation>
-    </message>
-</context>
-<context>
-    <name>OverviewPage</name>
-    <message>
-        <source>Form</source>
-        <translation>Форма</translation>
-    </message>
-    <message>
-        <source>The displayed information may be out of date. Your wallet automatically synchronizes with the Bitcoin network after a connection is established, but this process has not completed yet.</source>
-        <translation>Приказана информација може бити застарела. Ваш новчаник се аутоматски синхронизује са Биткоин мрежом након успостављања конекције, али овај процес је још увек у току.</translation>
-    </message>
-    <message>
-        <source>Watch-only:</source>
-        <translation>Само гледање:</translation>
-    </message>
-    <message>
-        <source>Available:</source>
-        <translation>Доступно:</translation>
-    </message>
-    <message>
-        <source>Your current spendable balance</source>
-        <translation>Салдо који можете потрошити</translation>
-    </message>
-    <message>
-        <source>Pending:</source>
-        <translation>На чекању:</translation>
-    </message>
-    <message>
-        <source>Total of transactions that have yet to be confirmed, and do not yet count toward the spendable balance</source>
-        <translation>Укупан број трансакција које још увек нису потврђене, и не рачунају се у салдо рачуна који је могуће потрошити</translation>
-    </message>
-    <message>
-        <source>Immature:</source>
-        <translation>Недоспело:</translation>
-    </message>
-    <message>
-        <source>Mined balance that has not yet matured</source>
-        <translation>Салдо рударења који још увек није доспео</translation>
-    </message>
-    <message>
-        <source>Balances</source>
-        <translation>Салдо</translation>
-    </message>
-    <message>
-        <source>Total:</source>
-        <translation>Укупно:</translation>
-    </message>
-    <message>
-        <source>Your current total balance</source>
-        <translation>Твој тренутни салдо</translation>
-    </message>
-    <message>
-        <source>Your current balance in watch-only addresses</source>
-        <translation>Твој тренутни салдо са гледај-само адресама</translation>
-    </message>
-    <message>
-        <source>Spendable:</source>
-        <translation>Могуће потрошити:</translation>
-    </message>
-    <message>
-        <source>Recent transactions</source>
-        <translation>Недавне трансакције</translation>
-    </message>
-    <message>
-        <source>Unconfirmed transactions to watch-only addresses</source>
-        <translation>Трансакције за гледај-само адресе које нису потврђене</translation>
-    </message>
-    <message>
-        <source>Mined balance in watch-only addresses that has not yet matured</source>
-        <translation>Салдорударења у адресама које су у моду само гледање, који још увек није доспео</translation>
-    </message>
-    <message>
-        <source>Current total balance in watch-only addresses</source>
-        <translation>Тренутни укупни салдо у адресама у опцији само-гледај</translation>
-    </message>
-</context>
-<context>
-    <name>PaymentServer</name>
-    <message>
-        <source>Payment request error</source>
-        <translation>Грешка у захтеву за плаћање</translation>
-    </message>
-    <message>
-        <source>Cannot start bitcoin: click-to-pay handler</source>
-        <translation>Не могу покренути биткоин: "кликни-да-платиш" механизам</translation>
-    </message>
-    <message>
-        <source>URI handling</source>
-        <translation>URI руковање</translation>
-    </message>
-    <message>
-        <source>'bitcoin://' is not a valid URI. Use 'bitcoin:' instead.</source>
-        <translation>'bitcoin://' није важећи URI. Уместо тога користити  'bitcoin:'.</translation>
-    </message>
-    <message>
-        <source>Cannot process payment request because BIP70 is not supported.</source>
-        <translation>Захтев за плаћање не може се обрадити, јер BIP70 није подржан.</translation>
-    </message>
-    <message>
-        <source>Due to widespread security flaws in BIP70 it's strongly recommended that any merchant instructions to switch wallets be ignored.</source>
-        <translation>Због великог броја безбедносних пропуста у BIP70, препоручено је да се све инструкције трговаца за промену новчаника игноришу.</translation>
-    </message>
-    <message>
-        <source>If you are receiving this error you should request the merchant provide a BIP21 compatible URI.</source>
-        <translation>Уколико добијате грешку овог типа, потребно је да захтевате од трговца BIP21 компатибилан URI.</translation>
-    </message>
-    <message>
-        <source>Invalid payment address %1</source>
-        <translation>Неважећа адреса за плаћање %1</translation>
-    </message>
-    <message>
-        <source>URI cannot be parsed! This can be caused by an invalid Bitcoin address or malformed URI parameters.</source>
-        <translation>URI се не може рашчланити! Ово може бити проузроковано неважећом Биткоин адресом или погрешно форматираним URI параметрима.</translation>
-    </message>
-    <message>
-        <source>Payment request file handling</source>
-        <translation>Руковање датотеком захтева за плаћање</translation>
-    </message>
-</context>
-<context>
-    <name>PeerTableModel</name>
-    <message>
-        <source>User Agent</source>
-        <translation>Кориснички агент</translation>
-    </message>
-    <message>
-        <source>Node/Service</source>
-        <translation>Ноде/Сервис</translation>
-    </message>
-    <message>
-        <source>NodeId</source>
-        <translation>НодеИД</translation>
-    </message>
-    <message>
-        <source>Ping</source>
-        <translation>Пинг</translation>
-    </message>
-    <message>
-        <source>Sent</source>
-        <translation>Послато</translation>
-    </message>
-    <message>
-        <source>Received</source>
-        <translation>Примљено</translation>
-    </message>
-</context>
-<context>
-    <name>QObject</name>
-=======
         <source>&amp;Help</source>
         <translation type="unfinished">&amp;Помоћ</translation>
     </message>
@@ -2349,36 +1374,10 @@
         <source>Create wallet warning</source>
         <translation type="unfinished">Направи упозорење за новчаник</translation>
     </message>
->>>>>>> 9e05de1d
     <message>
         <source>Can't list signers</source>
         <translation type="unfinished">Не могу да излистам потписнике</translation>
     </message>
-<<<<<<< HEAD
-    <message>
-        <source>Enter a Bitcoin address (e.g. %1)</source>
-        <translation>Унеси Биткоин адресу, (нпр %1)</translation>
-    </message>
-    <message>
-        <source>%1 d</source>
-        <translation>%1 d</translation>
-    </message>
-    <message>
-        <source>%1 h</source>
-        <translation>%1 h</translation>
-    </message>
-    <message>
-        <source>%1 m</source>
-        <translation>%1 m</translation>
-    </message>
-    <message>
-        <source>%1 s</source>
-        <translation>%1 s</translation>
-    </message>
-    <message>
-        <source>None</source>
-        <translation>Nijedan</translation>
-=======
     </context>
 <context>
     <name>LoadWalletsActivity</name>
@@ -2416,1663 +1415,11 @@
         <source>Opening Wallet &lt;b&gt;%1&lt;/b&gt;…</source>
         <extracomment>Descriptive text of the open wallet progress window which indicates to the user which wallet is currently being opened.</extracomment>
         <translation type="unfinished">Отвањаре новчаника &lt;b&gt;%1&lt;/b&gt;</translation>
->>>>>>> 9e05de1d
     </message>
 </context>
 <context>
     <name>WalletController</name>
     <message>
-<<<<<<< HEAD
-        <source>N/A</source>
-        <translation>Није применљиво</translation>
-    </message>
-    <message>
-        <source>%1 ms</source>
-        <translation>%1 ms</translation>
-    </message>
-    <message numerus="yes">
-        <source>%n second(s)</source>
-        <translation><numerusform>%n секунда</numerusform><numerusform>%n секунди</numerusform><numerusform>%n секунди</numerusform></translation>
-    </message>
-    <message numerus="yes">
-        <source>%n minute(s)</source>
-        <translation><numerusform>%n минут</numerusform><numerusform>%n минута</numerusform><numerusform>%n минута</numerusform></translation>
-    </message>
-    <message numerus="yes">
-        <source>%n hour(s)</source>
-        <translation><numerusform>%n час</numerusform><numerusform>%n часа</numerusform><numerusform>%n часова</numerusform></translation>
-    </message>
-    <message numerus="yes">
-        <source>%n day(s)</source>
-        <translation><numerusform>%n минут</numerusform><numerusform>%n минута</numerusform><numerusform>%n минута</numerusform></translation>
-    </message>
-    <message numerus="yes">
-        <source>%n week(s)</source>
-        <translation><numerusform>%n недеља</numerusform><numerusform>%n недеље</numerusform><numerusform>%n недеља</numerusform></translation>
-    </message>
-    <message>
-        <source>%1 and %2</source>
-        <translation>%1 и %2</translation>
-    </message>
-    <message numerus="yes">
-        <source>%n year(s)</source>
-        <translation><numerusform>%n година</numerusform><numerusform>%n године</numerusform><numerusform>%n година</numerusform></translation>
-    </message>
-    <message>
-        <source>%1 B</source>
-        <translation>%1 B</translation>
-    </message>
-    <message>
-        <source>%1 KB</source>
-        <translation>%1 KB</translation>
-    </message>
-    <message>
-        <source>%1 MB</source>
-        <translation>%1 MB</translation>
-    </message>
-    <message>
-        <source>%1 GB</source>
-        <translation>%1 GB</translation>
-    </message>
-    <message>
-        <source>Error: Specified data directory "%1" does not exist.</source>
-        <translation>Грешка: Одабрани директорјиум датотеке "%1" не постоји.</translation>
-    </message>
-    <message>
-        <source>Error: %1</source>
-        <translation>Грешка: %1</translation>
-    </message>
-    <message>
-        <source>%1 didn't yet exit safely...</source>
-        <translation>%1 није изашао безбедно...</translation>
-    </message>
-    <message>
-        <source>unknown</source>
-        <translation>непознато</translation>
-    </message>
-</context>
-<context>
-    <name>QRImageWidget</name>
-    <message>
-        <source>&amp;Save Image...</source>
-        <translation>&amp;Сачувај Слику...</translation>
-    </message>
-    <message>
-        <source>&amp;Copy Image</source>
-        <translation>&amp;Копирај Слику</translation>
-    </message>
-    <message>
-        <source>Resulting URI too long, try to reduce the text for label / message.</source>
-        <translation>Дати резултат URI  предуг, покушај да сманиш текст за ознаку / поруку.</translation>
-    </message>
-    <message>
-        <source>Error encoding URI into QR Code.</source>
-        <translation>Грешка током енкодирања URI у QR Код.</translation>
-    </message>
-    <message>
-        <source>QR code support not available.</source>
-        <translation>QR код подршка није доступна.</translation>
-    </message>
-    <message>
-        <source>Save QR Code</source>
-        <translation>Упамти QR Код</translation>
-    </message>
-    <message>
-        <source>PNG Image (*.png)</source>
-        <translation>PNG Слка (*.png)</translation>
-    </message>
-</context>
-<context>
-    <name>RPCConsole</name>
-    <message>
-        <source>N/A</source>
-        <translation>Није применљиво</translation>
-    </message>
-    <message>
-        <source>Client version</source>
-        <translation>Верзија клијента</translation>
-    </message>
-    <message>
-        <source>&amp;Information</source>
-        <translation>&amp;Информације</translation>
-    </message>
-    <message>
-        <source>General</source>
-        <translation>Опште</translation>
-    </message>
-    <message>
-        <source>Using BerkeleyDB version</source>
-        <translation>Коришћење BerkeleyDB верзије.</translation>
-    </message>
-    <message>
-        <source>Datadir</source>
-        <translation>Datadir</translation>
-    </message>
-    <message>
-        <source>To specify a non-default location of the data directory use the '%1' option.</source>
-        <translation>Да би сте одредили локацију која није унапред задата за директоријум података користите '%1' опцију.</translation>
-    </message>
-    <message>
-        <source>Blocksdir</source>
-        <translation>Blocksdir</translation>
-    </message>
-    <message>
-        <source>To specify a non-default location of the blocks directory use the '%1' option.</source>
-        <translation>Да би сте одредили локацију која није унапред задата за директоријум блокова користите '%1' опцију.</translation>
-    </message>
-    <message>
-        <source>Startup time</source>
-        <translation>Време подизања система</translation>
-    </message>
-    <message>
-        <source>Network</source>
-        <translation>Мрежа</translation>
-    </message>
-    <message>
-        <source>Name</source>
-        <translation>Име</translation>
-    </message>
-    <message>
-        <source>Number of connections</source>
-        <translation>Број конекција</translation>
-    </message>
-    <message>
-        <source>Block chain</source>
-        <translation>Блокчејн</translation>
-    </message>
-    <message>
-        <source>Current number of blocks</source>
-        <translation>Тренутни број блокова</translation>
-    </message>
-    <message>
-        <source>Memory Pool</source>
-        <translation>Удружена меморија</translation>
-    </message>
-    <message>
-        <source>Current number of transactions</source>
-        <translation>Тренутни број трансакција</translation>
-    </message>
-    <message>
-        <source>Memory usage</source>
-        <translation>Употреба меморије</translation>
-    </message>
-    <message>
-        <source>Wallet: </source>
-        <translation>Новчаник</translation>
-    </message>
-    <message>
-        <source>(none)</source>
-        <translation>(ниједан)</translation>
-    </message>
-    <message>
-        <source>&amp;Reset</source>
-        <translation>&amp;Ресетуј</translation>
-    </message>
-    <message>
-        <source>Received</source>
-        <translation>Примљено</translation>
-    </message>
-    <message>
-        <source>Sent</source>
-        <translation>Послато</translation>
-    </message>
-    <message>
-        <source>&amp;Peers</source>
-        <translation>&amp;Колеге</translation>
-    </message>
-    <message>
-        <source>Banned peers</source>
-        <translation>Забрањене колеге на мрежи</translation>
-    </message>
-    <message>
-        <source>Select a peer to view detailed information.</source>
-        <translation>Одабери колегу да би видели детаљне информације</translation>
-    </message>
-    <message>
-        <source>Whitelisted</source>
-        <translation>На списку познатих</translation>
-    </message>
-    <message>
-        <source>Direction</source>
-        <translation>Правац</translation>
-    </message>
-    <message>
-        <source>Version</source>
-        <translation>Верзија</translation>
-    </message>
-    <message>
-        <source>Starting Block</source>
-        <translation>Почетни блок</translation>
-    </message>
-    <message>
-        <source>Synced Headers</source>
-        <translation>Синхронизована заглавља</translation>
-    </message>
-    <message>
-        <source>Synced Blocks</source>
-        <translation>Синхронизовани блокови</translation>
-    </message>
-    <message>
-        <source>The mapped Autonomous System used for diversifying peer selection.</source>
-        <translation>Мапирани аутономни систем који се користи за диверсификацију селекције колега чворова.</translation>
-    </message>
-    <message>
-        <source>Mapped AS</source>
-        <translation>Мапирани АС</translation>
-    </message>
-    <message>
-        <source>User Agent</source>
-        <translation>Кориснички агент</translation>
-    </message>
-    <message>
-        <source>Node window</source>
-        <translation>Ноде прозор</translation>
-    </message>
-    <message>
-        <source>Open the %1 debug log file from the current data directory. This can take a few seconds for large log files.</source>
-        <translation>Отворите %1 датотеку са записима о отклоњеним грешкама из тренутног директоријума датотека. Ово може потрајати неколико секунди за велике датотеке записа.</translation>
-    </message>
-    <message>
-        <source>Decrease font size</source>
-        <translation>Смањи величину фонта</translation>
-    </message>
-    <message>
-        <source>Increase font size</source>
-        <translation>Увећај величину фонта</translation>
-    </message>
-    <message>
-        <source>Services</source>
-        <translation>Услуге</translation>
-    </message>
-    <message>
-        <source>Ban Score</source>
-        <translation>Ниво забране</translation>
-    </message>
-    <message>
-        <source>Connection Time</source>
-        <translation>Време конекције</translation>
-    </message>
-    <message>
-        <source>Last Send</source>
-        <translation>Последње послато</translation>
-    </message>
-    <message>
-        <source>Last Receive</source>
-        <translation>Последње примљено</translation>
-    </message>
-    <message>
-        <source>Ping Time</source>
-        <translation>Пинг време</translation>
-    </message>
-    <message>
-        <source>The duration of a currently outstanding ping.</source>
-        <translation>Трајање тренутно неразрешеног пинга.</translation>
-    </message>
-    <message>
-        <source>Ping Wait</source>
-        <translation>Чекање на пинг</translation>
-    </message>
-    <message>
-        <source>Min Ping</source>
-        <translation>Мин Пинг</translation>
-    </message>
-    <message>
-        <source>Time Offset</source>
-        <translation>Помак времена</translation>
-    </message>
-    <message>
-        <source>Last block time</source>
-        <translation>Време последњег блока</translation>
-    </message>
-    <message>
-        <source>&amp;Open</source>
-        <translation>&amp;Отвори</translation>
-    </message>
-    <message>
-        <source>&amp;Console</source>
-        <translation>&amp;Конзола</translation>
-    </message>
-    <message>
-        <source>&amp;Network Traffic</source>
-        <translation>&amp; Саобраћај Мреже</translation>
-    </message>
-    <message>
-        <source>Totals</source>
-        <translation>Укупно</translation>
-    </message>
-    <message>
-        <source>In:</source>
-        <translation>Долазно:</translation>
-    </message>
-    <message>
-        <source>Out:</source>
-        <translation>Одлазно:</translation>
-    </message>
-    <message>
-        <source>Debug log file</source>
-        <translation>Дебугуј лог фајл</translation>
-    </message>
-    <message>
-        <source>Clear console</source>
-        <translation>Очисти конзолу</translation>
-    </message>
-    <message>
-        <source>1 &amp;hour</source>
-        <translation>1 &amp;Сат</translation>
-    </message>
-    <message>
-        <source>1 &amp;day</source>
-        <translation>1 &amp;дан</translation>
-    </message>
-    <message>
-        <source>1 &amp;week</source>
-        <translation>1 &amp;недеља</translation>
-    </message>
-    <message>
-        <source>1 &amp;year</source>
-        <translation>1 &amp;година</translation>
-    </message>
-    <message>
-        <source>&amp;Disconnect</source>
-        <translation>&amp;Прекини везу</translation>
-    </message>
-    <message>
-        <source>Ban for</source>
-        <translation>Забрани за</translation>
-    </message>
-    <message>
-        <source>&amp;Unban</source>
-        <translation>&amp;Уклони забрану</translation>
-    </message>
-    <message>
-        <source>Welcome to the %1 RPC console.</source>
-        <translation>Добродошли на  %1 RPC конзоле.</translation>
-    </message>
-    <message>
-        <source>Use up and down arrows to navigate history, and %1 to clear screen.</source>
-        <translation>Користи стрелице горе и доле за навигацију историје, и %1 зa чишћење екрана.</translation>
-    </message>
-    <message>
-        <source>Type %1 for an overview of available commands.</source>
-        <translation>Укуцај  %1 за преглед доступних команди.</translation>
-    </message>
-    <message>
-        <source>For more information on using this console type %1.</source>
-        <translation>За више информација о коришћењу конзиле укуцај %1.</translation>
-    </message>
-    <message>
-        <source>WARNING: Scammers have been active, telling users to type commands here, stealing their wallet contents. Do not use this console without fully understanding the ramifications of a command.</source>
-        <translation>УПОЗОРЕЊЕ: Преваранти активно говоре корисницима да овде укуцају команде, том приликом краду садржај новчаника. Немојте користити конзолу без претходног разумевања последица коришћења команди.</translation>
-    </message>
-    <message>
-        <source>Network activity disabled</source>
-        <translation>Активност мреже онемогућена</translation>
-    </message>
-    <message>
-        <source>Executing command without any wallet</source>
-        <translation>Извршење команде без новчаника</translation>
-    </message>
-    <message>
-        <source>Executing command using "%1" wallet</source>
-        <translation>Извршење команде коришћењем  "%1" новчаника</translation>
-    </message>
-    <message>
-        <source>(node id: %1)</source>
-        <translation>(node id: %1)</translation>
-    </message>
-    <message>
-        <source>via %1</source>
-        <translation>преко %1</translation>
-    </message>
-    <message>
-        <source>never</source>
-        <translation>никад</translation>
-    </message>
-    <message>
-        <source>Inbound</source>
-        <translation>Долазеће</translation>
-    </message>
-    <message>
-        <source>Outbound</source>
-        <translation>Одлазеће</translation>
-    </message>
-    <message>
-        <source>Yes</source>
-        <translation>Да</translation>
-    </message>
-    <message>
-        <source>No</source>
-        <translation>Не</translation>
-    </message>
-    <message>
-        <source>Unknown</source>
-        <translation>Непознато</translation>
-    </message>
-</context>
-<context>
-    <name>ReceiveCoinsDialog</name>
-    <message>
-        <source>&amp;Amount:</source>
-        <translation>&amp;Износ:</translation>
-    </message>
-    <message>
-        <source>&amp;Label:</source>
-        <translation>&amp;Ознака</translation>
-    </message>
-    <message>
-        <source>&amp;Message:</source>
-        <translation>Poruka:</translation>
-    </message>
-    <message>
-        <source>An optional message to attach to the payment request, which will be displayed when the request is opened. Note: The message will not be sent with the payment over the Bitcoin network.</source>
-        <translation>Опциона порука коју можеш прикачити уз захтев за плаћање, која ће бити приказана када захтев буде отворен. Напомена: Порука неће бити послата са уплатом на Биткоин мрежи.</translation>
-    </message>
-    <message>
-        <source>An optional label to associate with the new receiving address.</source>
-        <translation>Опционална ознака за поистовећивање са новом примајућом адресом.</translation>
-    </message>
-    <message>
-        <source>Use this form to request payments. All fields are &lt;b&gt;optional&lt;/b&gt;.</source>
-        <translation>Користи ову форму како би захтевао уплату. Сва поља су &lt;b&gt;опционална&lt;/b&gt;.</translation>
-    </message>
-    <message>
-        <source>An optional amount to request. Leave this empty or zero to not request a specific amount.</source>
-        <translation>Опциони износ за захтев. Остави празно или нула уколико не желиш прецизирати износ.</translation>
-    </message>
-    <message>
-        <source>An optional label to associate with the new receiving address (used by you to identify an invoice).  It is also attached to the payment request.</source>
-        <translation>Опционална ознака за поистовећивање са новом адресом примаоца (користите је за идентификацију рачуна). Она је такође придодата захтеву за плаћање.</translation>
-    </message>
-    <message>
-        <source>An optional message that is attached to the payment request and may be displayed to the sender.</source>
-        <translation>Опциона порука која је придодата захтеву за плаћање и може бити приказана пошиљаоцу.</translation>
-    </message>
-    <message>
-        <source>&amp;Create new receiving address</source>
-        <translation>&amp;Направи нову адресу за примање</translation>
-    </message>
-    <message>
-        <source>Clear all fields of the form.</source>
-        <translation>Очисти сва пола форме.</translation>
-    </message>
-    <message>
-        <source>Clear</source>
-        <translation>Очисти</translation>
-    </message>
-    <message>
-        <source>Native segwit addresses (aka Bech32 or BIP-173) reduce your transaction fees later on and offer better protection against typos, but old wallets don't support them. When unchecked, an address compatible with older wallets will be created instead.</source>
-        <translation>Природне segwit адресе (нпр Bech32 или BIP-173) касније смањују трошкове трансакција и нуде бољу заштиту од грешака у куцању, али их стари новчаници не подржавају. Када није одабрано, биће креирана адреса компатибилна са старијим новчаницима.</translation>
-    </message>
-    <message>
-        <source>Generate native segwit (Bech32) address</source>
-        <translation>Направи segwit (Bech32) адресу</translation>
-    </message>
-    <message>
-        <source>Requested payments history</source>
-        <translation>Историја захтева за плаћање</translation>
-    </message>
-    <message>
-        <source>Show the selected request (does the same as double clicking an entry)</source>
-        <translation>Прикажи селектовани захтев (има исту сврху као и дупли клик на одговарајући унос)</translation>
-    </message>
-    <message>
-        <source>Show</source>
-        <translation>Прикажи</translation>
-    </message>
-    <message>
-        <source>Remove the selected entries from the list</source>
-        <translation>Уклони одабрани унос из листе</translation>
-    </message>
-    <message>
-        <source>Remove</source>
-        <translation>Уклони</translation>
-    </message>
-    <message>
-        <source>Copy URI</source>
-        <translation>Копирај URI</translation>
-    </message>
-    <message>
-        <source>Copy label</source>
-        <translation>Копирај ознаку</translation>
-    </message>
-    <message>
-        <source>Copy message</source>
-        <translation>Копирај поруку</translation>
-    </message>
-    <message>
-        <source>Copy amount</source>
-        <translation>Копирај износ</translation>
-    </message>
-</context>
-<context>
-    <name>ReceiveRequestDialog</name>
-    <message>
-        <source>QR Code</source>
-        <translation>QR Код</translation>
-    </message>
-    <message>
-        <source>Copy &amp;URI</source>
-        <translation>Копирај &amp;URI</translation>
-    </message>
-    <message>
-        <source>Copy &amp;Address</source>
-        <translation>Копирај &amp;Адресу</translation>
-    </message>
-    <message>
-        <source>&amp;Save Image...</source>
-        <translation>&amp;Сачувај Слику...</translation>
-    </message>
-    <message>
-        <source>Request payment to %1</source>
-        <translation>Захтевај уплату ка %1</translation>
-    </message>
-    <message>
-        <source>Payment information</source>
-        <translation>Информације о плаћању</translation>
-    </message>
-    <message>
-        <source>URI</source>
-        <translation>URI</translation>
-    </message>
-    <message>
-        <source>Address</source>
-        <translation>Адреса</translation>
-    </message>
-    <message>
-        <source>Amount</source>
-        <translation>Износ</translation>
-    </message>
-    <message>
-        <source>Label</source>
-        <translation>Ознака</translation>
-    </message>
-    <message>
-        <source>Message</source>
-        <translation>Порука</translation>
-    </message>
-    <message>
-        <source>Wallet</source>
-        <translation>Новчаник</translation>
-    </message>
-</context>
-<context>
-    <name>RecentRequestsTableModel</name>
-    <message>
-        <source>Date</source>
-        <translation>Датум</translation>
-    </message>
-    <message>
-        <source>Label</source>
-        <translation>Ознака</translation>
-    </message>
-    <message>
-        <source>Message</source>
-        <translation>Poruka</translation>
-    </message>
-    <message>
-        <source>(no label)</source>
-        <translation>(без ознаке)</translation>
-    </message>
-    <message>
-        <source>(no message)</source>
-        <translation>(нема поруке)</translation>
-    </message>
-    <message>
-        <source>(no amount requested)</source>
-        <translation>(нема захтеваног износа)</translation>
-    </message>
-    <message>
-        <source>Requested</source>
-        <translation>Захтевано</translation>
-    </message>
-</context>
-<context>
-    <name>SendCoinsDialog</name>
-    <message>
-        <source>Send Coins</source>
-        <translation>Пошаљи новчиће</translation>
-    </message>
-    <message>
-        <source>Coin Control Features</source>
-        <translation>Опција контроле новчића</translation>
-    </message>
-    <message>
-        <source>Inputs...</source>
-        <translation>Инпути...</translation>
-    </message>
-    <message>
-        <source>automatically selected</source>
-        <translation>аутоматски одабрано</translation>
-    </message>
-    <message>
-        <source>Insufficient funds!</source>
-        <translation>Недовољно средстава!</translation>
-    </message>
-    <message>
-        <source>Quantity:</source>
-        <translation>Количина:</translation>
-    </message>
-    <message>
-        <source>Bytes:</source>
-        <translation>Бајта:</translation>
-    </message>
-    <message>
-        <source>Amount:</source>
-        <translation>Износ:</translation>
-    </message>
-    <message>
-        <source>Fee:</source>
-        <translation>Накнада:</translation>
-    </message>
-    <message>
-        <source>After Fee:</source>
-        <translation>Након накнаде:</translation>
-    </message>
-    <message>
-        <source>Change:</source>
-        <translation>Кусур:</translation>
-    </message>
-    <message>
-        <source>If this is activated, but the change address is empty or invalid, change will be sent to a newly generated address.</source>
-        <translation>Уколико је ово активирано, али је промењена адреса празна или неважећа, промена ће бити послата на ново-генерисану адресу.</translation>
-    </message>
-    <message>
-        <source>Custom change address</source>
-        <translation>Прилагођена промењена адреса</translation>
-    </message>
-    <message>
-        <source>Transaction Fee:</source>
-        <translation>Провизија за трансакцију:</translation>
-    </message>
-    <message>
-        <source>Choose...</source>
-        <translation>Одабери...</translation>
-    </message>
-    <message>
-        <source>Using the fallbackfee can result in sending a transaction that will take several hours or days (or never) to confirm. Consider choosing your fee manually or wait until you have validated the complete chain.</source>
-        <translation>Коришћење безбедносне накнаде може резултовати у времену потребно за потврду трансакције од неколико сати или дана (или никад). Размислите о ручном одабиру провизије или сачекајте док нисте потврдили комплетан ланац.</translation>
-    </message>
-    <message>
-        <source>Warning: Fee estimation is currently not possible.</source>
-        <translation>Упозорење: Процена провизије тренутно није могућа.</translation>
-    </message>
-    <message>
-        <source>Specify a custom fee per kB (1,000 bytes) of the transaction's virtual size.
-
-Note:  Since the fee is calculated on a per-byte basis, a fee of "100 satoshis per kB" for a transaction size of 500 bytes (half of 1 kB) would ultimately yield a fee of only 50 satoshis.</source>
-        <translation>Одредити прилагођену провизију по kB (1,000 битова) виртуелне величине трансакције. 
-
-Напомена: С обзиром да се провизија рачуна на основу броја бајтова, провизија за "100 сатошија по kB" за величину трансакције од 500 бајтова (пола од 1 kB) ће аутоматски износити само 50 сатошија.</translation>
-    </message>
-    <message>
-        <source>per kilobyte</source>
-        <translation>по килобајту</translation>
-    </message>
-    <message>
-        <source>Hide</source>
-        <translation>Сакриј</translation>
-    </message>
-    <message>
-        <source>Recommended:</source>
-        <translation>Препоручено:</translation>
-    </message>
-    <message>
-        <source>Custom:</source>
-        <translation>Прилагођено:</translation>
-    </message>
-    <message>
-        <source>(Smart fee not initialized yet. This usually takes a few blocks...)</source>
-        <translation>(Паметна накнада још није покренута. Ово уобичајено траје неколико блокова...)</translation>
-    </message>
-    <message>
-        <source>Send to multiple recipients at once</source>
-        <translation>Пошаљи већем броју примаоца одједанпут</translation>
-    </message>
-    <message>
-        <source>Add &amp;Recipient</source>
-        <translation>Додај &amp;Примаоца</translation>
-    </message>
-    <message>
-        <source>Clear all fields of the form.</source>
-        <translation>Очисти сва поља форме.</translation>
-    </message>
-    <message>
-        <source>Dust:</source>
-        <translation>Прашина:</translation>
-    </message>
-    <message>
-        <source>Hide transaction fee settings</source>
-        <translation>Сакријте износ накнаде за трансакцију</translation>
-    </message>
-    <message>
-        <source>When there is less transaction volume than space in the blocks, miners as well as relaying nodes may enforce a minimum fee. Paying only this minimum fee is just fine, but be aware that this can result in a never confirming transaction once there is more demand for bitcoin transactions than the network can process.</source>
-        <translation>Када је мањи обим трансакција од простора у блоку, рудари, као и повезани нодови могу применити минималну провизију. Плаћање само минималне накнаде - провизије је добро, али треба бити свестан да ово може резултовати трансакцијом која неће никада бити потврђена, у случају када је број захтева за биткоин трансакцијама већи од могућности мреже да обради.</translation>
-    </message>
-    <message>
-        <source>A too low fee might result in a never confirming transaction (read the tooltip)</source>
-        <translation>Сувише ниска накнада може резултовати у трансакцији која никад неће бити потврђена (прочитајте опис)</translation>
-    </message>
-    <message>
-        <source>Confirmation time target:</source>
-        <translation>Циљно време потврде:</translation>
-    </message>
-    <message>
-        <source>Enable Replace-By-Fee</source>
-        <translation>Омогући Замени-за-Провизију</translation>
-    </message>
-    <message>
-        <source>With Replace-By-Fee (BIP-125) you can increase a transaction's fee after it is sent. Without this, a higher fee may be recommended to compensate for increased transaction delay risk.</source>
-        <translation>Са Замени-за-Провизију (BIP-125) се може повећати висина провизије за трансакцију након што је послата. Без овога, виша провизија може бити препоручена да се смањи ризик од кашњења трансакције. </translation>
-    </message>
-    <message>
-        <source>Clear &amp;All</source>
-        <translation>Очисти &amp;Све</translation>
-    </message>
-    <message>
-        <source>Balance:</source>
-        <translation>Салдо:</translation>
-    </message>
-    <message>
-        <source>Confirm the send action</source>
-        <translation>Потврди акцију слања</translation>
-    </message>
-    <message>
-        <source>S&amp;end</source>
-        <translation>&amp;Пошаљи</translation>
-    </message>
-    <message>
-        <source>Copy quantity</source>
-        <translation>Копирај количину</translation>
-    </message>
-    <message>
-        <source>Copy amount</source>
-        <translation>Копирај износ</translation>
-    </message>
-    <message>
-        <source>Copy fee</source>
-        <translation>Копирај провизију</translation>
-    </message>
-    <message>
-        <source>Copy after fee</source>
-        <translation>Копирај након провизије</translation>
-    </message>
-    <message>
-        <source>Copy bytes</source>
-        <translation>Копирај бајтове</translation>
-    </message>
-    <message>
-        <source>Copy dust</source>
-        <translation>Копирај прашину</translation>
-    </message>
-    <message>
-        <source>Copy change</source>
-        <translation>Копирај промену</translation>
-    </message>
-    <message>
-        <source>%1 (%2 blocks)</source>
-        <translation>%1 (%2 блокови)</translation>
-    </message>
-    <message>
-        <source>Cr&amp;eate Unsigned</source>
-        <translation>Креирај непотписано</translation>
-    </message>
-    <message>
-        <source>Creates a Partially Signed Bitcoin Transaction (PSBT) for use with e.g. an offline %1 wallet, or a PSBT-compatible hardware wallet.</source>
-        <translation>Креира делимично потписану Биткоин трансакцију (PSBT) за коришћење са нпр. офлајн %1 новчаником, или PSBT компатибилним хардверским новчаником. </translation>
-    </message>
-    <message>
-        <source> from wallet '%1'</source>
-        <translation>из новчаника '%1'</translation>
-    </message>
-    <message>
-        <source>%1 to '%2'</source>
-        <translation>%1 до '%2'</translation>
-    </message>
-    <message>
-        <source>%1 to %2</source>
-        <translation>%1 до %2</translation>
-    </message>
-    <message>
-        <source>Do you want to draft this transaction?</source>
-        <translation>Да ли желите да саставите ову трансакцију?</translation>
-    </message>
-    <message>
-        <source>Are you sure you want to send?</source>
-        <translation>Да ли сте сигурни да желите да пошаљете?</translation>
-    </message>
-    <message>
-        <source>Please, review your transaction proposal. This will produce a Partially Signed Bitcoin Transaction (PSBT) which you can copy and then sign with e.g. an offline %1 wallet, or a PSBT-compatible hardware wallet.</source>
-        <translation>Молим, проверите ваш предлог трансакције. Ово ће произвести делимично потписану Биткоин трансакцију (PSBT) коју можете копирати и онда потписати са нпр. офлајн %1 новчаником, или PSBT компатибилним хардверским новчаником.</translation>
-    </message>
-    <message>
-        <source>or</source>
-        <translation>или</translation>
-    </message>
-    <message>
-        <source>You can increase the fee later (signals Replace-By-Fee, BIP-125).</source>
-        <translation>Можете повећати провизију касније (сигнали Замени-са-Провизијом, BIP-125).</translation>
-    </message>
-    <message>
-        <source>Please, review your transaction.</source>
-        <translation>Молим, размотрите вашу трансакцију.</translation>
-    </message>
-    <message>
-        <source>Transaction fee</source>
-        <translation>Провизија за трансакцију</translation>
-    </message>
-    <message>
-        <source>Not signalling Replace-By-Fee, BIP-125.</source>
-        <translation>Не сигнализира Замени-са-Провизијом, BIP-125.</translation>
-    </message>
-    <message>
-        <source>Total Amount</source>
-        <translation>Укупан износ</translation>
-    </message>
-    <message>
-        <source>To review recipient list click "Show Details..."</source>
-        <translation>Да би сте размотрили листу примаоца кликните на "Прикажи детаље..."</translation>
-    </message>
-    <message>
-        <source>Confirm send coins</source>
-        <translation>Потврдите слање новчића</translation>
-    </message>
-    <message>
-        <source>Confirm transaction proposal</source>
-        <translation>Потврдите предлог трансакције</translation>
-    </message>
-    <message>
-        <source>Copy PSBT to clipboard</source>
-        <translation>Копирајте PSBT у базу за копирање</translation>
-    </message>
-    <message>
-        <source>Send</source>
-        <translation>Пошаљи</translation>
-    </message>
-    <message>
-        <source>PSBT copied</source>
-        <translation>PSBT је копиран</translation>
-    </message>
-    <message>
-        <source>Watch-only balance:</source>
-        <translation>Само-гледање Стање:</translation>
-    </message>
-    <message>
-        <source>The recipient address is not valid. Please recheck.</source>
-        <translation>Адреса примаоца није валидна. Молим проверите поново.</translation>
-    </message>
-    <message>
-        <source>The amount to pay must be larger than 0.</source>
-        <translation>Овај износ за плаћање мора бити већи од 0.</translation>
-    </message>
-    <message>
-        <source>The amount exceeds your balance.</source>
-        <translation>Овај износ је већи од вашег салда.</translation>
-    </message>
-    <message>
-        <source>The total exceeds your balance when the %1 transaction fee is included.</source>
-        <translation>Укупни износ премашује ваш салдо, када се %1 провизија за трансакцију укључи у износ.</translation>
-    </message>
-    <message>
-        <source>Duplicate address found: addresses should only be used once each.</source>
-        <translation>Пронађена је дуплирана адреса: адресе се требају користити само једном.</translation>
-    </message>
-    <message>
-        <source>Transaction creation failed!</source>
-        <translation>Израда трансакције није успела!</translation>
-    </message>
-    <message>
-        <source>A fee higher than %1 is considered an absurdly high fee.</source>
-        <translation>Провизија већа од %1 се сматра апсурдно високом провизијом.</translation>
-    </message>
-    <message>
-        <source>Payment request expired.</source>
-        <translation>Захтев за плаћање је истекао.</translation>
-    </message>
-    <message numerus="yes">
-        <source>Estimated to begin confirmation within %n block(s).</source>
-        <translation><numerusform>Процењује се да ће започети потврду унутар %n блока.</numerusform><numerusform>Процењује се да ће започети потврду унутар %n блока.</numerusform><numerusform>Процењује се да ће започети потврду унутар %n блокова.</numerusform></translation>
-    </message>
-    <message>
-        <source>Warning: Invalid Bitcoin address</source>
-        <translation>Упозорење: Неважећа Биткоин адреса</translation>
-    </message>
-    <message>
-        <source>Warning: Unknown change address</source>
-        <translation>Упозорење: Непозната адреса за промену</translation>
-    </message>
-    <message>
-        <source>Confirm custom change address</source>
-        <translation>Потврдите прилагођену адресу за промену</translation>
-    </message>
-    <message>
-        <source>The address you selected for change is not part of this wallet. Any or all funds in your wallet may be sent to this address. Are you sure?</source>
-        <translation>Адреса коју сте одабрали за промену није део овог новчаника. Део или цео износ вашег новчаника може бити послат на ову адресу. Да ли сте сигурни?</translation>
-    </message>
-    <message>
-        <source>(no label)</source>
-        <translation>(без ознаке)</translation>
-    </message>
-</context>
-<context>
-    <name>SendCoinsEntry</name>
-    <message>
-        <source>A&amp;mount:</source>
-        <translation>&amp;Износ:</translation>
-    </message>
-    <message>
-        <source>Pay &amp;To:</source>
-        <translation>Плати &amp;За:</translation>
-    </message>
-    <message>
-        <source>&amp;Label:</source>
-        <translation>&amp;Ознака</translation>
-    </message>
-    <message>
-        <source>Choose previously used address</source>
-        <translation>Одабери претходно коришћену адресу</translation>
-    </message>
-    <message>
-        <source>The Bitcoin address to send the payment to</source>
-        <translation>Биткоин адреса на коју се шаље уплата</translation>
-    </message>
-    <message>
-        <source>Alt+A</source>
-        <translation>Alt+A</translation>
-    </message>
-    <message>
-        <source>Paste address from clipboard</source>
-        <translation>Налепите адресу из базе за копирање</translation>
-    </message>
-    <message>
-        <source>Alt+P</source>
-        <translation>Alt+П</translation>
-    </message>
-    <message>
-        <source>Remove this entry</source>
-        <translation>Уклоните овај унос</translation>
-    </message>
-    <message>
-        <source>The amount to send in the selected unit</source>
-        <translation>Износ који ће бити послат у одабрану јединицу</translation>
-    </message>
-    <message>
-        <source>The fee will be deducted from the amount being sent. The recipient will receive less bitcoins than you enter in the amount field. If multiple recipients are selected, the fee is split equally.</source>
-        <translation>Провизија ће бити одузета од износа који је послат. Примаоц ће добити мање биткоина него што је унесено у поље за износ. Уколико је одабрано више примаоца, провизија се дели равномерно.</translation>
-    </message>
-    <message>
-        <source>S&amp;ubtract fee from amount</source>
-        <translation>&amp;Одузми провизију од износа</translation>
-    </message>
-    <message>
-        <source>Use available balance</source>
-        <translation>Користи расположиви салдо</translation>
-    </message>
-    <message>
-        <source>Message:</source>
-        <translation>Порука:</translation>
-    </message>
-    <message>
-        <source>This is an unauthenticated payment request.</source>
-        <translation>Ово је неовлашћени захтев за плаћање.</translation>
-    </message>
-    <message>
-        <source>This is an authenticated payment request.</source>
-        <translation>Ово је овлашћени захтев за плаћање.</translation>
-    </message>
-    <message>
-        <source>Enter a label for this address to add it to the list of used addresses</source>
-        <translation>Унесите ознаку за ову адресу да бисте је додали на листу коришћених адреса</translation>
-    </message>
-    <message>
-        <source>A message that was attached to the bitcoin: URI which will be stored with the transaction for your reference. Note: This message will not be sent over the Bitcoin network.</source>
-        <translation>Порука која је приложена биткоину: URI која ће бити сачувана уз трансакцију ради референце. Напомена: Ова порука се шаље преко Биткоин мреже.</translation>
-    </message>
-    <message>
-        <source>Pay To:</source>
-        <translation>Плати ка:</translation>
-    </message>
-    <message>
-        <source>Memo:</source>
-        <translation>Мемо:</translation>
-    </message>
-</context>
-<context>
-    <name>ShutdownWindow</name>
-    <message>
-        <source>%1 is shutting down...</source>
-        <translation>%1 се искључује</translation>
-    </message>
-    <message>
-        <source>Do not shut down the computer until this window disappears.</source>
-        <translation>Немојте искључити рачунар док овај прозор не нестане.</translation>
-    </message>
-</context>
-<context>
-    <name>SignVerifyMessageDialog</name>
-    <message>
-        <source>Signatures - Sign / Verify a Message</source>
-        <translation>Потписи - Потпиши / Потврди поруку</translation>
-    </message>
-    <message>
-        <source>You can sign messages/agreements with your addresses to prove you can receive bitcoins sent to them. Be careful not to sign anything vague or random, as phishing attacks may try to trick you into signing your identity over to them. Only sign fully-detailed statements you agree to.</source>
-        <translation>Можете потписати поруку/споразум са вашом адресом да би сте доказали да можете примити биткоин послат ка њима. Будите опрезни да не потписујете ништа нејасно или случајно, јер се може десити напад крађе идентитета, да потпишете ваш идентитет нападачу. Потпишите само потпуно детаљне изјаве са којима се слажете.</translation>
-    </message>
-    <message>
-        <source>The Bitcoin address to sign the message with</source>
-        <translation>Биткоин адреса са којом ћете потписати поруку</translation>
-    </message>
-    <message>
-        <source>Choose previously used address</source>
-        <translation>Промени претходно коришћену адресу</translation>
-    </message>
-    <message>
-        <source>Alt+A</source>
-        <translation>Alt+A</translation>
-    </message>
-    <message>
-        <source>Paste address from clipboard</source>
-        <translation>Налепите адресу из базе за копирање</translation>
-    </message>
-    <message>
-        <source>Alt+P</source>
-        <translation>Alt+P</translation>
-    </message>
-    <message>
-        <source>Enter the message you want to sign here</source>
-        <translation>Унесите поруку коју желите да потпишете овде</translation>
-    </message>
-    <message>
-        <source>Signature</source>
-        <translation>Потпис</translation>
-    </message>
-    <message>
-        <source>Copy the current signature to the system clipboard</source>
-        <translation>Копирајте тренутни потпис у системску базу за копирање</translation>
-    </message>
-    <message>
-        <source>Sign the message to prove you own this Bitcoin address</source>
-        <translation>Потпишите поруку да докажете да сте власник ове Биткоин адресе</translation>
-    </message>
-    <message>
-        <source>Sign &amp;Message</source>
-        <translation>Потпис &amp;Порука</translation>
-    </message>
-    <message>
-        <source>Reset all sign message fields</source>
-        <translation>Поништите сва поља за потписивање поруке</translation>
-    </message>
-    <message>
-        <source>Clear &amp;All</source>
-        <translation>Очисти &amp;Све</translation>
-    </message>
-    <message>
-        <source>&amp;Verify Message</source>
-        <translation>&amp;Потврди поруку</translation>
-    </message>
-    <message>
-        <source>Enter the receiver's address, message (ensure you copy line breaks, spaces, tabs, etc. exactly) and signature below to verify the message. Be careful not to read more into the signature than what is in the signed message itself, to avoid being tricked by a man-in-the-middle attack. Note that this only proves the signing party receives with the address, it cannot prove sendership of any transaction!</source>
-        <translation>Унесите адресу примаоца, поруку (осигурајте да тачно копирате прекиде линија, размаке, картице итд) и потпишите испод да потврдите поруку. Будите опрезни да не убаците више у потпис од онога што је у потписаној поруци, да би сте избегли напад посредника. Имајте на уму да потпис само доказује да потписник прима са потписаном адресом, а не може да докаже слање било које трансакције!</translation>
-    </message>
-    <message>
-        <source>The Bitcoin address the message was signed with</source>
-        <translation>Биткоин адреса са којом је потписана порука</translation>
-    </message>
-    <message>
-        <source>The signed message to verify</source>
-        <translation>Потписана порука за потврду</translation>
-    </message>
-    <message>
-        <source>The signature given when the message was signed</source>
-        <translation>Потпис који је дат приликом потписивања поруке</translation>
-    </message>
-    <message>
-        <source>Verify the message to ensure it was signed with the specified Bitcoin address</source>
-        <translation>Потврдите поруку да осигурате да је потписана са одговарајућом Биткоин адресом</translation>
-    </message>
-    <message>
-        <source>Verify &amp;Message</source>
-        <translation>Потврди &amp;Поруку</translation>
-    </message>
-    <message>
-        <source>Reset all verify message fields</source>
-        <translation>Поништите сва поља за потврду поруке</translation>
-    </message>
-    <message>
-        <source>Click "Sign Message" to generate signature</source>
-        <translation>Притисни "Потпиши поруку" за израду потписа</translation>
-    </message>
-    <message>
-        <source>The entered address is invalid.</source>
-        <translation>Унесена адреса није важећа.</translation>
-    </message>
-    <message>
-        <source>Please check the address and try again.</source>
-        <translation>Молим проверите адресу и покушајте поново.</translation>
-    </message>
-    <message>
-        <source>The entered address does not refer to a key.</source>
-        <translation>Унесена адреса се не односи на кључ.</translation>
-    </message>
-    <message>
-        <source>Wallet unlock was cancelled.</source>
-        <translation>Откључавање новчаника је отказано.</translation>
-    </message>
-    <message>
-        <source>No error</source>
-        <translation>Нема грешке</translation>
-    </message>
-    <message>
-        <source>Private key for the entered address is not available.</source>
-        <translation>Приватни кључ за унесену адресу није доступан.</translation>
-    </message>
-    <message>
-        <source>Message signing failed.</source>
-        <translation>Потписивање поруке није успело.</translation>
-    </message>
-    <message>
-        <source>Message signed.</source>
-        <translation>Порука је потписана.</translation>
-    </message>
-    <message>
-        <source>The signature could not be decoded.</source>
-        <translation>Потпис не може бити декодиран.</translation>
-    </message>
-    <message>
-        <source>Please check the signature and try again.</source>
-        <translation>Молим проверите потпис и покушајте поново.</translation>
-    </message>
-    <message>
-        <source>The signature did not match the message digest.</source>
-        <translation>Потпис се не подудара са прегледом порука.</translation>
-    </message>
-    <message>
-        <source>Message verification failed.</source>
-        <translation>Провера поруке није успела.</translation>
-    </message>
-    <message>
-        <source>Message verified.</source>
-        <translation>Порука је проверена.</translation>
-    </message>
-</context>
-<context>
-    <name>TrafficGraphWidget</name>
-    <message>
-        <source>KB/s</source>
-        <translation>KB/s</translation>
-    </message>
-</context>
-<context>
-    <name>TransactionDesc</name>
-    <message numerus="yes">
-        <source>Open for %n more block(s)</source>
-        <translation><numerusform>Отворено за још %n блок.</numerusform><numerusform>Отворено за још %n блока</numerusform><numerusform>Отворено за још %n блокова</numerusform></translation>
-    </message>
-    <message>
-        <source>Open until %1</source>
-        <translation>Otvoreno do %1</translation>
-    </message>
-    <message>
-        <source>0/unconfirmed, %1</source>
-        <translation>0/непотврђено, %1</translation>
-    </message>
-    <message>
-        <source>in memory pool</source>
-        <translation>у удруженој меморији</translation>
-    </message>
-    <message>
-        <source>not in memory pool</source>
-        <translation>није у удруженој меморији</translation>
-    </message>
-    <message>
-        <source>abandoned</source>
-        <translation>напуштено</translation>
-    </message>
-    <message>
-        <source>%1/unconfirmed</source>
-        <translation>%1/непотврђено</translation>
-    </message>
-    <message>
-        <source>%1 confirmations</source>
-        <translation>%1 порврде</translation>
-    </message>
-    <message>
-        <source>Status</source>
-        <translation>Статус</translation>
-    </message>
-    <message>
-        <source>Date</source>
-        <translation>Датум</translation>
-    </message>
-    <message>
-        <source>Source</source>
-        <translation>Извор</translation>
-    </message>
-    <message>
-        <source>Generated</source>
-        <translation>Генерисано</translation>
-    </message>
-    <message>
-        <source>From</source>
-        <translation>Од</translation>
-    </message>
-    <message>
-        <source>unknown</source>
-        <translation>непознато</translation>
-    </message>
-    <message>
-        <source>To</source>
-        <translation>За</translation>
-    </message>
-    <message>
-        <source>own address</source>
-        <translation>сопствена адреса</translation>
-    </message>
-    <message>
-        <source>watch-only</source>
-        <translation>гледај-само</translation>
-    </message>
-    <message>
-        <source>label</source>
-        <translation>ознака</translation>
-    </message>
-    <message>
-        <source>Credit</source>
-        <translation>Заслуге</translation>
-    </message>
-    <message numerus="yes">
-        <source>matures in %n more block(s)</source>
-        <translation><numerusform>сазрева за %n блок</numerusform><numerusform>сазрева за %n блока</numerusform><numerusform>сазрева за %n блокова</numerusform></translation>
-    </message>
-    <message>
-        <source>not accepted</source>
-        <translation>није прихваћено</translation>
-    </message>
-    <message>
-        <source>Debit</source>
-        <translation>Задужење</translation>
-    </message>
-    <message>
-        <source>Total debit</source>
-        <translation>Укупно задужење</translation>
-    </message>
-    <message>
-        <source>Total credit</source>
-        <translation>Укупни кредит</translation>
-    </message>
-    <message>
-        <source>Transaction fee</source>
-        <translation>Провизија за трансакцију</translation>
-    </message>
-    <message>
-        <source>Net amount</source>
-        <translation>Нето износ</translation>
-    </message>
-    <message>
-        <source>Message</source>
-        <translation>Порука</translation>
-    </message>
-    <message>
-        <source>Comment</source>
-        <translation>Коментар</translation>
-    </message>
-    <message>
-        <source>Transaction ID</source>
-        <translation>ID Трансакције</translation>
-    </message>
-    <message>
-        <source>Transaction total size</source>
-        <translation>Укупна величина трансакције</translation>
-    </message>
-    <message>
-        <source>Transaction virtual size</source>
-        <translation>Виртуелна величина трансакције</translation>
-    </message>
-    <message>
-        <source>Output index</source>
-        <translation>Излазни индекс</translation>
-    </message>
-    <message>
-        <source> (Certificate was not verified)</source>
-        <translation>(Сертификат још није проверен)</translation>
-    </message>
-    <message>
-        <source>Merchant</source>
-        <translation>Трговац</translation>
-    </message>
-    <message>
-        <source>Generated coins must mature %1 blocks before they can be spent. When you generated this block, it was broadcast to the network to be added to the block chain. If it fails to get into the chain, its state will change to "not accepted" and it won't be spendable. This may occasionally happen if another node generates a block within a few seconds of yours.</source>
-        <translation>Генерисани новчићи морају доспети %1 блокова пре него што могу бити потрошени. Када генеришете овај блок, он се емитује у мрежу, да би био придодат на ланац блокова. Укупно не успе да се придода на ланац, његово стање се мења у "није прихваћен" и неће га бити могуће потрошити. Ово се може повремено десити уколико други чвор генерише блок у периоду од неколико секунди од вашег.</translation>
-    </message>
-    <message>
-        <source>Debug information</source>
-        <translation>Информације о оклањању грешака</translation>
-    </message>
-    <message>
-        <source>Transaction</source>
-        <translation>Трансакције</translation>
-    </message>
-    <message>
-        <source>Inputs</source>
-        <translation>Инпути</translation>
-    </message>
-    <message>
-        <source>Amount</source>
-        <translation>Износ</translation>
-    </message>
-    <message>
-        <source>true</source>
-        <translation>тачно</translation>
-    </message>
-    <message>
-        <source>false</source>
-        <translation>нетачно</translation>
-    </message>
-</context>
-<context>
-    <name>TransactionDescDialog</name>
-    <message>
-        <source>This pane shows a detailed description of the transaction</source>
-        <translation>Овај одељак приказује детањан приказ трансакције</translation>
-    </message>
-    <message>
-        <source>Details for %1</source>
-        <translation>Детаљи за %1</translation>
-    </message>
-</context>
-<context>
-    <name>TransactionTableModel</name>
-    <message>
-        <source>Date</source>
-        <translation>Датум</translation>
-    </message>
-    <message>
-        <source>Type</source>
-        <translation>Тип</translation>
-    </message>
-    <message>
-        <source>Label</source>
-        <translation>Ознака</translation>
-    </message>
-    <message numerus="yes">
-        <source>Open for %n more block(s)</source>
-        <translation><numerusform>Отворено за још %n блок </numerusform><numerusform>Отворено за још %n блока</numerusform><numerusform> Отворено за још %n блокова</numerusform></translation>
-    </message>
-    <message>
-        <source>Open until %1</source>
-        <translation>Отворено до %1</translation>
-    </message>
-    <message>
-        <source>Unconfirmed</source>
-        <translation>Непотврђено</translation>
-    </message>
-    <message>
-        <source>Abandoned</source>
-        <translation>Напуштено</translation>
-    </message>
-    <message>
-        <source>Confirming (%1 of %2 recommended confirmations)</source>
-        <translation>Потврђивање у току (%1 од %2 препоручене потврде)</translation>
-    </message>
-    <message>
-        <source>Confirmed (%1 confirmations)</source>
-        <translation>Potvrdjena (%1 potvrdjenih)</translation>
-    </message>
-    <message>
-        <source>Conflicted</source>
-        <translation>Неуслагашен</translation>
-    </message>
-    <message>
-        <source>Immature (%1 confirmations, will be available after %2)</source>
-        <translation>Није доспео (%1 потврде, биће доступан након %2)</translation>
-    </message>
-    <message>
-        <source>Generated but not accepted</source>
-        <translation>Генерисан али није прихваћен</translation>
-    </message>
-    <message>
-        <source>Received with</source>
-        <translation>Примљен са</translation>
-    </message>
-    <message>
-        <source>Received from</source>
-        <translation>Примљено од</translation>
-    </message>
-    <message>
-        <source>Sent to</source>
-        <translation>Послато ка</translation>
-    </message>
-    <message>
-        <source>Payment to yourself</source>
-        <translation>Уплата самом себи</translation>
-    </message>
-    <message>
-        <source>Mined</source>
-        <translation>Рударено</translation>
-    </message>
-    <message>
-        <source>watch-only</source>
-        <translation>гледај-само</translation>
-    </message>
-    <message>
-        <source>(n/a)</source>
-        <translation>(n/a)</translation>
-    </message>
-    <message>
-        <source>(no label)</source>
-        <translation>(без ознаке)</translation>
-    </message>
-    <message>
-        <source>Transaction status. Hover over this field to show number of confirmations.</source>
-        <translation>Статус трансакције. Пређи мишем преко поља за приказ броја трансакција.</translation>
-    </message>
-    <message>
-        <source>Date and time that the transaction was received.</source>
-        <translation>Датум и време пријема трансакције</translation>
-    </message>
-    <message>
-        <source>Type of transaction.</source>
-        <translation>Тип трансакције.</translation>
-    </message>
-    <message>
-        <source>Whether or not a watch-only address is involved in this transaction.</source>
-        <translation>Без обзира да ли је у ову трансакције укључена или није - адреса само за гледање.</translation>
-    </message>
-    <message>
-        <source>User-defined intent/purpose of the transaction.</source>
-        <translation>Намена / сврха трансакције коју одређује корисник.</translation>
-    </message>
-    <message>
-        <source>Amount removed from or added to balance.</source>
-        <translation>Износ одбијен или додат салду.</translation>
-    </message>
-</context>
-<context>
-    <name>TransactionView</name>
-    <message>
-        <source>All</source>
-        <translation>Све</translation>
-    </message>
-    <message>
-        <source>Today</source>
-        <translation>Данас</translation>
-    </message>
-    <message>
-        <source>This week</source>
-        <translation>Oве недеље</translation>
-    </message>
-    <message>
-        <source>This month</source>
-        <translation>Овог месеца</translation>
-    </message>
-    <message>
-        <source>Last month</source>
-        <translation>Претходног месеца</translation>
-    </message>
-    <message>
-        <source>This year</source>
-        <translation>Ове године</translation>
-    </message>
-    <message>
-        <source>Range...</source>
-        <translation>Опсег...</translation>
-    </message>
-    <message>
-        <source>Received with</source>
-        <translation>Примљен са...</translation>
-    </message>
-    <message>
-        <source>Sent to</source>
-        <translation>Послат ка</translation>
-    </message>
-    <message>
-        <source>To yourself</source>
-        <translation>Теби</translation>
-    </message>
-    <message>
-        <source>Mined</source>
-        <translation>Рударено</translation>
-    </message>
-    <message>
-        <source>Other</source>
-        <translation>Други</translation>
-    </message>
-    <message>
-        <source>Enter address, transaction id, or label to search</source>
-        <translation>Унесите адресу, ознаку трансакције, или назив за претрагу</translation>
-    </message>
-    <message>
-        <source>Min amount</source>
-        <translation>Минимални износ</translation>
-    </message>
-    <message>
-        <source>Abandon transaction</source>
-        <translation>Напусти трансакцију</translation>
-    </message>
-    <message>
-        <source>Increase transaction fee</source>
-        <translation>Повећај провизију трансакције</translation>
-    </message>
-    <message>
-        <source>Copy address</source>
-        <translation>Копирај адресу</translation>
-    </message>
-    <message>
-        <source>Copy label</source>
-        <translation>Копирај ознаку</translation>
-    </message>
-    <message>
-        <source>Copy amount</source>
-        <translation>Копирај износ</translation>
-    </message>
-    <message>
-        <source>Copy transaction ID</source>
-        <translation>Копирај идентификациони број трансакције</translation>
-    </message>
-    <message>
-        <source>Copy raw transaction</source>
-        <translation>Копирајте необрађену трансакцију</translation>
-    </message>
-    <message>
-        <source>Copy full transaction details</source>
-        <translation>Копирајте потпуне детаље трансакције</translation>
-    </message>
-    <message>
-        <source>Edit label</source>
-        <translation>Измени ознаку</translation>
-    </message>
-    <message>
-        <source>Show transaction details</source>
-        <translation>Прикажи детаље транакције</translation>
-    </message>
-    <message>
-        <source>Export Transaction History</source>
-        <translation>Извези Детаље Трансакције</translation>
-    </message>
-    <message>
-        <source>Comma separated file (*.csv)</source>
-        <translation>Фајл раздојен тачком (*.csv)</translation>
-    </message>
-    <message>
-        <source>Confirmed</source>
-        <translation>Потврђено</translation>
-    </message>
-    <message>
-        <source>Watch-only</source>
-        <translation>Само-гледање</translation>
-    </message>
-    <message>
-        <source>Date</source>
-        <translation>Датум</translation>
-    </message>
-    <message>
-        <source>Type</source>
-        <translation>Тип</translation>
-    </message>
-    <message>
-        <source>Label</source>
-        <translation>Ознака</translation>
-    </message>
-    <message>
-        <source>Address</source>
-        <translation>Адреса</translation>
-    </message>
-    <message>
-        <source>ID</source>
-        <translation>ID</translation>
-    </message>
-    <message>
-        <source>Exporting Failed</source>
-        <translation>Извоз Неуспешан</translation>
-    </message>
-    <message>
-        <source>There was an error trying to save the transaction history to %1.</source>
-        <translation>Десила се грешка приликом покушаја да се сними историја трансакција на %1.</translation>
-    </message>
-    <message>
-        <source>Exporting Successful</source>
-        <translation>Извоз Успешан</translation>
-    </message>
-    <message>
-        <source>The transaction history was successfully saved to %1.</source>
-        <translation>Историја трансакција је успешно снимљена на %1.</translation>
-    </message>
-    <message>
-        <source>Range:</source>
-        <translation>Опсег:</translation>
-    </message>
-    <message>
-        <source>to</source>
-        <translation>до</translation>
-    </message>
-</context>
-<context>
-    <name>UnitDisplayStatusBarControl</name>
-    <message>
-        <source>Unit to show amounts in. Click to select another unit.</source>
-        <translation>Јединица у којој се приказују износи. Притисни да се прикаже друга јединица.</translation>
-    </message>
-</context>
-<context>
-    <name>WalletController</name>
-    <message>
-        <source>Close wallet</source>
-        <translation>Затвори новчаник</translation>
-    </message>
-    <message>
-        <source>Are you sure you wish to close the wallet &lt;i&gt;%1&lt;/i&gt;?</source>
-        <translation>Да ли сте сигурни да желите да затворите новчаник &lt;i&gt;%1&lt;/i&gt;?</translation>
-    </message>
-    <message>
-        <source>Closing the wallet for too long can result in having to resync the entire chain if pruning is enabled.</source>
-        <translation>Услед затварања новчаника на дугачки период времена може се десити да је потребна поновна синхронизација комплетног ланца, уколико је дозвољено резање.</translation>
-    </message>
-</context>
-<context>
-    <name>WalletFrame</name>
-    <message>
-        <source>No wallet has been loaded.</source>
-        <translation>Ниједан новчаник није учитан.</translation>
-=======
         <source>Close wallet</source>
         <translation type="unfinished">Затвори новчаник</translation>
     </message>
@@ -6676,68 +4023,12 @@
     <message>
         <source>Unable to decode PSBT</source>
         <translation type="unfinished">Немогуће декодирати PSBT</translation>
->>>>>>> 9e05de1d
     </message>
 </context>
 <context>
     <name>WalletModel</name>
     <message>
         <source>Send Coins</source>
-<<<<<<< HEAD
-        <translation>Слање новца</translation>
-    </message>
-    <message>
-        <source>Fee bump error</source>
-        <translation>Изненадна грешка у накнади</translation>
-    </message>
-    <message>
-        <source>Increasing transaction fee failed</source>
-        <translation>Повећавање провизије за трансакцију није успело</translation>
-    </message>
-    <message>
-        <source>Do you want to increase the fee?</source>
-        <translation>Да ли желиш да увећаш накнаду?</translation>
-    </message>
-    <message>
-        <source>Do you want to draft a transaction with fee increase?</source>
-        <translation>Да ли желите да саставите трансакцију са повећаном провизијом?</translation>
-    </message>
-    <message>
-        <source>Current fee:</source>
-        <translation>Тренутна накнада:</translation>
-    </message>
-    <message>
-        <source>Increase:</source>
-        <translation>Увећај:</translation>
-    </message>
-    <message>
-        <source>New fee:</source>
-        <translation>Нова накнада:</translation>
-    </message>
-    <message>
-        <source>Confirm fee bump</source>
-        <translation>Потврдите ударну провизију</translation>
-    </message>
-    <message>
-        <source>Can't draft transaction.</source>
-        <translation>Није могуће саставити трансакцију.</translation>
-    </message>
-    <message>
-        <source>PSBT copied</source>
-        <translation>PSBT је копиран</translation>
-    </message>
-    <message>
-        <source>Can't sign transaction.</source>
-        <translation>Није могуће потписати трансакцију.</translation>
-    </message>
-    <message>
-        <source>Could not commit transaction</source>
-        <translation>Трансакција није могућа</translation>
-    </message>
-    <message>
-        <source>default wallet</source>
-        <translation>подразумевани новчаник</translation>
-=======
         <translation type="unfinished">Пошаљи новчиће</translation>
     </message>
     <message>
@@ -6788,549 +4079,12 @@
     <message>
         <source>default wallet</source>
         <translation type="unfinished">подразумевани новчаник</translation>
->>>>>>> 9e05de1d
     </message>
 </context>
 <context>
     <name>WalletView</name>
     <message>
         <source>&amp;Export</source>
-<<<<<<< HEAD
-        <translation>&amp;Извези</translation>
-    </message>
-    <message>
-        <source>Export the data in the current tab to a file</source>
-        <translation>Извези податке из одабране картице у фајлj</translation>
-    </message>
-    <message>
-        <source>Backup Wallet</source>
-        <translation>Резервна копија новчаника</translation>
-    </message>
-    <message>
-        <source>Wallet Data (*.dat)</source>
-        <translation>Датотека новчаника (*.dat)</translation>
-    </message>
-    <message>
-        <source>Backup Failed</source>
-        <translation>Резервна копија није успела</translation>
-    </message>
-    <message>
-        <source>There was an error trying to save the wallet data to %1.</source>
-        <translation>Десила се грешка приликом покушаја да се сними датотека новчаника на %1.</translation>
-    </message>
-    <message>
-        <source>Backup Successful</source>
-        <translation>Резервна копија је успела</translation>
-    </message>
-    <message>
-        <source>The wallet data was successfully saved to %1.</source>
-        <translation>Датотека новчаника је успешно снимљена на %1.</translation>
-    </message>
-    <message>
-        <source>Cancel</source>
-        <translation>Откажи</translation>
-    </message>
-</context>
-<context>
-    <name>bitcoin-core</name>
-    <message>
-        <source>Distributed under the MIT software license, see the accompanying file %s or %s</source>
-        <translation>Дистрибуирано под MIT софтверском лиценцом, погледајте придружени документ %s или %s</translation>
-    </message>
-    <message>
-        <source>Prune configured below the minimum of %d MiB.  Please use a higher number.</source>
-        <translation>Скраћивање је конфигурисано испод минимума од %d MiB. Молимо користите већи број.</translation>
-    </message>
-    <message>
-        <source>Prune: last wallet synchronisation goes beyond pruned data. You need to -reindex (download the whole blockchain again in case of pruned node)</source>
-        <translation>Скраћивање: последња синхронизација иде преко одрезаних података. Потребно је урадити ре-индексирање (преузети комплетан ланац блокова поново у случају одсеченог чвора)</translation>
-    </message>
-    <message>
-        <source>Error: A fatal internal error occurred, see debug.log for details</source>
-        <translation>Грешка: Десила се фатална интерна грешка, погледати debug.log за детаље</translation>
-    </message>
-    <message>
-        <source>Pruning blockstore...</source>
-        <translation>Скраћивање спремљених блокова...</translation>
-    </message>
-    <message>
-        <source>Unable to start HTTP server. See debug log for details.</source>
-        <translation>Стартовање HTTP сервера није могуће. Погледати дневник исправљених грешака за детаље.</translation>
-    </message>
-    <message>
-        <source>The %s developers</source>
-        <translation>%s девелопери</translation>
-    </message>
-    <message>
-        <source>Can't generate a change-address key. No keys in the internal keypool and can't generate any keys.</source>
-        <translation>Кључ за промену адресе није могуће генерисати. У интерној групи кључева нема кључева и не може се генерисати нови кључ.</translation>
-    </message>
-    <message>
-        <source>Cannot obtain a lock on data directory %s. %s is probably already running.</source>
-        <translation>Директоријум података се не може закључати %s. %s је вероватно већ покренут.</translation>
-    </message>
-    <message>
-        <source>Cannot provide specific connections and have addrman find outgoing connections at the same.</source>
-        <translation>Не може се обезбедити одређена конекција и да addrman нађе одлазне конекције у исто време.</translation>
-    </message>
-    <message>
-        <source>Error reading %s! All keys read correctly, but transaction data or address book entries might be missing or incorrect.</source>
-        <translation>Грешка у читању %s! Сви кључеви су прочитани коректно, али подаци о трансакцији или уноси у адресар могу недостајати или бити нетачни.</translation>
-    </message>
-    <message>
-        <source>Please check that your computer's date and time are correct! If your clock is wrong, %s will not work properly.</source>
-        <translation>Молим проверите да су време и датум на вашем рачунару тачни. Уколико је сат нетачан, %s неће радити исправно.</translation>
-    </message>
-    <message>
-        <source>Please contribute if you find %s useful. Visit %s for further information about the software.</source>
-        <translation>Молим донирајте, уколико сматрате %s корисним. Посетите %s за више информација о софтверу.</translation>
-    </message>
-    <message>
-        <source>The block database contains a block which appears to be from the future. This may be due to your computer's date and time being set incorrectly. Only rebuild the block database if you are sure that your computer's date and time are correct</source>
-        <translation>База података о блоковима садржи блок, за који се чини да је из будућности. Ово може бити услед тога што су време и датум на вашем рачунару нису подешени коректно. Покушајте обнову базе података о блоковима, само уколико сте сигурни да су време и датум на вашем рачунару исправни.</translation>
-    </message>
-    <message>
-        <source>This is a pre-release test build - use at your own risk - do not use for mining or merchant applications</source>
-        <translation>Ово је тестна верзија пред издавање - користите на ваш ризик - не користити за рударење или трговачку примену</translation>
-    </message>
-    <message>
-        <source>This is the transaction fee you may discard if change is smaller than dust at this level</source>
-        <translation>Ово је накнада за трансакцију коју можете одбацити уколико је мања од нивоа прашине</translation>
-    </message>
-    <message>
-        <source>Unable to replay blocks. You will need to rebuild the database using -reindex-chainstate.</source>
-        <translation>Блокове није могуће поново репродуковати. Ви ћете морати да обновите базу података користећи -reindex-chainstate.</translation>
-    </message>
-    <message>
-        <source>Unable to rewind the database to a pre-fork state. You will need to redownload the blockchain</source>
-        <translation>Није могуће вратити базу података на стање пре форк-а. Ви ћете морати да урадите поновно преузимање ланца блокова.</translation>
-    </message>
-    <message>
-        <source>Warning: The network does not appear to fully agree! Some miners appear to be experiencing issues.</source>
-        <translation>Упозорење: Изгледа да не постоји пуна сагласност на мрежи. Изгледа да одређени рудари имају проблеме.</translation>
-    </message>
-    <message>
-        <source>Warning: We do not appear to fully agree with our peers! You may need to upgrade, or other nodes may need to upgrade.</source>
-        <translation>Упозорење: Изгледа да се ми у потпуности не слажемо са нашим чворовима! Можда постоји потреба да урадите надоградњу, или други чворови морају да ураде надоградњу.</translation>
-    </message>
-    <message>
-        <source>%d of last 100 blocks have unexpected version</source>
-        <translation>%d од последњих 100 блокова имају неочекивану верзију</translation>
-    </message>
-    <message>
-        <source>%s corrupt, salvage failed</source>
-        <translation>%s је оштећен, спас није успео</translation>
-    </message>
-    <message>
-        <source>-maxmempool must be at least %d MB</source>
-        <translation>-maxmempool мора бити минимално %d MB</translation>
-    </message>
-    <message>
-        <source>Cannot resolve -%s address: '%s'</source>
-        <translation>Не могу решити -%s адреса: '%s'</translation>
-    </message>
-    <message>
-        <source>Change index out of range</source>
-        <translation>Промењен индекс изван домета</translation>
-    </message>
-    <message>
-        <source>Config setting for %s only applied on %s network when in [%s] section.</source>
-        <translation>Подешавање конфигурације за %s је само примењено на %s мрежи када је у [%s] секцији.</translation>
-    </message>
-    <message>
-        <source>Copyright (C) %i-%i</source>
-        <translation>Ауторско право (C) %i-%i</translation>
-    </message>
-    <message>
-        <source>Corrupted block database detected</source>
-        <translation>Детектована је оштећена база података блокова</translation>
-    </message>
-    <message>
-        <source>Could not find asmap file %s</source>
-        <translation>Не могу пронаћи датотеку asmap %s</translation>
-    </message>
-    <message>
-        <source>Could not parse asmap file %s</source>
-        <translation>Не могу рашчланити датотеку asmap %s</translation>
-    </message>
-    <message>
-        <source>Do you want to rebuild the block database now?</source>
-        <translation>Да ли желите да сада обновите базу података блокова?</translation>
-    </message>
-    <message>
-        <source>Error initializing block database</source>
-        <translation>Грешка у иницијализацији базе података блокова</translation>
-    </message>
-    <message>
-        <source>Error initializing wallet database environment %s!</source>
-        <translation>Грешка код иницијализације окружења базе података новчаника %s!</translation>
-    </message>
-    <message>
-        <source>Error loading %s</source>
-        <translation>Грешка током учитавања %s</translation>
-    </message>
-    <message>
-        <source>Error loading %s: Private keys can only be disabled during creation</source>
-        <translation>Грешка током учитавања %s: Приватни кључеви могу бити онемогућени само приликом креирања</translation>
-    </message>
-    <message>
-        <source>Error loading %s: Wallet corrupted</source>
-        <translation>Грешка током учитавања %s: Новчаник је оштећен</translation>
-    </message>
-    <message>
-        <source>Error loading %s: Wallet requires newer version of %s</source>
-        <translation>Грешка током учитавања %s: Новчаник захтева новију верзију %s</translation>
-    </message>
-    <message>
-        <source>Error loading block database</source>
-        <translation>Грешка у учитавању базе података блокова</translation>
-    </message>
-    <message>
-        <source>Error opening block database</source>
-        <translation>Грешка приликом отварања базе података блокова</translation>
-    </message>
-    <message>
-        <source>Failed to listen on any port. Use -listen=0 if you want this.</source>
-        <translation>Преслушавање није успело ни на једном порту. Користите -listen=0 уколико желите то.</translation>
-    </message>
-    <message>
-        <source>Failed to rescan the wallet during initialization</source>
-        <translation>Није успело поновно скенирање новчаника приликом иницијализације.</translation>
-    </message>
-    <message>
-        <source>Importing...</source>
-        <translation>Увоз у току...</translation>
-    </message>
-    <message>
-        <source>Incorrect or no genesis block found. Wrong datadir for network?</source>
-        <translation>Почетни блок је погрешан или се не може пронаћи. Погрешан datadir за мрежу?</translation>
-    </message>
-    <message>
-        <source>Initialization sanity check failed. %s is shutting down.</source>
-        <translation>Провера исправности иницијализације није успела. %s се искључује.</translation>
-    </message>
-    <message>
-        <source>Invalid P2P permission: '%s'</source>
-        <translation>Неважећа P2P дозвола: '%s'</translation>
-    </message>
-    <message>
-        <source>Invalid amount for -%s=&lt;amount&gt;: '%s'</source>
-        <translation>Неважећи износ за %s=&lt;amount&gt;: '%s'</translation>
-    </message>
-    <message>
-        <source>Invalid amount for -discardfee=&lt;amount&gt;: '%s'</source>
-        <translation>Неважећи износ за -discardfee=&lt;amount&gt;: '%s'</translation>
-    </message>
-    <message>
-        <source>Invalid amount for -fallbackfee=&lt;amount&gt;: '%s'</source>
-        <translation>Неважећи износ за -fallbackfee=&lt;amount&gt;: '%s'</translation>
-    </message>
-    <message>
-        <source>Specified blocks directory "%s" does not exist.</source>
-        <translation>Наведени директоријум блокова "%s" не постоји.</translation>
-    </message>
-    <message>
-        <source>Unknown address type '%s'</source>
-        <translation>Непознати тип адресе '%s'</translation>
-    </message>
-    <message>
-        <source>Unknown change type '%s'</source>
-        <translation>Непознати тип промене '%s'</translation>
-    </message>
-    <message>
-        <source>Upgrading txindex database</source>
-        <translation>Надоградња txindex базе података</translation>
-    </message>
-    <message>
-        <source>Loading P2P addresses...</source>
-        <translation>Учитавање P2P адреса...</translation>
-    </message>
-    <message>
-        <source>Error: Disk space is too low!</source>
-        <translation>Грешка: Простор на диску је сувише мали!</translation>
-    </message>
-    <message>
-        <source>Loading banlist...</source>
-        <translation>Учитавање листе забрана...</translation>
-    </message>
-    <message>
-        <source>Not enough file descriptors available.</source>
-        <translation>Нема довољно доступних дескриптора датотеке.</translation>
-    </message>
-    <message>
-        <source>Prune cannot be configured with a negative value.</source>
-        <translation>Скраћење се не може конфигурисати са негативном вредношћу.</translation>
-    </message>
-    <message>
-        <source>Prune mode is incompatible with -txindex.</source>
-        <translation>Мод скраћивања није компатибилан са -txindex.</translation>
-    </message>
-    <message>
-        <source>Replaying blocks...</source>
-        <translation>Поновно репродуковање блокова...</translation>
-    </message>
-    <message>
-        <source>Rewinding blocks...</source>
-        <translation>Премотавање блокова...</translation>
-    </message>
-    <message>
-        <source>The source code is available from %s.</source>
-        <translation>Изворни код је доступан из %s.</translation>
-    </message>
-    <message>
-        <source>Transaction fee and change calculation failed</source>
-        <translation>Провизија за трансакцију и промена израчуна није успела</translation>
-    </message>
-    <message>
-        <source>Unable to bind to %s on this computer. %s is probably already running.</source>
-        <translation>Није могуће повезивање са %s на овом рачунару. %s је вероватно већ покренут.</translation>
-    </message>
-    <message>
-        <source>Unable to generate keys</source>
-        <translation>Није могуће генерисати кључеве</translation>
-    </message>
-    <message>
-        <source>Unsupported logging category %s=%s.</source>
-        <translation>Категорија записа није подржана %s=%s.</translation>
-    </message>
-    <message>
-        <source>Upgrading UTXO database</source>
-        <translation>Надоградња UTXO базе података</translation>
-    </message>
-    <message>
-        <source>User Agent comment (%s) contains unsafe characters.</source>
-        <translation>Коментар агента корисника (%s) садржи небезбедне знакове.</translation>
-    </message>
-    <message>
-        <source>Verifying blocks...</source>
-        <translation>Потврда блокова у току...</translation>
-    </message>
-    <message>
-        <source>Wallet needed to be rewritten: restart %s to complete</source>
-        <translation>Новчаник треба да буде преписан: поновно покрените %s да завршите</translation>
-    </message>
-    <message>
-        <source>Error: Listening for incoming connections failed (listen returned error %s)</source>
-        <translation>Грешка: Претрага за долазним конекцијама није успела (претрага враћа грешку %s)</translation>
-    </message>
-    <message>
-        <source>Invalid amount for -maxtxfee=&lt;amount&gt;: '%s' (must be at least the minrelay fee of %s to prevent stuck transactions)</source>
-        <translation>Неважећи износ за -maxtxfee=&lt;amount&gt;: '%s' (мора бити minrelay провизија од %s да би се спречило да се трансакција заглави)</translation>
-    </message>
-    <message>
-        <source>The transaction amount is too small to send after the fee has been deducted</source>
-        <translation>Износ трансакције је толико мали за слање након што се одузме провизија</translation>
-    </message>
-    <message>
-        <source>You need to rebuild the database using -reindex to go back to unpruned mode.  This will redownload the entire blockchain</source>
-        <translation>Обновите базу података користећи -reindex да би се вратили у нескраћени мод. Ово ће урадити поновно преузимање комплетног ланца података</translation>
-    </message>
-    <message>
-        <source>Error reading from database, shutting down.</source>
-        <translation>Грешка приликом читања из базе података, искључивање у току.</translation>
-    </message>
-    <message>
-        <source>Error upgrading chainstate database</source>
-        <translation>Грешка приликом надоградње базе података стања ланца</translation>
-    </message>
-    <message>
-        <source>Error: Disk space is low for %s</source>
-        <translation>Грешка: Простор на диску је мали за %s</translation>
-    </message>
-    <message>
-        <source>Invalid -onion address or hostname: '%s'</source>
-        <translation>Неважећа -onion адреса или име хоста: '%s'</translation>
-    </message>
-    <message>
-        <source>Invalid -proxy address or hostname: '%s'</source>
-        <translation>Неважећа -proxy адреса или име хоста: '%s'</translation>
-    </message>
-    <message>
-        <source>Invalid amount for -paytxfee=&lt;amount&gt;: '%s' (must be at least %s)</source>
-        <translation>Неважећи износ за -paytxfee=&lt;amount&gt;: '%s' (мора бити бар %s)</translation>
-    </message>
-    <message>
-        <source>Invalid netmask specified in -whitelist: '%s'</source>
-        <translation>Неважећа мрежна маска наведена у -whitelist: '%s'</translation>
-    </message>
-    <message>
-        <source>Need to specify a port with -whitebind: '%s'</source>
-        <translation>Ви морате одредити порт са -whitebind: '%s'</translation>
-    </message>
-    <message>
-        <source>Prune mode is incompatible with -blockfilterindex.</source>
-        <translation>Мод скраћења је некомпатибилна са -blockfilterindex.</translation>
-    </message>
-    <message>
-        <source>Reducing -maxconnections from %d to %d, because of system limitations.</source>
-        <translation>Смањивање -maxconnections са %d на %d, због ограничења система.</translation>
-    </message>
-    <message>
-        <source>Section [%s] is not recognized.</source>
-        <translation>Одељак [%s] није препознат.</translation>
-    </message>
-    <message>
-        <source>Signing transaction failed</source>
-        <translation>Потписивање трансакције није успело</translation>
-    </message>
-    <message>
-        <source>Specified -walletdir "%s" does not exist</source>
-        <translation>Наведени -walletdir "%s" не постоји</translation>
-    </message>
-    <message>
-        <source>Specified -walletdir "%s" is a relative path</source>
-        <translation>Наведени -walletdir "%s" је релативна путања</translation>
-    </message>
-    <message>
-        <source>Specified -walletdir "%s" is not a directory</source>
-        <translation>Наведени -walletdir "%s" није директоријум</translation>
-    </message>
-    <message>
-        <source>The specified config file %s does not exist
-</source>
-        <translation>Наведени конфигурациони документ %s не постоји
-</translation>
-    </message>
-    <message>
-        <source>The transaction amount is too small to pay the fee</source>
-        <translation>Износ трансакције је сувише мали да се плати трансакција</translation>
-    </message>
-    <message>
-        <source>This is experimental software.</source>
-        <translation>Ово је експерименталн софтвер.</translation>
-    </message>
-    <message>
-        <source>Transaction amount too small</source>
-        <translation>Износ трансакције премали.</translation>
-    </message>
-    <message>
-        <source>Transaction too large</source>
-        <translation>Трансакција превелика.</translation>
-    </message>
-    <message>
-        <source>Unable to bind to %s on this computer (bind returned error %s)</source>
-        <translation>Није могуће повезати %s на овом рачунару (веза враћа грешку %s)</translation>
-    </message>
-    <message>
-        <source>Unable to create the PID file '%s': %s</source>
-        <translation>Стварање PID документа '%s': %s није могуће</translation>
-    </message>
-    <message>
-        <source>Unable to generate initial keys</source>
-        <translation>Генерисање кључева за иницијализацију није могуће</translation>
-    </message>
-    <message>
-        <source>Unknown -blockfilterindex value %s.</source>
-        <translation>Непозната вредност -blockfilterindex %s.</translation>
-    </message>
-    <message>
-        <source>Verifying wallet(s)...</source>
-        <translation>Потврђивање новчаника(а)...</translation>
-    </message>
-    <message>
-        <source>Warning: unknown new rules activated (versionbit %i)</source>
-        <translation>Упозорење: активирано је ново непознато правило (versionbit %i)</translation>
-    </message>
-    <message>
-        <source>Zapping all transactions from wallet...</source>
-        <translation>Затварање свих трансакција из новчаника...</translation>
-    </message>
-    <message>
-        <source>-maxtxfee is set very high! Fees this large could be paid on a single transaction.</source>
-        <translation>-maxtxfee је постављен сувише високо! Овако велике провизије могу бити наплаћене на само једној трансакцији.</translation>
-    </message>
-    <message>
-        <source>This is the transaction fee you may pay when fee estimates are not available.</source>
-        <translation>Ово је провизија за трансакцију коју можете платити када процена провизије није доступна.</translation>
-    </message>
-    <message>
-        <source>Total length of network version string (%i) exceeds maximum length (%i). Reduce the number or size of uacomments.</source>
-        <translation>Укупна дужина мрежне верзије низа (%i) је већа од максималне дужине (%i). Смањити број или величину корисничких коментара.</translation>
-    </message>
-    <message>
-        <source>Warning: Wallet file corrupt, data salvaged! Original %s saved as %s in %s; if your balance or transactions are incorrect you should restore from a backup.</source>
-        <translation>Упозорење: Датотека новчаника је оштећена, подаци су спасени! Оргинални %s је снимљен као %s у %s; уколико ваш салдо или трансакције нису исправни, потребно је вратити податке из резервне копије. </translation>
-    </message>
-    <message>
-        <source>%s is set very high!</source>
-        <translation>%s је постављен врло високо!</translation>
-    </message>
-    <message>
-        <source>Error loading wallet %s. Duplicate -wallet filename specified.</source>
-        <translation>Грешка приликом учитавања новчаника %s. Наведено је дуплирано име датотеке -wallet.</translation>
-    </message>
-    <message>
-        <source>Starting network threads...</source>
-        <translation>Покретање мрежних тема...</translation>
-    </message>
-    <message>
-        <source>The wallet will avoid paying less than the minimum relay fee.</source>
-        <translation>Новчаник ће избећи плаћање износа мањег него што је минимална повезана провизија.</translation>
-    </message>
-    <message>
-        <source>This is the minimum transaction fee you pay on every transaction.</source>
-        <translation>Ово је минимални износ провизије за трансакцију коју ћете платити на свакој трансакцији.</translation>
-    </message>
-    <message>
-        <source>This is the transaction fee you will pay if you send a transaction.</source>
-        <translation>Ово је износ провизије за трансакцију коју ћете платити уколико шаљете трансакцију.</translation>
-    </message>
-    <message>
-        <source>Transaction amounts must not be negative</source>
-        <translation>Износ трансакције не може бити негативан</translation>
-    </message>
-    <message>
-        <source>Transaction has too long of a mempool chain</source>
-        <translation>Трансакција има предугачак ланац у удруженој меморији</translation>
-    </message>
-    <message>
-        <source>Transaction must have at least one recipient</source>
-        <translation>Трансакција мора имати бар једног примаоца</translation>
-    </message>
-    <message>
-        <source>Unknown network specified in -onlynet: '%s'</source>
-        <translation>Непозната мрежа је наведена у -onlynet: '%s'</translation>
-    </message>
-    <message>
-        <source>Insufficient funds</source>
-        <translation>Недовољно средстава</translation>
-    </message>
-    <message>
-        <source>Cannot upgrade a non HD split wallet without upgrading to support pre split keypool. Please use -upgradewallet=169900 or -upgradewallet with no version specified.</source>
-        <translation>HD подељени новчаник се не може надоградити без надоградње групе кључева пре дељења. Молим користите -upgradewallet=169900 или -upgradewallet без наведене верзије.</translation>
-    </message>
-    <message>
-        <source>Fee estimation failed. Fallbackfee is disabled. Wait a few blocks or enable -fallbackfee.</source>
-        <translation>Процена провизије није успела. Промена провизије током трансакције је онемогућена. Сачекајте неколико блокова или омогућите -fallbackfee.</translation>
-    </message>
-    <message>
-        <source>Warning: Private keys detected in wallet {%s} with disabled private keys</source>
-        <translation>Упозорење: Приватни кључеви су пронађени у новчанику {%s} са онемогућеним приватним кључевима.</translation>
-    </message>
-    <message>
-        <source>Cannot write to data directory '%s'; check permissions.</source>
-        <translation>Није могуће извршити упис у директоријум података '%s'; проверите дозволе за упис.</translation>
-    </message>
-    <message>
-        <source>Loading block index...</source>
-        <translation>Учитавање индекса блокова</translation>
-    </message>
-    <message>
-        <source>Loading wallet...</source>
-        <translation>Новчаник се учитава...</translation>
-    </message>
-    <message>
-        <source>Cannot downgrade wallet</source>
-        <translation>Новчаник се не може уназадити</translation>
-    </message>
-    <message>
-        <source>Rescanning...</source>
-        <translation>Ponovo skeniram...</translation>
-    </message>
-    <message>
-        <source>Done loading</source>
-        <translation>Završeno učitavanje</translation>
-=======
         <translation type="unfinished">&amp;Извези</translation>
     </message>
     <message>
@@ -7360,7 +4114,6 @@
     <message>
         <source>Cancel</source>
         <translation type="unfinished">Откажи</translation>
->>>>>>> 9e05de1d
     </message>
 </context>
 </TS>