<TS version="2.1" language="is">
<context>
    <name>AddressBookPage</name>
    <message>
        <source>Right-click to edit address or label</source>
        <translation type="unfinished">Smelltu á hægri músatakka til að velja veski eða merkingu</translation>
    </message>
    <message>
        <source>Create a new address</source>
        <translation type="unfinished">Búa til nýtt veski</translation>
    </message>
    <message>
        <source>&amp;New</source>
        <translation type="unfinished">&amp;Nýtt</translation>
    </message>
    <message>
        <source>Copy the currently selected address to the system clipboard</source>
        <translation type="unfinished">Afrita valið veski í klemmuspjald</translation>
    </message>
    <message>
        <source>&amp;Copy</source>
        <translation type="unfinished">&amp;Afrita</translation>
    </message>
    <message>
        <source>C&amp;lose</source>
        <translation type="unfinished">&amp;Loka</translation>
    </message>
    <message>
        <source>Delete the currently selected address from the list</source>
        <translation type="unfinished">Eyða völdu veski úr listanum</translation>
    </message>
    <message>
        <source>Enter address or label to search</source>
        <translation type="unfinished">Veldu veski eða merkingu fyrir leit</translation>
    </message>
    <message>
        <source>Export the data in the current tab to a file</source>
        <translation type="unfinished">Flytja gögn í flipanum í skrá</translation>
    </message>
    <message>
        <source>&amp;Export</source>
        <translation type="unfinished">&amp;Flytja út</translation>
    </message>
    <message>
        <source>&amp;Delete</source>
        <translation type="unfinished">&amp;Eyða</translation>
    </message>
    <message>
        <source>Choose the address to send coins to</source>
        <translation type="unfinished">Veldu veski sem greiða skal til</translation>
    </message>
    <message>
        <source>Choose the address to receive coins with</source>
        <translation type="unfinished">Veldu veski til að taka við rafmynt</translation>
    </message>
    <message>
        <source>C&amp;hoose</source>
        <translation type="unfinished">&amp;Veldu</translation>
    </message>
    <message>
        <source>Sending addresses</source>
        <translation type="unfinished">Veski sem senda frá sér</translation>
    </message>
    <message>
        <source>Receiving addresses</source>
        <translation type="unfinished">Veski sem þiggja til sín</translation>
    </message>
    <message>
        <source>These are your Bitcoin addresses for sending payments. Always check the amount and the receiving address before sending coins.</source>
<<<<<<< HEAD
        <translation>Þetta eru Bitcoin færslugildin sem senda greiðslur. Skoðið ævinlega vel upphæðina og færslugildin sem þiggja greiðslur áður en mynt er send.</translation>
=======
        <translation type="unfinished">Þetta eru Bitcoin veskin sem senda greiðslur. Skoðið ævinlega vel upphæðina og veskin sem þiggja greiðslur áður en rafmynt er send.</translation>
>>>>>>> 9e05de1d
    </message>
    <message>
        <source>&amp;Copy Address</source>
        <translation type="unfinished">&amp;Afrita færslugildi</translation>
    </message>
    <message>
        <source>Copy &amp;Label</source>
        <translation type="unfinished">Afrita og &amp;Merkja</translation>
    </message>
    <message>
        <source>&amp;Edit</source>
        <translation type="unfinished">&amp;Breyta</translation>
    </message>
    <message>
        <source>Export Address List</source>
        <translation type="unfinished">Flytja út færslulista</translation>
    </message>
    <message>
        <source>There was an error trying to save the address list to %1. Please try again.</source>
        <extracomment>An error message. %1 is a stand-in argument for the name of the file we attempted to save to.</extracomment>
        <translation type="unfinished">Ekki tókst að vista færslugildalistann á %1. Reyndu aftur.</translation>
    </message>
    <message>
        <source>Exporting Failed</source>
        <translation type="unfinished">Útflutningur tókst ekki</translation>
    </message>
</context>
<context>
    <name>AddressTableModel</name>
    <message>
        <source>Label</source>
        <translation type="unfinished">Merki</translation>
    </message>
    <message>
        <source>Address</source>
        <translation type="unfinished">Færslugildi</translation>
    </message>
    <message>
        <source>(no label)</source>
        <translation type="unfinished">(engin merking)</translation>
    </message>
</context>
<context>
    <name>AskPassphraseDialog</name>
    <message>
        <source>Passphrase Dialog</source>
        <translation type="unfinished">Lykilsetning</translation>
    </message>
    <message>
        <source>Enter passphrase</source>
        <translation type="unfinished">Skráðu lykilsetningu</translation>
    </message>
    <message>
        <source>New passphrase</source>
        <translation type="unfinished">Ný lykilsetning</translation>
    </message>
    <message>
        <source>Repeat new passphrase</source>
<<<<<<< HEAD
        <translation>Endurtaktu nýja lykilsetningu</translation>
=======
        <translation type="unfinished">Endurtaktu nýja lykilsetningu</translation>
>>>>>>> 9e05de1d
    </message>
    <message>
        <source>Encrypt wallet</source>
        <translation type="unfinished">Dulkóða veski</translation>
    </message>
    <message>
        <source>This operation needs your wallet passphrase to unlock the wallet.</source>
        <translation type="unfinished">Þessi aðgerð þarf að fá lykilsetninguna þína til að opna veskið.</translation>
    </message>
    <message>
        <source>Unlock wallet</source>
        <translation type="unfinished">Opna veskið</translation>
    </message>
    <message>
        <source>Change passphrase</source>
<<<<<<< HEAD
        <translation>Breyta lykilsetningu</translation>
=======
        <translation type="unfinished">Breyta lykilsetningu</translation>
>>>>>>> 9e05de1d
    </message>
    <message>
        <source>Confirm wallet encryption</source>
        <translation type="unfinished">Staðfesta dulkóðun veskis</translation>
    </message>
    <message>
        <source>Warning: If you encrypt your wallet and lose your passphrase, you will &lt;b&gt;LOSE ALL OF YOUR BITCOINS&lt;/b&gt;!</source>
        <translation type="unfinished">Viðvörun: Ef þú dulkóðar veskið og týnir lykilsetningunn þá munt þú &lt;b&gt;TAPA ALLRI ÞINNI BITCOIN MYNT&lt;/b&gt;!</translation>
    </message>
    <message>
        <source>Are you sure you wish to encrypt your wallet?</source>
        <translation type="unfinished">Ertu viss um að þú viljir dulkóða veskið þitt?</translation>
    </message>
    <message>
        <source>Wallet encrypted</source>
        <translation type="unfinished">Veski dulkóðað</translation>
    </message>
    <message>
<<<<<<< HEAD
=======
        <source>Wallet to be encrypted</source>
        <translation type="unfinished">Veski sem á að dulkóða</translation>
    </message>
    <message>
>>>>>>> 9e05de1d
        <source>IMPORTANT: Any previous backups you have made of your wallet file should be replaced with the newly generated, encrypted wallet file. For security reasons, previous backups of the unencrypted wallet file will become useless as soon as you start using the new, encrypted wallet.</source>
        <translation type="unfinished">MIKILVÆGT: Nýja dulkóðaða veskisskráin þarf að koma í staðinn fyrir öll fyrri afrit sem þú hefur gert af upprunalegu veskisskránni. Af öryggisástæðum munu öll fyrri afrit af ódulkóðaða veskinu verða óvirk um leið og þú byrjar að nota nýja, dulkóðaða veskið.</translation>
    </message>
    <message>
        <source>Wallet encryption failed</source>
        <translation type="unfinished">Dulkóðun veskis mistókst</translation>
    </message>
    <message>
        <source>Wallet encryption failed due to an internal error. Your wallet was not encrypted.</source>
        <translation type="unfinished">Dulkóðun veskis mistóks vegna innri villu. Veskið þitt var ekki dulkóðað.</translation>
    </message>
    <message>
        <source>The supplied passphrases do not match.</source>
        <translation type="unfinished">Lykilsetningarnar eru ekki þær sömu.</translation>
    </message>
    <message>
        <source>Wallet unlock failed</source>
        <translation type="unfinished">Ekki tókst að opna veskið</translation>
    </message>
    <message>
        <source>The passphrase entered for the wallet decryption was incorrect.</source>
        <translation type="unfinished">Lykilsetningin sem notuð var til að dulráða veskið var ekki rétt.</translation>
    </message>
    <message>
        <source>Wallet passphrase was successfully changed.</source>
        <translation type="unfinished">Það tókst að breyta lykilsetningu veskis.</translation>
    </message>
    <message>
        <source>Warning: The Caps Lock key is on!</source>
        <translation type="unfinished">Viðvörun: Kveikt er á HÁSTÖFUM!</translation>
    </message>
</context>
<context>
    <name>BanTableModel</name>
    <message>
        <source>IP/Netmask</source>
        <translation type="unfinished">IP/Netgríma</translation>
    </message>
    <message>
        <source>Banned Until</source>
        <translation type="unfinished">Bannað til</translation>
    </message>
</context>
<context>
    <name>QObject</name>
    <message>
        <source>Amount</source>
        <translation type="unfinished">Upphæð</translation>
    </message>
    <message numerus="yes">
        <source>%n second(s)</source>
        <translation type="unfinished">
            <numerusform />
            <numerusform />
        </translation>
    </message>
    <message numerus="yes">
        <source>%n minute(s)</source>
        <translation type="unfinished">
            <numerusform />
            <numerusform />
        </translation>
    </message>
    <message numerus="yes">
        <source>%n hour(s)</source>
        <translation type="unfinished">
            <numerusform />
            <numerusform />
        </translation>
    </message>
    <message numerus="yes">
        <source>%n day(s)</source>
        <translation type="unfinished">
            <numerusform />
            <numerusform />
        </translation>
    </message>
    <message numerus="yes">
        <source>%n week(s)</source>
        <translation type="unfinished">
            <numerusform />
            <numerusform />
        </translation>
    </message>
    <message numerus="yes">
        <source>%n year(s)</source>
        <translation type="unfinished">
            <numerusform />
            <numerusform />
        </translation>
    </message>
    </context>
<context>
    <name>bitcoin-core</name>
    <message>
        <source>Error reading %s! All keys read correctly, but transaction data or address book entries might be missing or incorrect.</source>
        <translation type="unfinished">Villa við lestur %s! Allir lyklar fóru inn á réttan hátt, en færslugögn eða færslugildi gætu verið röng eða horfin.</translation>
    </message>
    </context>
<context>
    <name>BitcoinGUI</name>
    <message>
        <source>&amp;Overview</source>
<<<<<<< HEAD
        <translation>&amp;Yfirlit</translation>
=======
        <translation type="unfinished">&amp;Yfirlit</translation>
>>>>>>> 9e05de1d
    </message>
    <message>
        <source>Show general overview of wallet</source>
        <translation type="unfinished">Sýna almennt yfirlit af veski</translation>
    </message>
    <message>
        <source>&amp;Transactions</source>
        <translation type="unfinished">&amp;Færslur</translation>
    </message>
    <message>
        <source>Browse transaction history</source>
        <translation type="unfinished">Skoða færslusögu</translation>
    </message>
    <message>
        <source>E&amp;xit</source>
        <translation type="unfinished">&amp;Hætta</translation>
    </message>
    <message>
        <source>Quit application</source>
        <translation type="unfinished">Hætta í forriti</translation>
    </message>
    <message>
        <source>&amp;About %1</source>
        <translation type="unfinished">&amp;Um %1</translation>
    </message>
    <message>
        <source>Show information about %1</source>
        <translation type="unfinished">Sýna upplýsingar um %1</translation>
    </message>
    <message>
        <source>About &amp;Qt</source>
        <translation type="unfinished">Um &amp;Qt</translation>
    </message>
    <message>
        <source>Show information about Qt</source>
        <translation type="unfinished">Sýna upplýsingar um Qt</translation>
    </message>
    <message>
        <source>Modify configuration options for %1</source>
<<<<<<< HEAD
        <translation>Breyta samstillingum fyrir %1</translation>
    </message>
    <message>
        <source>&amp;Encrypt Wallet...</source>
        <translation>&amp;Dulkóða veski...</translation>
    </message>
    <message>
        <source>&amp;Backup Wallet...</source>
        <translation>&amp;Öryggisafrit á veski...</translation>
    </message>
    <message>
        <source>&amp;Change Passphrase...</source>
        <translation>&amp;Breyta lykilsetningu</translation>
    </message>
    <message>
        <source>Open &amp;URI...</source>
        <translation>Opna &amp;URL...</translation>
    </message>
    <message>
        <source>Click to disable network activity.</source>
        <translation>Smelltu til að loka fyrir netumferð.</translation>
=======
        <translation type="unfinished">Breyta samstillingum fyrir %1</translation>
>>>>>>> 9e05de1d
    </message>
    <message>
        <source>Network activity disabled.</source>
        <extracomment>A substring of the tooltip.</extracomment>
        <translation type="unfinished">Slökkt á netumferð.</translation>
    </message>
    <message>
        <source>Send coins to a Bitcoin address</source>
        <translation type="unfinished">Senda mynt í Bitcoin færslugildi</translation>
    </message>
    <message>
        <source>Backup wallet to another location</source>
        <translation type="unfinished">Öryggisafrita veski á annan stað</translation>
    </message>
    <message>
        <source>Change the passphrase used for wallet encryption</source>
<<<<<<< HEAD
        <translation>Breyta lykilsetningunni sem gildir um dulkóðun veskis</translation>
    </message>
    <message>
        <source>&amp;Verify message...</source>
        <translation>&amp;Yfirfara skilaboð...</translation>
=======
        <translation type="unfinished">Breyta lykilsetningunni sem gildir um dulkóðun veskis</translation>
>>>>>>> 9e05de1d
    </message>
    <message>
        <source>&amp;Send</source>
        <translation type="unfinished">&amp;Senda</translation>
    </message>
    <message>
        <source>&amp;Receive</source>
        <translation type="unfinished">&amp;Taka við</translation>
    </message>
    <message>
        <source>Encrypt the private keys that belong to your wallet</source>
        <translation type="unfinished">Dulkóða einkalyklana sem tilheyra veskinu þínu</translation>
    </message>
    <message>
        <source>Sign messages with your Bitcoin addresses to prove you own them</source>
        <translation type="unfinished">Kvitta undir skilaboð með Bitcoin færslugildunum þínum til að sanna að þú eigir þau</translation>
    </message>
    <message>
        <source>Verify messages to ensure they were signed with specified Bitcoin addresses</source>
        <translation type="unfinished">Yfirfara skilaboð til að tryggja að kvittað hafi verið fyrir þau með tilteknum Bitcoin færslugildum</translation>
    </message>
    <message>
        <source>&amp;File</source>
        <translation type="unfinished">&amp;Skrá</translation>
    </message>
    <message>
        <source>&amp;Settings</source>
        <translation type="unfinished">&amp;Stillingar</translation>
    </message>
    <message>
        <source>&amp;Help</source>
        <translation type="unfinished">&amp;Hjálp</translation>
    </message>
    <message>
        <source>Tabs toolbar</source>
        <translation type="unfinished">Tólaborð flipa</translation>
    </message>
    <message>
        <source>Request payments (generates QR codes and bitcoin: URIs)</source>
        <translation type="unfinished">Óska eftir greiðslum (býr til QR kóða og bitcoin: URI)</translation>
    </message>
    <message>
        <source>Show the list of used sending addresses and labels</source>
        <translation type="unfinished">Sýna lista yfir færslugildi sem notuð hafa verið til sendingar og merkingar þeirra</translation>
    </message>
    <message>
        <source>Show the list of used receiving addresses and labels</source>
        <translation type="unfinished">Sýna færslugildi sem notuð hafa verið til að taka við mynt og merkingar þeirra</translation>
    </message>
    <message>
        <source>&amp;Command-line options</source>
<<<<<<< HEAD
        <translation>&amp;Valkostir skipanalínu</translation>
=======
        <translation type="unfinished">&amp;Valkostir skipanalínu</translation>
>>>>>>> 9e05de1d
    </message>
    <message numerus="yes">
        <source>Processed %n block(s) of transaction history.</source>
        <translation type="unfinished">
            <numerusform />
            <numerusform />
        </translation>
    </message>
    <message>
        <source>%1 behind</source>
        <translation type="unfinished">%1 á eftir</translation>
    </message>
    <message>
        <source>Last received block was generated %1 ago.</source>
        <translation type="unfinished">Síðasta viðtekna blokk var búin til fyrir %1 síðan.</translation>
    </message>
    <message>
        <source>Transactions after this will not yet be visible.</source>
        <translation type="unfinished">Færslur á eftir þessari munu ekki sjást.</translation>
    </message>
    <message>
        <source>Error</source>
        <translation type="unfinished">Villa</translation>
    </message>
    <message>
        <source>Warning</source>
        <translation type="unfinished">Viðvörun</translation>
    </message>
    <message>
        <source>Information</source>
        <translation type="unfinished">Upplýsingar</translation>
    </message>
    <message>
        <source>Up to date</source>
        <translation type="unfinished">Uppfært</translation>
    </message>
    <message>
        <source>Show the %1 help message to get a list with possible Bitcoin command-line options</source>
        <translation type="unfinished">Sýna %1 hjálparskilaboðin til að fá lista yfir valkosti Bitcoin aðgerðir í skipanalínu</translation>
    </message>
    <message>
        <source>%1 client</source>
        <translation type="unfinished">%1 biðlarar</translation>
    </message>
    <message numerus="yes">
        <source>%n active connection(s) to Bitcoin network.</source>
        <extracomment>A substring of the tooltip.</extracomment>
        <translation type="unfinished">
            <numerusform />
            <numerusform />
        </translation>
    </message>
    <message>
        <source>Date: %1
</source>
        <translation type="unfinished">Dagsetning: %1
</translation>
    </message>
    <message>
        <source>Amount: %1
</source>
        <translation type="unfinished">Upphæð: %1
</translation>
    </message>
    <message>
        <source>Type: %1
</source>
        <translation type="unfinished">Tegund: %1
</translation>
    </message>
    <message>
        <source>Label: %1
</source>
        <translation type="unfinished">Merki: %1
</translation>
    </message>
    <message>
        <source>Address: %1
</source>
        <translation type="unfinished">Færslugildi: %1
</translation>
    </message>
    <message>
        <source>Sent transaction</source>
        <translation type="unfinished">Send færsla</translation>
    </message>
    <message>
        <source>Incoming transaction</source>
        <translation type="unfinished">Móttökufærsla</translation>
    </message>
    <message>
        <source>HD key generation is &lt;b&gt;enabled&lt;/b&gt;</source>
        <translation type="unfinished">HD lyklagerð er &lt;b&gt;virkjuð&lt;/b&gt;</translation>
    </message>
    <message>
        <source>HD key generation is &lt;b&gt;disabled&lt;/b&gt;</source>
        <translation type="unfinished">HD lyklagerð er &lt;b&gt;óvirk&lt;/b&gt;</translation>
    </message>
    <message>
        <source>Wallet is &lt;b&gt;encrypted&lt;/b&gt; and currently &lt;b&gt;unlocked&lt;/b&gt;</source>
        <translation type="unfinished">Veskið er &lt;b&gt;dulkóðað&lt;/b&gt; og núna &lt;b&gt;ólæst&lt;/b&gt;</translation>
    </message>
    <message>
        <source>Wallet is &lt;b&gt;encrypted&lt;/b&gt; and currently &lt;b&gt;locked&lt;/b&gt;</source>
        <translation type="unfinished">Veskið er &lt;b&gt;dulkóðað&lt;/b&gt; and currently &lt;b&gt;locked&lt;/b&gt;</translation>
    </message>
    </context>
<context>
    <name>CoinControlDialog</name>
    <message>
        <source>Coin Selection</source>
        <translation type="unfinished">Myntval</translation>
    </message>
    <message>
        <source>Quantity:</source>
        <translation type="unfinished">Magn:</translation>
    </message>
    <message>
        <source>Bytes:</source>
        <translation type="unfinished">Bæti:</translation>
    </message>
    <message>
        <source>Amount:</source>
        <translation type="unfinished">Upphæð:</translation>
    </message>
    <message>
        <source>Fee:</source>
        <translation type="unfinished">Gjald:</translation>
    </message>
    <message>
        <source>Dust:</source>
        <translation type="unfinished">Ryk:</translation>
    </message>
    <message>
        <source>After Fee:</source>
        <translation type="unfinished">Eftirgjald:</translation>
    </message>
    <message>
        <source>Change:</source>
        <translation type="unfinished">Skiptimynt:</translation>
    </message>
    <message>
        <source>(un)select all</source>
        <translation type="unfinished">(af)velja allt</translation>
    </message>
    <message>
        <source>Tree mode</source>
        <translation type="unfinished">Hrísluhamur</translation>
    </message>
    <message>
        <source>List mode</source>
        <translation type="unfinished">Listahamur</translation>
    </message>
    <message>
        <source>Amount</source>
        <translation type="unfinished">Upphæð</translation>
    </message>
    <message>
        <source>Received with label</source>
        <translation type="unfinished">Móttekið með merkingu</translation>
    </message>
    <message>
        <source>Received with address</source>
        <translation type="unfinished">Móttekið með færslugildi</translation>
    </message>
    <message>
        <source>This label turns red if any recipient receives an amount smaller than the current dust threshold.</source>
        <translation type="unfinished">Þetta merki verður rautt ef einhver viðtakandi tekur við upphæð sem er lægri en núgildandi þröskuldur.</translation>
    </message>
    <message>
        <source>(no label)</source>
        <translation type="unfinished">(engin merking)</translation>
    </message>
    </context>
<context>
    <name>CreateWalletDialog</name>
    <message>
        <source>Wallet</source>
        <translation type="unfinished">Veski</translation>
    </message>
    </context>
<context>
    <name>CreateWalletActivity</name>
    </context>
<context>
    <name>CreateWalletDialog</name>
    </context>
<context>
    <name>EditAddressDialog</name>
    <message>
        <source>Edit Address</source>
        <translation type="unfinished">Breyta færslugildi</translation>
    </message>
    <message>
        <source>&amp;Label</source>
        <translation type="unfinished">&amp;Merki</translation>
    </message>
    <message>
        <source>The label associated with this address list entry</source>
        <translation type="unfinished">Merking tengd þessu færslugildi</translation>
    </message>
    <message>
        <source>The address associated with this address list entry. This can only be modified for sending addresses.</source>
        <translation type="unfinished">Færslugildið sem tengt er þessari færslu. Þessu má einungis breyta þegar sent er.</translation>
    </message>
    <message>
        <source>&amp;Address</source>
        <translation type="unfinished">Nýtt móttökufærslugildi</translation>
    </message>
    <message>
        <source>New sending address</source>
        <translation type="unfinished">Nýtt sendingarfærslugildi</translation>
    </message>
    <message>
        <source>Edit receiving address</source>
        <translation type="unfinished">Breyta móttökufærslugildi</translation>
    </message>
    <message>
        <source>Edit sending address</source>
        <translation type="unfinished">Breyta sendingarfærslugildi</translation>
    </message>
    <message>
        <source>The entered address "%1" is not a valid Bitcoin address.</source>
        <translation type="unfinished">Færslugildið sem slegið var inn "%1" er ekki leyfilegt Bitcoin færslugildi.</translation>
    </message>
    </context>
<context>
    <name>Intro</name>
    <message numerus="yes">
        <source>%n GB of space available</source>
        <translation type="unfinished">
            <numerusform />
            <numerusform />
        </translation>
    </message>
    <message numerus="yes">
        <source>(of %n GB needed)</source>
        <translation type="unfinished">
            <numerusform />
            <numerusform />
        </translation>
    </message>
    <message numerus="yes">
        <source>(%n GB needed for full chain)</source>
        <translation type="unfinished">
            <numerusform />
            <numerusform />
        </translation>
    </message>
    <message numerus="yes">
        <source>(sufficient to restore backups %n day(s) old)</source>
        <extracomment>Explanatory text on the capability of the current prune target.</extracomment>
        <translation type="unfinished">
            <numerusform />
            <numerusform />
        </translation>
    </message>
    <message>
        <source>Error</source>
        <translation type="unfinished">Villa</translation>
    </message>
    </context>
<context>
    <name>ModalOverlay</name>
    <message>
        <source>Number of blocks left</source>
        <translation type="unfinished">Fjöldi blokka sem eftir eru</translation>
    </message>
    <message>
        <source>Last block time</source>
        <translation type="unfinished">Tími síðustu blokkar</translation>
    </message>
    </context>
<context>
<<<<<<< HEAD
    <name>OpenURIDialog</name>
    </context>
<context>
    <name>OpenWalletActivity</name>
    </context>
<context>
=======
>>>>>>> 9e05de1d
    <name>OptionsDialog</name>
    <message>
        <source>IP address of the proxy (e.g. IPv4: 127.0.0.1 / IPv6: ::1)</source>
        <translation type="unfinished">IP tala staðgengils (t.d. IPv4: 127.0.0.1 / IPv6: ::1)</translation>
    </message>
    <message>
        <source>Error</source>
        <translation type="unfinished">Villa</translation>
    </message>
    <message>
        <source>The supplied proxy address is invalid.</source>
        <translation type="unfinished">Uppgefið færslugildi staðgengils er ógilt.</translation>
    </message>
</context>
<context>
    <name>OverviewPage</name>
    <message>
        <source>Mined balance that has not yet matured</source>
        <translation type="unfinished">Námuunnin innistæða sem hefur enn ekki komið fram</translation>
    </message>
    <message>
        <source>Your current balance in watch-only addresses</source>
        <translation type="unfinished">Innistæða færslugilda sem eru einungis til skoðunar</translation>
    </message>
    <message>
        <source>Unconfirmed transactions to watch-only addresses</source>
        <translation type="unfinished">Óstaðfestar færslur til færslugilda sem eru einungis til skoðunar</translation>
    </message>
    <message>
        <source>Mined balance in watch-only addresses that has not yet matured</source>
        <translation type="unfinished">Námuunnin innistæða á færslugildum sem eru einungis til skoðunar og hafa ekki komið fram</translation>
    </message>
    <message>
        <source>Current total balance in watch-only addresses</source>
        <translation type="unfinished">Innistæða á færslugildum sem eru einungis til skoðunar</translation>
    </message>
    </context>
<context>
    <name>PeerTableModel</name>
    <message>
        <source>Address</source>
        <extracomment>Title of Peers Table column which contains the IP/Onion/I2P address of the connected peer.</extracomment>
        <translation type="unfinished">Færslugildi</translation>
    </message>
    </context>
<context>
    <name>QRImageWidget</name>
    <message>
        <source>Resulting URI too long, try to reduce the text for label / message.</source>
<<<<<<< HEAD
        <translation>URI varð of langt, reyndu að minnka texta í merki / skilaboðum.</translation>
=======
        <translation type="unfinished">URI varð of langt, reyndu að minnka texta í merki / skilaboðum.</translation>
>>>>>>> 9e05de1d
    </message>
    </context>
<context>
    <name>RPCConsole</name>
    <message>
        <source>Block chain</source>
        <translation type="unfinished">Blokkarkeðja</translation>
    </message>
    <message>
        <source>Starting Block</source>
        <translation type="unfinished">Upphafsblokk</translation>
    </message>
    <message>
        <source>Synced Blocks</source>
        <translation type="unfinished">Samhæfðar blokkir</translation>
    </message>
    <message>
        <source>Last block time</source>
        <translation type="unfinished">Tími síðustu blokkar</translation>
    </message>
    </context>
<context>
    <name>ReceiveCoinsDialog</name>
    <message>
        <source>&amp;Label:</source>
        <translation type="unfinished">&amp;Merki:</translation>
    </message>
    <message>
        <source>An optional label to associate with the new receiving address.</source>
        <translation type="unfinished">Valfrjálst merki sem tengist nýju móttökufærslutölunni.</translation>
    </message>
    </context>
<context>
    <name>ReceiveRequestDialog</name>
    <message>
<<<<<<< HEAD
        <source>Address</source>
        <translation>Vistfang</translation>
    </message>
    <message>
        <source>Amount</source>
        <translation>Upphæð</translation>
    </message>
    <message>
        <source>Label</source>
        <translation>Merki</translation>
    </message>
    <message>
        <source>Wallet</source>
        <translation>Veski</translation>
    </message>
</context>
=======
        <source>Amount:</source>
        <translation type="unfinished">Upphæð:</translation>
    </message>
    </context>
>>>>>>> 9e05de1d
<context>
    <name>RecentRequestsTableModel</name>
    <message>
        <source>Label</source>
        <translation type="unfinished">Merki</translation>
    </message>
    <message>
        <source>(no label)</source>
        <translation type="unfinished">(engin merking)</translation>
    </message>
    </context>
<context>
    <name>SendCoinsDialog</name>
    <message>
        <source>Quantity:</source>
        <translation type="unfinished">Magn:</translation>
    </message>
    <message>
        <source>Bytes:</source>
        <translation type="unfinished">Bæti:</translation>
    </message>
    <message>
        <source>Amount:</source>
        <translation type="unfinished">Upphæð:</translation>
    </message>
    <message>
        <source>Fee:</source>
        <translation type="unfinished">Gjald:</translation>
    </message>
    <message>
        <source>After Fee:</source>
        <translation type="unfinished">Eftirgjald:</translation>
    </message>
    <message>
        <source>Change:</source>
<<<<<<< HEAD
        <translation>Skiptimynt:</translation>
    </message>
    <message>
        <source>(Smart fee not initialized yet. This usually takes a few blocks...)</source>
        <translation>(Smart gjald er ekki gangsett ennþá. Þetta tekur venjulega nokkrar blokkir...)</translation>
=======
        <translation type="unfinished">Skiptimynt:</translation>
>>>>>>> 9e05de1d
    </message>
    <message>
        <source>Dust:</source>
        <translation type="unfinished">Ryk:</translation>
    </message>
    <message numerus="yes">
        <source>Estimated to begin confirmation within %n block(s).</source>
        <translation type="unfinished">
            <numerusform />
            <numerusform />
        </translation>
    </message>
    <message>
        <source>(no label)</source>
        <translation type="unfinished">(engin merking)</translation>
    </message>
</context>
<context>
    <name>SendCoinsEntry</name>
    <message>
        <source>&amp;Label:</source>
        <translation type="unfinished">&amp;Merki:</translation>
    </message>
    </context>
<context>
<<<<<<< HEAD
    <name>ShutdownWindow</name>
    </context>
<context>
    <name>SignVerifyMessageDialog</name>
    </context>
<context>
    <name>TrafficGraphWidget</name>
    </context>
<context>
=======
>>>>>>> 9e05de1d
    <name>TransactionDesc</name>
    <message numerus="yes">
        <source>matures in %n more block(s)</source>
        <translation type="unfinished">
            <numerusform />
            <numerusform />
        </translation>
    </message>
    <message>
        <source>Generated coins must mature %1 blocks before they can be spent. When you generated this block, it was broadcast to the network to be added to the block chain. If it fails to get into the chain, its state will change to "not accepted" and it won't be spendable. This may occasionally happen if another node generates a block within a few seconds of yours.</source>
        <translation type="unfinished">Fullgerð mynt verður að nýta %1 blokkir. Þegar þú bjóst til þessa blokk, þá var jafnóðum tilkynnt á netinu að hún eigi að bætast við blokkakeðjuna. Ef hún kemst ekki í keðjuna þá mun staða hennar breytast í "ósamþykkt" og ekki verður hægt að nota hana. Þetta gerist annað slagið ef annar hnútpunktur klárar blokk nokkrum sekúndum á undan þinni.</translation>
    </message>
    <message>
        <source>Amount</source>
        <translation type="unfinished">Upphæð</translation>
    </message>
    </context>
<context>
    <name>TransactionTableModel</name>
    <message>
        <source>Label</source>
        <translation type="unfinished">Merki</translation>
    </message>
    <message>
        <source>Mined</source>
        <translation type="unfinished">Námuunnið</translation>
    </message>
    <message>
        <source>(no label)</source>
        <translation type="unfinished">(engin merking)</translation>
    </message>
    </context>
<context>
    <name>TransactionView</name>
    <message>
        <source>Mined</source>
        <translation type="unfinished">Námuunnið</translation>
    </message>
    <message>
        <source>Label</source>
        <translation type="unfinished">Merki</translation>
    </message>
    <message>
        <source>Address</source>
        <translation type="unfinished">Færslugildi</translation>
    </message>
    <message>
        <source>Exporting Failed</source>
        <translation type="unfinished">Útflutningur tókst ekki</translation>
    </message>
    </context>
<context>
<<<<<<< HEAD
    <name>UnitDisplayStatusBarControl</name>
    </context>
<context>
    <name>WalletController</name>
    </context>
<context>
=======
>>>>>>> 9e05de1d
    <name>WalletFrame</name>
    <message>
        <source>Error</source>
        <translation type="unfinished">Villa</translation>
    </message>
    </context>
<context>
    <name>WalletView</name>
    <message>
        <source>&amp;Export</source>
        <translation type="unfinished">&amp;Flytja út</translation>
    </message>
    <message>
        <source>Export the data in the current tab to a file</source>
        <translation type="unfinished">Flytja gögn í flipanum í skrá</translation>
    </message>
    </context>
<<<<<<< HEAD
<context>
    <name>bitcoin-core</name>
    <message>
        <source>Error reading %s! All keys read correctly, but transaction data or address book entries might be missing or incorrect.</source>
        <translation>Villa við lestur %s! Allir lyklar fóru inn á réttan hátt, en færslugögn eða færslugildi gætu verið röng eða horfin.</translation>
    </message>
    <message>
        <source>Warning: The network does not appear to fully agree! Some miners appear to be experiencing issues.</source>
        <translation>Viðvörun: Netið er ekki í fullu samræmi! Einhver námuvinnsla virðist í ólagi.</translation>
    </message>
    </context>
=======
>>>>>>> 9e05de1d
</TS><|MERGE_RESOLUTION|>--- conflicted
+++ resolved
@@ -67,11 +67,7 @@
     </message>
     <message>
         <source>These are your Bitcoin addresses for sending payments. Always check the amount and the receiving address before sending coins.</source>
-<<<<<<< HEAD
-        <translation>Þetta eru Bitcoin færslugildin sem senda greiðslur. Skoðið ævinlega vel upphæðina og færslugildin sem þiggja greiðslur áður en mynt er send.</translation>
-=======
         <translation type="unfinished">Þetta eru Bitcoin veskin sem senda greiðslur. Skoðið ævinlega vel upphæðina og veskin sem þiggja greiðslur áður en rafmynt er send.</translation>
->>>>>>> 9e05de1d
     </message>
     <message>
         <source>&amp;Copy Address</source>
@@ -130,11 +126,7 @@
     </message>
     <message>
         <source>Repeat new passphrase</source>
-<<<<<<< HEAD
-        <translation>Endurtaktu nýja lykilsetningu</translation>
-=======
         <translation type="unfinished">Endurtaktu nýja lykilsetningu</translation>
->>>>>>> 9e05de1d
     </message>
     <message>
         <source>Encrypt wallet</source>
@@ -150,11 +142,7 @@
     </message>
     <message>
         <source>Change passphrase</source>
-<<<<<<< HEAD
-        <translation>Breyta lykilsetningu</translation>
-=======
         <translation type="unfinished">Breyta lykilsetningu</translation>
->>>>>>> 9e05de1d
     </message>
     <message>
         <source>Confirm wallet encryption</source>
@@ -173,13 +161,10 @@
         <translation type="unfinished">Veski dulkóðað</translation>
     </message>
     <message>
-<<<<<<< HEAD
-=======
         <source>Wallet to be encrypted</source>
         <translation type="unfinished">Veski sem á að dulkóða</translation>
     </message>
     <message>
->>>>>>> 9e05de1d
         <source>IMPORTANT: Any previous backups you have made of your wallet file should be replaced with the newly generated, encrypted wallet file. For security reasons, previous backups of the unencrypted wallet file will become useless as soon as you start using the new, encrypted wallet.</source>
         <translation type="unfinished">MIKILVÆGT: Nýja dulkóðaða veskisskráin þarf að koma í staðinn fyrir öll fyrri afrit sem þú hefur gert af upprunalegu veskisskránni. Af öryggisástæðum munu öll fyrri afrit af ódulkóðaða veskinu verða óvirk um leið og þú byrjar að nota nýja, dulkóðaða veskið.</translation>
     </message>
@@ -283,11 +268,7 @@
     <name>BitcoinGUI</name>
     <message>
         <source>&amp;Overview</source>
-<<<<<<< HEAD
-        <translation>&amp;Yfirlit</translation>
-=======
         <translation type="unfinished">&amp;Yfirlit</translation>
->>>>>>> 9e05de1d
     </message>
     <message>
         <source>Show general overview of wallet</source>
@@ -327,31 +308,7 @@
     </message>
     <message>
         <source>Modify configuration options for %1</source>
-<<<<<<< HEAD
-        <translation>Breyta samstillingum fyrir %1</translation>
-    </message>
-    <message>
-        <source>&amp;Encrypt Wallet...</source>
-        <translation>&amp;Dulkóða veski...</translation>
-    </message>
-    <message>
-        <source>&amp;Backup Wallet...</source>
-        <translation>&amp;Öryggisafrit á veski...</translation>
-    </message>
-    <message>
-        <source>&amp;Change Passphrase...</source>
-        <translation>&amp;Breyta lykilsetningu</translation>
-    </message>
-    <message>
-        <source>Open &amp;URI...</source>
-        <translation>Opna &amp;URL...</translation>
-    </message>
-    <message>
-        <source>Click to disable network activity.</source>
-        <translation>Smelltu til að loka fyrir netumferð.</translation>
-=======
         <translation type="unfinished">Breyta samstillingum fyrir %1</translation>
->>>>>>> 9e05de1d
     </message>
     <message>
         <source>Network activity disabled.</source>
@@ -368,15 +325,7 @@
     </message>
     <message>
         <source>Change the passphrase used for wallet encryption</source>
-<<<<<<< HEAD
-        <translation>Breyta lykilsetningunni sem gildir um dulkóðun veskis</translation>
-    </message>
-    <message>
-        <source>&amp;Verify message...</source>
-        <translation>&amp;Yfirfara skilaboð...</translation>
-=======
         <translation type="unfinished">Breyta lykilsetningunni sem gildir um dulkóðun veskis</translation>
->>>>>>> 9e05de1d
     </message>
     <message>
         <source>&amp;Send</source>
@@ -428,11 +377,7 @@
     </message>
     <message>
         <source>&amp;Command-line options</source>
-<<<<<<< HEAD
-        <translation>&amp;Valkostir skipanalínu</translation>
-=======
         <translation type="unfinished">&amp;Valkostir skipanalínu</translation>
->>>>>>> 9e05de1d
     </message>
     <message numerus="yes">
         <source>Processed %n block(s) of transaction history.</source>
@@ -615,12 +560,6 @@
     </message>
     </context>
 <context>
-    <name>CreateWalletActivity</name>
-    </context>
-<context>
-    <name>CreateWalletDialog</name>
-    </context>
-<context>
     <name>EditAddressDialog</name>
     <message>
         <source>Edit Address</source>
@@ -707,15 +646,6 @@
     </message>
     </context>
 <context>
-<<<<<<< HEAD
-    <name>OpenURIDialog</name>
-    </context>
-<context>
-    <name>OpenWalletActivity</name>
-    </context>
-<context>
-=======
->>>>>>> 9e05de1d
     <name>OptionsDialog</name>
     <message>
         <source>IP address of the proxy (e.g. IPv4: 127.0.0.1 / IPv6: ::1)</source>
@@ -765,11 +695,7 @@
     <name>QRImageWidget</name>
     <message>
         <source>Resulting URI too long, try to reduce the text for label / message.</source>
-<<<<<<< HEAD
-        <translation>URI varð of langt, reyndu að minnka texta í merki / skilaboðum.</translation>
-=======
         <translation type="unfinished">URI varð of langt, reyndu að minnka texta í merki / skilaboðum.</translation>
->>>>>>> 9e05de1d
     </message>
     </context>
 <context>
@@ -805,29 +731,10 @@
 <context>
     <name>ReceiveRequestDialog</name>
     <message>
-<<<<<<< HEAD
-        <source>Address</source>
-        <translation>Vistfang</translation>
-    </message>
-    <message>
-        <source>Amount</source>
-        <translation>Upphæð</translation>
-    </message>
-    <message>
-        <source>Label</source>
-        <translation>Merki</translation>
-    </message>
-    <message>
-        <source>Wallet</source>
-        <translation>Veski</translation>
-    </message>
-</context>
-=======
         <source>Amount:</source>
         <translation type="unfinished">Upphæð:</translation>
     </message>
     </context>
->>>>>>> 9e05de1d
 <context>
     <name>RecentRequestsTableModel</name>
     <message>
@@ -863,15 +770,7 @@
     </message>
     <message>
         <source>Change:</source>
-<<<<<<< HEAD
-        <translation>Skiptimynt:</translation>
-    </message>
-    <message>
-        <source>(Smart fee not initialized yet. This usually takes a few blocks...)</source>
-        <translation>(Smart gjald er ekki gangsett ennþá. Þetta tekur venjulega nokkrar blokkir...)</translation>
-=======
         <translation type="unfinished">Skiptimynt:</translation>
->>>>>>> 9e05de1d
     </message>
     <message>
         <source>Dust:</source>
@@ -897,18 +796,6 @@
     </message>
     </context>
 <context>
-<<<<<<< HEAD
-    <name>ShutdownWindow</name>
-    </context>
-<context>
-    <name>SignVerifyMessageDialog</name>
-    </context>
-<context>
-    <name>TrafficGraphWidget</name>
-    </context>
-<context>
-=======
->>>>>>> 9e05de1d
     <name>TransactionDesc</name>
     <message numerus="yes">
         <source>matures in %n more block(s)</source>
@@ -961,15 +848,6 @@
     </message>
     </context>
 <context>
-<<<<<<< HEAD
-    <name>UnitDisplayStatusBarControl</name>
-    </context>
-<context>
-    <name>WalletController</name>
-    </context>
-<context>
-=======
->>>>>>> 9e05de1d
     <name>WalletFrame</name>
     <message>
         <source>Error</source>
@@ -987,18 +865,4 @@
         <translation type="unfinished">Flytja gögn í flipanum í skrá</translation>
     </message>
     </context>
-<<<<<<< HEAD
-<context>
-    <name>bitcoin-core</name>
-    <message>
-        <source>Error reading %s! All keys read correctly, but transaction data or address book entries might be missing or incorrect.</source>
-        <translation>Villa við lestur %s! Allir lyklar fóru inn á réttan hátt, en færslugögn eða færslugildi gætu verið röng eða horfin.</translation>
-    </message>
-    <message>
-        <source>Warning: The network does not appear to fully agree! Some miners appear to be experiencing issues.</source>
-        <translation>Viðvörun: Netið er ekki í fullu samræmi! Einhver námuvinnsla virðist í ólagi.</translation>
-    </message>
-    </context>
-=======
->>>>>>> 9e05de1d
 </TS>