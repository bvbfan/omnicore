--- conflicted
+++ resolved
@@ -45,12 +45,6 @@
         <source>&amp;Delete</source>
         <translation>&amp;Borrar</translation>
     </message>
-<<<<<<< HEAD
-    </context>
-<context>
-    <name>AddressTableModel</name>
-    </context>
-=======
     <message>
         <source>Choose the address to send coins to</source>
         <translation>Elige la dirección a donde enviar monedas</translation>
@@ -123,7 +117,6 @@
         <translation>(sin etiqueta)</translation>
     </message>
 </context>
->>>>>>> be92be56
 <context>
     <name>AskPassphraseDialog</name>
     <message>
@@ -142,8 +135,6 @@
         <source>Repeat new passphrase</source>
         <translation>Repetir nueva contraseña</translation>
     </message>
-<<<<<<< HEAD
-=======
     <message>
         <source>Show password</source>
         <translation>Mostrar contraseña</translation>
@@ -208,7 +199,6 @@
         <source>Wallet unlock failed</source>
         <translation>El desbloqueo de la billetera falló</translation>
     </message>
->>>>>>> be92be56
     </context>
 <context>
     <name>BanTableModel</name>
@@ -458,9 +448,6 @@
     <name>QRImageWidget</name>
     </context>
 <context>
-    <name>QRImageWidget</name>
-    </context>
-<context>
     <name>RPCConsole</name>
     <message>
         <source>&amp;Information</source>
@@ -505,9 +492,6 @@
     </message>
     </context>
 <context>
-    <name>RecentRequestsTableModel</name>
-    </context>
-<context>
     <name>SendCoinsDialog</name>
     <message>
         <source>Send Coins</source>
@@ -616,11 +600,6 @@
     </context>
 <context>
     <name>TransactionTableModel</name>
-<<<<<<< HEAD
-    </context>
-<context>
-    <name>TransactionView</name>
-=======
     <message>
         <source>Label</source>
         <translation>Etiqueta</translation>
@@ -648,18 +627,14 @@
         <source>Exporting Failed</source>
         <translation>La Exportación Falló</translation>
     </message>
->>>>>>> be92be56
     </context>
 <context>
     <name>UnitDisplayStatusBarControl</name>
     </context>
 <context>
-<<<<<<< HEAD
-=======
     <name>WalletController</name>
     </context>
 <context>
->>>>>>> be92be56
     <name>WalletFrame</name>
     </context>
 <context>
@@ -667,12 +642,6 @@
     </context>
 <context>
     <name>WalletView</name>
-<<<<<<< HEAD
-    </context>
-<context>
-    <name>bitcoin-core</name>
-=======
->>>>>>> be92be56
     <message>
         <source>Export the data in the current tab to a file</source>
         <translation>Exportar los datos en la pestaña actual a un archivo</translation>
