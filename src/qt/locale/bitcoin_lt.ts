--- conflicted
+++ resolved
@@ -34,10 +34,6 @@
         <translation>Eksportuoti informaciją iš dabartinės lentelės į failą</translation>
     </message>
     <message>
-        <source>Delete the currently selected address from the list</source>
-        <translation>Ištrinti pasirinktą adresą iš sąrašo</translation>
-    </message>
-    <message>
         <source>&amp;Export</source>
         <translation>&amp;Eksportuoti</translation>
     </message>
@@ -45,51 +41,7 @@
         <source>&amp;Delete</source>
         <translation>&amp;Trinti</translation>
     </message>
-<<<<<<< HEAD
-    <message>
-        <source>Choose the address to send coins to</source>
-        <translation>Pasirinkite adresą kuriam siūsite monetas</translation>
-    </message>
-    <message>
-        <source>C&amp;hoose</source>
-        <translation>P&amp;asirinkti</translation>
-    </message>
-    <message>
-        <source>Sending addresses</source>
-        <translation>Siunčiami adresai</translation>
-    </message>
-    <message>
-        <source>Receiving addresses</source>
-        <translation>Gaunami adresai</translation>
-    </message>
-    <message>
-        <source>Copy &amp;Label</source>
-        <translation>Kopijuoti ž&amp;ymę</translation>
-    </message>
-    <message>
-        <source>&amp;Edit</source>
-        <translation>&amp;Keisti</translation>
-    </message>
-    <message>
-        <source>Export Address List</source>
-        <translation>Eksportuoti adresų sąrašą</translation>
-    </message>
-    <message>
-        <source>Comma separated file (*.csv)</source>
-        <translation>Kableliais išskirtas failas (*.csv)</translation>
-    </message>
-    <message>
-        <source>Exporting Failed</source>
-        <translation>Eksportavimas nepavyko</translation>
-    </message>
-    <message>
-        <source>There was an error trying to save the address list to %1. Please try again.</source>
-        <translation>Bandant išsaugoti adresų sąrašą - įvyko klaida keliant į %1. Prašome bandyti dar kartą.</translation>
-    </message>
-</context>
-=======
-    </context>
->>>>>>> 9460771a
+    </context>
 <context>
     <name>AddressTableModel</name>
     </context>
@@ -196,17 +148,6 @@
     <message>
         <source>Open &amp;URI...</source>
         <translation>Atidaryti &amp;URI...</translation>
-<<<<<<< HEAD
-    </message>
-    <message>
-        <source>Bitcoin Core client</source>
-        <translation>Bitcoin Core klientas</translation>
-    </message>
-    <message>
-        <source>Importing blocks from disk...</source>
-        <translation>Blokai importuojami iš disko...</translation>
-=======
->>>>>>> 9460771a
     </message>
     <message>
         <source>Reindexing blocks on disk...</source>
@@ -328,10 +269,6 @@
         <translation>Monetų pasirinkimas</translation>
     </message>
     <message>
-        <source>Coin Selection</source>
-        <translation>Monetų pasirinkimas</translation>
-    </message>
-    <message>
         <source>Quantity:</source>
         <translation>Kiekis:</translation>
     </message>
@@ -562,8 +499,6 @@
         <translation>Patvirtinti nustatymų atstatymą</translation>
     </message>
     <message>
-<<<<<<< HEAD
-=======
         <source>Client restart required to activate changes.</source>
         <translation>Kliento perkrovimas reikalingas nustatymų aktyvavimui</translation>
     </message>
@@ -572,7 +507,6 @@
         <translation>Šis pakeitimas reikalautų kliento perkrovimo</translation>
     </message>
     <message>
->>>>>>> 9460771a
         <source>The supplied proxy address is invalid.</source>
         <translation>Nurodytas tarpinio serverio adresas negalioja.</translation>
     </message>
@@ -588,13 +522,10 @@
         <translation>Galimi:</translation>
     </message>
     <message>
-<<<<<<< HEAD
-=======
         <source>Your current spendable balance</source>
         <translation>Jūsų dabartinis išleidžiamas balansas</translation>
     </message>
     <message>
->>>>>>> 9460771a
         <source>Pending:</source>
         <translation>Laukiantys:</translation>
     </message>
@@ -613,23 +544,7 @@
     </context>
 <context>
     <name>PaymentServer</name>
-<<<<<<< HEAD
-    <message>
-        <source>URI handling</source>
-        <translation>URI apdorojimas</translation>
-    </message>
-    <message>
-        <source>Payment request rejected</source>
-        <translation>Mokėjimo siuntimas atmestas</translation>
-    </message>
-    <message>
-        <source>Network request error</source>
-        <translation>Tinklo užklausos klaida</translation>
-    </message>
-</context>
-=======
-    </context>
->>>>>>> 9460771a
+    </context>
 <context>
     <name>PeerTableModel</name>
     </context>
@@ -710,17 +625,6 @@
         <translation>Versija</translation>
     </message>
     <message>
-<<<<<<< HEAD
-        <source>Bytes Sent</source>
-        <translation>Nusiųsti baitai</translation>
-    </message>
-    <message>
-        <source>Bytes Received</source>
-        <translation>Gauti baitai</translation>
-    </message>
-    <message>
-=======
->>>>>>> 9460771a
         <source>Last block time</source>
         <translation>Paskutinio bloko laikas</translation>
     </message>
@@ -768,8 +672,6 @@
         <source>never</source>
         <translation>Niekada</translation>
     </message>
-<<<<<<< HEAD
-=======
     <message>
         <source>Yes</source>
         <translation>Taip</translation>
@@ -778,7 +680,6 @@
         <source>No</source>
         <translation>Ne</translation>
     </message>
->>>>>>> 9460771a
     </context>
 <context>
     <name>ReceiveCoinsDialog</name>
@@ -791,22 +692,13 @@
         <translation>Ž&amp;ymė:</translation>
     </message>
     <message>
-<<<<<<< HEAD
+        <source>&amp;Message:</source>
+        <translation>Žinutė:</translation>
+    </message>
+    <message>
         <source>Clear</source>
         <translation>Išvalyti</translation>
     </message>
-    <message>
-        <source>Copy label</source>
-        <translation>Kopijuoti žymę</translation>
-=======
-        <source>&amp;Message:</source>
-        <translation>Žinutė:</translation>
->>>>>>> 9460771a
-    </message>
-    <message>
-        <source>Clear</source>
-        <translation>Išvalyti</translation>
-    </message>
     </context>
 <context>
     <name>ReceiveRequestDialog</name>
@@ -1094,13 +986,6 @@
         <translation>Neteisingas proxy adresas: '%s'</translation>
     </message>
     <message>
-<<<<<<< HEAD
-        <source>Invalid amount for -paytxfee=&lt;amount&gt;: '%s'</source>
-        <translation>Neteisinga suma -paytxfee=&lt;amount&gt;: '%s'</translation>
-    </message>
-    <message>
-=======
->>>>>>> 9460771a
         <source>Insufficient funds</source>
         <translation>Nepakanka lėšų</translation>
     </message>
