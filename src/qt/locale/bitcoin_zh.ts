--- conflicted
+++ resolved
@@ -81,9 +81,6 @@
         <translation>(没有标签)</translation>
     </message>
 </context>
-<context>
-    <name>AddressTableModel</name>
-    </context>
 <context>
     <name>AskPassphraseDialog</name>
     <message>
@@ -562,13 +559,10 @@
     </context>
 <context>
     <name>PaymentServer</name>
-<<<<<<< HEAD
-=======
     <message>
         <source>Payment request expired.</source>
         <translation>支付请求已过期。</translation>
     </message>
->>>>>>> be92be56
     </context>
 <context>
     <name>PeerTableModel</name>
@@ -577,12 +571,9 @@
     <name>QObject</name>
     </context>
 <context>
-<<<<<<< HEAD
-=======
     <name>QObject::QObject</name>
     </context>
 <context>
->>>>>>> be92be56
     <name>QRImageWidget</name>
     </context>
 <context>
@@ -616,9 +607,6 @@
         <source>(no label)</source>
         <translation>(没有标签)</translation>
     </message>
-    </context>
-<context>
-    <name>RecentRequestsTableModel</name>
     </context>
 <context>
     <name>SendCoinsDialog</name>
@@ -789,9 +777,6 @@
     <name>SendConfirmationDialog</name>
     </context>
 <context>
-    <name>SendConfirmationDialog</name>
-    </context>
-<context>
     <name>ShutdownWindow</name>
     </context>
 <context>
@@ -809,8 +794,6 @@
     </context>
 <context>
     <name>TransactionDesc</name>
-<<<<<<< HEAD
-=======
     <message>
         <source>Date</source>
         <translation>日期</translation>
@@ -819,18 +802,12 @@
         <source>Transaction fee</source>
         <translation>手续费</translation>
     </message>
->>>>>>> be92be56
     </context>
 <context>
     <name>TransactionDescDialog</name>
     </context>
 <context>
     <name>TransactionTableModel</name>
-<<<<<<< HEAD
-    </context>
-<context>
-    <name>TransactionView</name>
-=======
     <message>
         <source>Date</source>
         <translation>日期</translation>
@@ -870,18 +847,14 @@
         <source>Exporting Failed</source>
         <translation>导出失败</translation>
     </message>
->>>>>>> be92be56
     </context>
 <context>
     <name>UnitDisplayStatusBarControl</name>
     </context>
 <context>
-<<<<<<< HEAD
-=======
     <name>WalletController</name>
     </context>
 <context>
->>>>>>> be92be56
     <name>WalletFrame</name>
     </context>
 <context>
@@ -889,13 +862,10 @@
     </context>
 <context>
     <name>WalletView</name>
-<<<<<<< HEAD
-=======
     <message>
         <source>Export the data in the current tab to a file</source>
         <translation>将当前选项卡中的数据导出到文件</translation>
     </message>
->>>>>>> be92be56
     </context>
 <context>
     <name>bitcoin-core</name>
