<TS version="2.1" language="id">
<context>
    <name>AddressBookPage</name>
    <message>
<<<<<<< HEAD
        <source>Right-click to edit address or label</source>
        <translation>Klik-kanan untuk mengubah alamat atau label</translation>
    </message>
    <message>
        <source>Create a new address</source>
        <translation>Buat alamat baru</translation>
=======
        <source>Create a new address</source>
        <translation type="unfinished">Buat alamat baru</translation>
>>>>>>> 9e05de1d
    </message>
    <message>
        <source>&amp;New</source>
        <translation type="unfinished">&amp;Baru</translation>
    </message>
    <message>
        <source>Copy the currently selected address to the system clipboard</source>
<<<<<<< HEAD
        <translation>Salin alamat yang dipilih ke clipboard</translation>
=======
        <translation type="unfinished">Salin alamat yang dipilih ke clipboard</translation>
>>>>>>> 9e05de1d
    </message>
    <message>
        <source>&amp;Copy</source>
        <translation type="unfinished">&amp;Salin</translation>
    </message>
    <message>
        <source>C&amp;lose</source>
<<<<<<< HEAD
        <translation>T&amp;utup</translation>
    </message>
    <message>
        <source>Delete the currently selected address from the list</source>
        <translation>Hapus alamat yang sementara dipilih dari daftar</translation>
=======
        <translation type="unfinished">&amp;Tutup</translation>
    </message>
    <message>
        <source>Delete the currently selected address from the list</source>
        <translation type="unfinished">Hapus alamat yang dipilih dari daftar</translation>
>>>>>>> 9e05de1d
    </message>
    <message>
        <source>Enter address or label to search</source>
        <translation type="unfinished">Masukkan alamat atau label untuk mencari</translation>
    </message>
    <message>
        <source>Export the data in the current tab to a file</source>
<<<<<<< HEAD
        <translation>Ekspor data dalam tab sekarang ke sebuah berkas</translation>
    </message>
    <message>
        <source>&amp;Export</source>
        <translation>&amp;Ekspor</translation>
=======
        <translation type="unfinished">Ekspor data dalam tab sekarang ke sebuah berkas</translation>
    </message>
    <message>
        <source>&amp;Export</source>
        <translation type="unfinished">&amp;Ekspor</translation>
>>>>>>> 9e05de1d
    </message>
    <message>
        <source>&amp;Delete</source>
        <translation type="unfinished">&amp;Hapus</translation>
    </message>
    <message>
        <source>Choose the address to send coins to</source>
<<<<<<< HEAD
        <translation>Pilih alamat untuk mengirim koin</translation>
    </message>
    <message>
        <source>Choose the address to receive coins with</source>
        <translation>Piih alamat untuk menerima koin</translation>
    </message>
    <message>
        <source>C&amp;hoose</source>
        <translation>&amp;Pilih</translation>
    </message>
    <message>
        <source>Sending addresses</source>
        <translation>Alamat-alamat pengirim</translation>
    </message>
    <message>
        <source>Receiving addresses</source>
        <translation>Alamat-alamat penerima</translation>
    </message>
    <message>
        <source>These are your Bitcoin addresses for sending payments. Always check the amount and the receiving address before sending coins.</source>
        <translation>Berikut ialah alamat-alamat Bitcoin Anda yang digunakan untuk mengirimkan pembayaran. Selalu periksa jumlah dan alamat penerima sebelum mengirimkan koin.</translation>
    </message>
    <message>
        <source>These are your Bitcoin addresses for receiving payments. Use the 'Create new receiving address' button in the receive tab to create new addresses.</source>
        <translation>Ini adalah alamat Bitcoin untuk menerima pembayaran. Gunakan tombol 'Buat alamat penerima baru' di tab terima untuk membuat alamat baru.</translation>
=======
        <translation type="unfinished">Pilih alamat untuk mengirim koin</translation>
    </message>
    <message>
        <source>C&amp;hoose</source>
        <translation type="unfinished">&amp;Pilih</translation>
    </message>
    <message>
        <source>Sending addresses</source>
        <translation type="unfinished">Alamat-alamat pengirim</translation>
    </message>
    <message>
        <source>Receiving addresses</source>
        <translation type="unfinished">Alamat-alamat penerima</translation>
    </message>
    <message>
        <source>These are your Bitcoin addresses for sending payments. Always check the amount and the receiving address before sending coins.</source>
        <translation type="unfinished">Berikut ini adalah alamat-alamat Bitcoin Anda yang digunakan untuk mengirimkan pembayaran. Selalu periksa jumlah dan alamat penerima sebelum mengirimkan koin-koin.</translation>
    </message>
    <message>
        <source>These are your Bitcoin addresses for receiving payments. Use the 'Create new receiving address' button in the receive tab to create new addresses.
Signing is only possible with addresses of the type 'legacy'.</source>
        <translation type="unfinished">Berikut ini adalah alamat-alamat bitcoinmu untuk menerima pembayaran. Gunakan tombol 'Buat alamat penerima baru' di tab menerima untuk membuat alamat baru. Tanda tangan hanya bisa digunakan dengan tipe alamat 'warisan'</translation>
>>>>>>> 9e05de1d
    </message>
    <message>
        <source>&amp;Copy Address</source>
        <translation type="unfinished">&amp;Salin Alamat</translation>
    </message>
    <message>
        <source>Copy &amp;Label</source>
<<<<<<< HEAD
        <translation>Salin&amp; Label</translation>
    </message>
    <message>
        <source>&amp;Edit</source>
        <translation>&amp;Ubah</translation>
    </message>
    <message>
        <source>Export Address List</source>
        <translation>Ekspor Daftar Alamat</translation>
    </message>
    <message>
        <source>Comma separated file (*.csv)</source>
        <translation>Berkas CSV (*.csv)</translation>
    </message>
    <message>
        <source>Exporting Failed</source>
        <translation>Gagal Mengekspor</translation>
    </message>
    <message>
        <source>There was an error trying to save the address list to %1. Please try again.</source>
        <translation>Terjadi kesalahan saat mencoba menyimpan daftar alamat ke %1. Silakan coba lagi.</translation>
=======
        <translation type="unfinished">Salin&amp; Label</translation>
    </message>
    <message>
        <source>&amp;Edit</source>
        <translation type="unfinished">&amp;Ubah</translation>
    </message>
    <message>
        <source>Export Address List</source>
        <translation type="unfinished">Ekspor Daftar Alamat</translation>
    </message>
    <message>
        <source>Comma separated file</source>
        <extracomment>Expanded name of the CSV file format. See: https://en.wikipedia.org/wiki/Comma-separated_values.</extracomment>
        <translation type="unfinished">dipisahkan dengan koma</translation>
    </message>
    <message>
        <source>There was an error trying to save the address list to %1. Please try again.</source>
        <extracomment>An error message. %1 is a stand-in argument for the name of the file we attempted to save to.</extracomment>
        <translation type="unfinished">Terjadi sebuah kesalahan saat mencoba menyimpan daftar alamat ke %1. Silakan coba lagi.</translation>
    </message>
    <message>
        <source>Exporting Failed</source>
        <translation type="unfinished">Gagal Mengekspor</translation>
>>>>>>> 9e05de1d
    </message>
</context>
<context>
    <name>AddressTableModel</name>
    <message>
        <source>Address</source>
        <translation type="unfinished">Alamat</translation>
    </message>
    <message>
        <source>(no label)</source>
<<<<<<< HEAD
        <translation>(tidak ada label)</translation>
=======
        <translation type="unfinished">(tidak ada label)</translation>
>>>>>>> 9e05de1d
    </message>
</context>
<context>
    <name>AskPassphraseDialog</name>
    <message>
        <source>Passphrase Dialog</source>
<<<<<<< HEAD
        <translation>Dialog Kata Sandi</translation>
    </message>
    <message>
        <source>Enter passphrase</source>
        <translation>Masukkan kata sandi</translation>
    </message>
    <message>
        <source>New passphrase</source>
        <translation>Kata sandi baru</translation>
    </message>
    <message>
        <source>Repeat new passphrase</source>
        <translation>Ulangi kata sandi baru</translation>
    </message>
    <message>
        <source>Show passphrase</source>
        <translation>Perlihatkan passphrase</translation>
    </message>
    <message>
        <source>Encrypt wallet</source>
        <translation>Enkripsi dompet</translation>
    </message>
    <message>
        <source>This operation needs your wallet passphrase to unlock the wallet.</source>
        <translation>Operasi ini memerlukan kata sandi dompet Anda untuk membuka dompet.</translation>
    </message>
    <message>
        <source>Unlock wallet</source>
        <translation>Buka dompet</translation>
    </message>
    <message>
        <source>This operation needs your wallet passphrase to decrypt the wallet.</source>
        <translation>Operasi ini memerlukan kata sandi dompet Anda untuk mendekripsikan dompet.</translation>
    </message>
    <message>
        <source>Decrypt wallet</source>
        <translation>Dekripsi dompet</translation>
    </message>
    <message>
        <source>Change passphrase</source>
        <translation>Ganti kata sandi</translation>
    </message>
    <message>
        <source>Confirm wallet encryption</source>
        <translation>Konfirmasi pengenkripsian dompet</translation>
    </message>
    <message>
        <source>Warning: If you encrypt your wallet and lose your passphrase, you will &lt;b&gt;LOSE ALL OF YOUR BITCOINS&lt;/b&gt;!</source>
        <translation>Peringatan: Jika Anda mengenkripsi dompet Anda dan lupa kata sandi Anda, Anda akan &lt;b&gt;KEHILANGAN SEMUA BITCOIN ANDA&lt;/b&gt;!</translation>
    </message>
    <message>
        <source>Are you sure you wish to encrypt your wallet?</source>
        <translation>Apakah Anda yakin ingin enkripsi dompet Anda?</translation>
    </message>
    <message>
        <source>Wallet encrypted</source>
        <translation>Dompet terenkripsi</translation>
    </message>
    <message>
        <source>Enter the new passphrase for the wallet.&lt;br/&gt;Please use a passphrase of &lt;b&gt;ten or more random characters&lt;/b&gt;, or &lt;b&gt;eight or more words&lt;/b&gt;.</source>
        <translation>Masukkan passphrase baru ke dompet.&lt;br/&gt;Harap gunakan passphrase dari &lt;b&gt;sepuluh atau lebih karakter acak&lt;/b&gt;, or &lt;b&gt;delapan atau lebih kata&lt;/b&gt;.</translation>
    </message>
    <message>
        <source>Enter the old passphrase and new passphrase for the wallet.</source>
        <translation>Masukan passphrase lama dan passphrase baru ke dompet</translation>
    </message>
    <message>
        <source>Remember that encrypting your wallet cannot fully protect your bitcoins from being stolen by malware infecting your computer.</source>
        <translation>Mengenkripsi dompet Anda tidak dapat sepenuhnya melindungi bitcoin Anda dari pencurian oleh malware yang menginfeksi komputer Anda.</translation>
    </message>
    <message>
        <source>Wallet to be encrypted</source>
        <translation>Dompet yang akan dienkripsi</translation>
    </message>
    <message>
        <source>Your wallet is about to be encrypted. </source>
        <translation>Dompet anda akan dienkripsi</translation>
    </message>
    <message>
        <source>Your wallet is now encrypted. </source>
        <translation>Dompet anda sudah dienkripsi</translation>
    </message>
    <message>
        <source>IMPORTANT: Any previous backups you have made of your wallet file should be replaced with the newly generated, encrypted wallet file. For security reasons, previous backups of the unencrypted wallet file will become useless as soon as you start using the new, encrypted wallet.</source>
        <translation>PENTING: Backup sebelumnya yang Anda buat dari file dompet Anda harus diganti dengan file dompet terenkripsi yang baru dibuat. Demi keamanan, backup file dompet sebelumnya yang tidak dienkripsi sebelumnya akan menjadi tidak berguna begitu Anda mulai menggunakan dompet terenkripsi yang baru.</translation>
    </message>
    <message>
        <source>Wallet encryption failed</source>
        <translation>Pengenkripsian dompet gagal</translation>
    </message>
    <message>
        <source>Wallet encryption failed due to an internal error. Your wallet was not encrypted.</source>
        <translation>Pengenkripsian dompet gagal karena kesalahan internal. Dompet Anda tidak dienkripsi.</translation>
    </message>
    <message>
        <source>The supplied passphrases do not match.</source>
        <translation>Kata sandi yang dimasukkan tidak cocok.</translation>
    </message>
    <message>
        <source>Wallet unlock failed</source>
        <translation>Membuka dompet gagal</translation>
    </message>
    <message>
        <source>The passphrase entered for the wallet decryption was incorrect.</source>
        <translation>Kata sandi yang dimasukkan untuk dekripsi dompet salah.</translation>
    </message>
    <message>
        <source>Wallet decryption failed</source>
        <translation>Dekripsi dompet gagal</translation>
    </message>
    <message>
        <source>Wallet passphrase was successfully changed.</source>
        <translation>Kata sandi berhasil diganti.</translation>
    </message>
    <message>
        <source>Warning: The Caps Lock key is on!</source>
        <translation>Peringatan: Tombol Caps Lock aktif!</translation>
=======
        <translation type="unfinished">Dialog Kata Sandi</translation>
    </message>
    <message>
        <source>Enter passphrase</source>
        <translation type="unfinished">Masukkan kata sandi</translation>
    </message>
    <message>
        <source>New passphrase</source>
        <translation type="unfinished">Kata sandi baru</translation>
    </message>
    <message>
        <source>Repeat new passphrase</source>
        <translation type="unfinished">Ulangi kata sandi baru</translation>
    </message>
    <message>
        <source>Show passphrase</source>
        <translation type="unfinished">Perlihatkan passphrase</translation>
    </message>
    <message>
        <source>Encrypt wallet</source>
        <translation type="unfinished">Enkripsi dompet</translation>
    </message>
    <message>
        <source>This operation needs your wallet passphrase to unlock the wallet.</source>
        <translation type="unfinished">Operasi ini memerlukan kata sandi dompet Anda untuk membuka dompet.</translation>
    </message>
    <message>
        <source>Unlock wallet</source>
        <translation type="unfinished">Buka dompet</translation>
    </message>
    <message>
        <source>Change passphrase</source>
        <translation type="unfinished">Ganti kata sandi</translation>
    </message>
    <message>
        <source>Confirm wallet encryption</source>
        <translation type="unfinished">Konfirmasi pengenkripsian dompet</translation>
    </message>
    <message>
        <source>Warning: If you encrypt your wallet and lose your passphrase, you will &lt;b&gt;LOSE ALL OF YOUR BITCOINS&lt;/b&gt;!</source>
        <translation type="unfinished">Peringatan: Jika Anda mengenkripsi dompet Anda dan lupa kata sandi Anda, Anda akan &lt;b&gt;KEHILANGAN SEMUA BITCOIN ANDA&lt;/b&gt;!</translation>
    </message>
    <message>
        <source>Are you sure you wish to encrypt your wallet?</source>
        <translation type="unfinished">Apakah Anda yakin ingin enkripsi dompet Anda?</translation>
    </message>
    <message>
        <source>Wallet encrypted</source>
        <translation type="unfinished">Dompet terenkripsi</translation>
    </message>
    <message>
        <source>Enter the new passphrase for the wallet.&lt;br/&gt;Please use a passphrase of &lt;b&gt;ten or more random characters&lt;/b&gt;, or &lt;b&gt;eight or more words&lt;/b&gt;.</source>
        <translation type="unfinished">Masukkan passphrase baru ke dompet.&lt;br/&gt;Harap gunakan passphrase dari &lt;b&gt;sepuluh atau lebih karakter acak&lt;/b&gt;, or &lt;b&gt;delapan atau lebih kata&lt;/b&gt;.</translation>
    </message>
    <message>
        <source>Enter the old passphrase and new passphrase for the wallet.</source>
        <translation type="unfinished">Masukan passphrase lama dan passphrase baru ke dompet</translation>
    </message>
    <message>
        <source>Remember that encrypting your wallet cannot fully protect your bitcoins from being stolen by malware infecting your computer.</source>
        <translation type="unfinished">Mengenkripsi dompet Anda tidak dapat sepenuhnya melindungi bitcoin Anda dari pencurian oleh malware yang menginfeksi komputer Anda.</translation>
    </message>
    <message>
        <source>Wallet to be encrypted</source>
        <translation type="unfinished">Dompet yang akan dienkripsi</translation>
    </message>
    <message>
        <source>Your wallet is about to be encrypted. </source>
        <translation type="unfinished">Dompet anda akan dienkripsi</translation>
    </message>
    <message>
        <source>Your wallet is now encrypted. </source>
        <translation type="unfinished">Dompet anda sudah dienkripsi</translation>
    </message>
    <message>
        <source>IMPORTANT: Any previous backups you have made of your wallet file should be replaced with the newly generated, encrypted wallet file. For security reasons, previous backups of the unencrypted wallet file will become useless as soon as you start using the new, encrypted wallet.</source>
        <translation type="unfinished">PENTING: Backup sebelumnya yang Anda buat dari file dompet Anda harus diganti dengan file dompet terenkripsi yang baru dibuat. Demi keamanan, backup file dompet sebelumnya yang tidak dienkripsi sebelumnya akan menjadi tidak berguna begitu Anda mulai menggunakan dompet terenkripsi yang baru.</translation>
    </message>
    <message>
        <source>Wallet encryption failed</source>
        <translation type="unfinished">Pengenkripsian dompet gagal</translation>
    </message>
    <message>
        <source>Wallet encryption failed due to an internal error. Your wallet was not encrypted.</source>
        <translation type="unfinished">Pengenkripsian dompet gagal karena kesalahan internal. Dompet Anda tidak dienkripsi.</translation>
    </message>
    <message>
        <source>The supplied passphrases do not match.</source>
        <translation type="unfinished">Kata sandi yang dimasukkan tidak cocok.</translation>
    </message>
    <message>
        <source>Wallet unlock failed</source>
        <translation type="unfinished">Membuka dompet gagal</translation>
    </message>
    <message>
        <source>The passphrase entered for the wallet decryption was incorrect.</source>
        <translation type="unfinished">Kata sandi yang dimasukkan untuk dekripsi dompet salah.</translation>
    </message>
    <message>
        <source>Wallet passphrase was successfully changed.</source>
        <translation type="unfinished">Kata sandi berhasil diganti.</translation>
    </message>
    <message>
        <source>Warning: The Caps Lock key is on!</source>
        <translation type="unfinished">Peringatan: Tombol Caps Lock aktif!</translation>
>>>>>>> 9e05de1d
    </message>
</context>
<context>
    <name>BanTableModel</name>
    <message>
        <source>Banned Until</source>
        <translation type="unfinished">Di banned sampai</translation>
    </message>
</context>
<context>
    <name>BitcoinApplication</name>
    <message>
<<<<<<< HEAD
        <source>Banned Until</source>
        <translation>Di banned sampai</translation>
=======
        <source>Settings file %1 might be corrupt or invalid.</source>
        <translation type="unfinished">File pengaturan %1 mungkin rusak atau tidak valid.</translation>
    </message>
    <message>
        <source>Runaway exception</source>
        <translation type="unfinished">Pengecualian pelarian</translation>
    </message>
    <message>
        <source>A fatal error occurred. %1 can no longer continue safely and will quit.</source>
        <translation type="unfinished">Error yang fatal telah terjadi. %1 tidak bisa berlanjut dengan selamat dan akan keluar.</translation>
    </message>
    <message>
        <source>Internal error</source>
        <translation type="unfinished">Kesalahan internal</translation>
    </message>
    <message>
        <source>An internal error occurred. %1 will attempt to continue safely. This is an unexpected bug which can be reported as described below.</source>
        <translation type="unfinished">Terjadi kesalahan. %1 akan mencoba melanjutkan secara aman. Ini adalah bug yang tidak terduga yang dapat dilaporkan seperti penjelasan di bawah ini.</translation>
>>>>>>> 9e05de1d
    </message>
</context>
<context>
    <name>QObject</name>
    <message>
<<<<<<< HEAD
        <source>Sign &amp;message...</source>
        <translation>Pesan &amp;penanda...</translation>
    </message>
    <message>
        <source>Synchronizing with network...</source>
        <translation>Sinkronisasi dengan jaringan...</translation>
    </message>
    <message>
        <source>&amp;Overview</source>
        <translation>&amp;Kilasan</translation>
    </message>
    <message>
        <source>Show general overview of wallet</source>
        <translation>Tampilkan gambaran umum dompet Anda</translation>
=======
        <source>Do you want to reset settings to default values, or to abort without making changes?</source>
        <extracomment>Explanatory text shown on startup when the settings file cannot be read. Prompts user to make a choice between resetting or aborting.</extracomment>
        <translation type="unfinished">Apakah Anda ingin mereset pengaturan ke nilai default, atau membatalkan tanpa membuat perubahan?</translation>
    </message>
    <message>
        <source>Error: Specified data directory "%1" does not exist.</source>
        <translation type="unfinished">Kesalahan: Direktori data yang ditentukan "%1" tidak ada.</translation>
    </message>
    <message>
        <source>Error: Cannot parse configuration file: %1.</source>
        <translation type="unfinished">Kesalahan: Tidak dapat mengurai file konfigurasi : %1.</translation>
    </message>
    <message>
        <source>Error: %1</source>
        <translation type="unfinished">Kesalahan: %1</translation>
    </message>
    <message>
        <source>%1 didn't yet exit safely…</source>
        <translation type="unfinished">%1 masih belum keluar secara aman...</translation>
>>>>>>> 9e05de1d
    </message>
    <message>
        <source>unknown</source>
        <translation type="unfinished">tidak diketahui</translation>
    </message>
    <message>
<<<<<<< HEAD
        <source>Browse transaction history</source>
        <translation>Lihat riwayat transaksi</translation>
    </message>
    <message>
        <source>E&amp;xit</source>
        <translation>K&amp;eluar</translation>
    </message>
    <message>
        <source>Quit application</source>
        <translation>Keluar dari aplikasi</translation>
    </message>
    <message>
        <source>&amp;About %1</source>
        <translation>&amp;Tentang%1</translation>
    </message>
    <message>
        <source>Show information about %1</source>
        <translation>Tampilkan informasi perihal %1</translation>
    </message>
    <message>
        <source>About &amp;Qt</source>
        <translation>Mengenai &amp;Qt</translation>
    </message>
    <message>
        <source>Show information about Qt</source>
        <translation>Tampilkan informasi mengenai Qt</translation>
=======
        <source>Amount</source>
        <translation type="unfinished">Jumlah</translation>
    </message>
    <message>
        <source>Enter a Bitcoin address (e.g. %1)</source>
        <translation type="unfinished">Masukkan alamat Bitcoin (contoh %1)</translation>
    </message>
    <message>
        <source>Unroutable</source>
        <translation type="unfinished">Tidak dapat dirutekan</translation>
    </message>
    <message>
        <source>Inbound</source>
        <extracomment>An inbound connection from a peer. An inbound connection is a connection initiated by a peer.</extracomment>
        <translation type="unfinished">masuk</translation>
    </message>
    <message>
        <source>Outbound</source>
        <extracomment>An outbound connection to a peer. An outbound connection is a connection initiated by us.</extracomment>
        <translation type="unfinished">keluar</translation>
    </message>
    <message>
        <source>Full Relay</source>
        <extracomment>Peer connection type that relays all network information.</extracomment>
        <translation type="unfinished">Relay Penuh</translation>
    </message>
    <message>
        <source>Block Relay</source>
        <extracomment>Peer connection type that relays network information about blocks and not transactions or addresses.</extracomment>
        <translation type="unfinished">Blok Relay</translation>
>>>>>>> 9e05de1d
    </message>
    <message>
        <source>Feeler</source>
        <extracomment>Short-lived peer connection type that tests the aliveness of known addresses.</extracomment>
        <translation type="unfinished">Pengintai</translation>
    </message>
    <message>
<<<<<<< HEAD
        <source>Modify configuration options for %1</source>
        <translation>Pengubahan opsi konfigurasi untuk %1</translation>
    </message>
    <message>
        <source>&amp;Encrypt Wallet...</source>
        <translation>&amp;Enkripsi Dompet...</translation>
    </message>
    <message>
        <source>&amp;Backup Wallet...</source>
        <translation>&amp;Cadangkan Dompet...</translation>
    </message>
    <message>
        <source>&amp;Change Passphrase...</source>
        <translation>&amp;Ubah Kata Kunci...</translation>
    </message>
    <message>
        <source>Open &amp;URI...</source>
        <translation>Buka &amp;URI</translation>
    </message>
    <message>
        <source>Create Wallet...</source>
        <translation>Bikin dompet...</translation>
=======
        <source>Address Fetch</source>
        <extracomment>Short-lived peer connection type that solicits known addresses from a peer.</extracomment>
        <translation type="unfinished">Ambil Alamat</translation>
    </message>
    <message>
        <source>%1 h</source>
        <translation type="unfinished">%1 Jam</translation>
    </message>
    <message>
        <source>%1 m</source>
        <translation type="unfinished">%1 menit</translation>
    </message>
    <message>
        <source>None</source>
        <translation type="unfinished">Tidak ada</translation>
    </message>
    <message>
        <source>N/A</source>
        <translation type="unfinished">T/S</translation>
    </message>
    <message numerus="yes">
        <source>%n second(s)</source>
        <translation type="unfinished">
            <numerusform>%ndetik</numerusform>
        </translation>
    </message>
    <message numerus="yes">
        <source>%n minute(s)</source>
        <translation type="unfinished">
            <numerusform>%n menit</numerusform>
        </translation>
    </message>
    <message numerus="yes">
        <source>%n hour(s)</source>
        <translation type="unfinished">
            <numerusform>%njam</numerusform>
        </translation>
    </message>
    <message numerus="yes">
        <source>%n day(s)</source>
        <translation type="unfinished">
            <numerusform>%n hari</numerusform>
        </translation>
    </message>
    <message numerus="yes">
        <source>%n week(s)</source>
        <translation type="unfinished">
            <numerusform>%nminggu</numerusform>
        </translation>
    </message>
    <message>
        <source>%1 and %2</source>
        <translation type="unfinished">%1 dan %2</translation>
    </message>
    <message numerus="yes">
        <source>%n year(s)</source>
        <translation type="unfinished">
            <numerusform>%n tahun</numerusform>
        </translation>
>>>>>>> 9e05de1d
    </message>
    </context>
<context>
    <name>bitcoin-core</name>
    <message>
<<<<<<< HEAD
        <source>Create a new wallet</source>
        <translation>Bikin dompet baru</translation>
    </message>
    <message>
        <source>Wallet:</source>
        <translation>Wallet:</translation>
    </message>
    <message>
        <source>Click to disable network activity.</source>
        <translation>Klik untuk menonaktifkan aktivitas jaringan.</translation>
    </message>
    <message>
        <source>Network activity disabled.</source>
        <translation>Aktivitas jaringan dinonaktifkan.</translation>
    </message>
    <message>
        <source>Click to enable network activity again.</source>
        <translation>Klik untuk mengaktifkan aktivitas jaringan lagi.</translation>
    </message>
    <message>
        <source>Syncing Headers (%1%)...</source>
        <translation>Menyinkronkan Header (%1%) ...</translation>
    </message>
    <message>
        <source>Reindexing blocks on disk...</source>
        <translation>Mengindex ulang blok di dalam disk...</translation>
    </message>
    <message>
        <source>Proxy is &lt;b&gt;enabled&lt;/b&gt;: %1</source>
        <translation>Proxy di &lt;b&gt;aktifkan&lt;/b&gt;: %1</translation>
    </message>
    <message>
        <source>Send coins to a Bitcoin address</source>
        <translation>Kirim koin ke alamat Bitcoin</translation>
    </message>
    <message>
        <source>Backup wallet to another location</source>
        <translation>Cadangkan dompet ke lokasi lain</translation>
    </message>
    <message>
        <source>Change the passphrase used for wallet encryption</source>
        <translation>Ubah kata kunci yang digunakan untuk enkripsi dompet</translation>
    </message>
    <message>
        <source>&amp;Verify message...</source>
        <translation>&amp;Verifikasi pesan...</translation>
=======
        <source>Settings file could not be read</source>
        <translation type="unfinished">File setting tidak dapat dibaca.</translation>
    </message>
    <message>
        <source>Settings file could not be written</source>
        <translation type="unfinished">Setting file tidak dapat ditulis.</translation>
    </message>
    <message>
        <source>The %s developers</source>
        <translation type="unfinished">Pengembang %s</translation>
    </message>
    <message>
        <source>-maxtxfee is set very high! Fees this large could be paid on a single transaction.</source>
        <translation type="unfinished">-maxtxfee disetel sangat tinggi! Biaya sebesar ini bisa dibayar dengan 1 transaksi.</translation>
    </message>
    <message>
        <source>Cannot downgrade wallet from version %i to version %i. Wallet version unchanged.</source>
        <translation type="unfinished">Tidak dapat menurunkan versi dompet dari versi %ike versi %i. Versi dompet tidak berubah. </translation>
    </message>
    <message>
        <source>Cannot obtain a lock on data directory %s. %s is probably already running.</source>
        <translation type="unfinished">Tidak dapat memperoleh kunci pada direktori data %s. %s mungkin sudah berjalan.</translation>
    </message>
    <message>
        <source>Cannot upgrade a non HD split wallet from version %i to version %i without upgrading to support pre-split keypool. Please use version %i or no version specified.</source>
        <translation type="unfinished">Tidak dapat mempebaharui dompet split non HD dari versi %i ke versi %i tanpa mempebaharui untuk mendukung keypool pra-split. Harap gunakan versi %i atau tidak ada versi yang ditentukan.</translation>
    </message>
    <message>
        <source>Distributed under the MIT software license, see the accompanying file %s or %s</source>
        <translation type="unfinished">Didistribusikan di bawah lisensi perangkat lunak MIT, lihat berkas terlampir %s atau %s</translation>
    </message>
    <message>
        <source>Error reading %s! All keys read correctly, but transaction data or address book entries might be missing or incorrect.</source>
        <translation type="unfinished">Kesalahan membaca %s! Semua kunci dibaca dengan benar, tetapi data transaksi atau entri buku alamat mungkin hilang atau salah.</translation>
    </message>
    <message>
        <source>Error reading %s! Transaction data may be missing or incorrect. Rescanning wallet.</source>
        <translation type="unfinished">Kesalahan membaca %s! Data transaksi mungkin hilang atau salah. Memindai ulang dompet.</translation>
    </message>
    <message>
        <source>Error: Dumpfile format record is incorrect. Got "%s", expected "format".</source>
        <translation type="unfinished">Kesalahan: Rekaman pengenal dumpfile salah. Mendapat "%s", diharapkan "format". </translation>
    </message>
    <message>
        <source>Error: Dumpfile identifier record is incorrect. Got "%s", expected "%s".</source>
        <translation type="unfinished">Kesalahan: Rekaman pengenal dumpfile salah. Mendapat "%s", diharapkan "%s". </translation>
    </message>
    <message>
        <source>Error: Dumpfile version is not supported. This version of bitcoin-wallet only supports version 1 dumpfiles. Got dumpfile with version %s</source>
        <translation type="unfinished">Kesalahan: Versi Dumpfile tidak didukung. Versi dompet bitcoin ini hanya mendukung dumpfile versi 1. Dumpfile yang didapat adalah versi %s</translation>
>>>>>>> 9e05de1d
    </message>
    <message>
        <source>Error: Legacy wallets only support the "legacy", "p2sh-segwit", and "bech32" address types</source>
        <translation type="unfinished">Kesalahan: Dompet lama hanya mendukung jenis alamat "warisan", "p2sh-segwit", dan "bech32"</translation>
    </message>
    <message>
<<<<<<< HEAD
        <source>&amp;Receive</source>
        <translation>&amp;Menerima</translation>
    </message>
    <message>
        <source>&amp;Show / Hide</source>
        <translation>&amp;Tampilkan / Sembunyikan</translation>
    </message>
    <message>
        <source>Show or hide the main Window</source>
        <translation>Tampilkan atau sembunyikan jendela utama</translation>
    </message>
    <message>
        <source>Encrypt the private keys that belong to your wallet</source>
        <translation>Enkripsi private key yang dimiliki dompet Anda</translation>
    </message>
    <message>
        <source>Sign messages with your Bitcoin addresses to prove you own them</source>
        <translation>Tanda tangani sebuah pesan menggunakan alamat Bitcoin Anda untuk membuktikan bahwa Anda adalah pemilik alamat tersebut</translation>
    </message>
    <message>
        <source>Verify messages to ensure they were signed with specified Bitcoin addresses</source>
        <translation>Verifikasi pesan untuk memastikan bahwa pesan tersebut ditanda tangani oleh suatu alamat Bitcoin tertentu</translation>
    </message>
    <message>
        <source>&amp;File</source>
        <translation>&amp;Berkas</translation>
=======
        <source>Fee estimation failed. Fallbackfee is disabled. Wait a few blocks or enable -fallbackfee.</source>
        <translation type="unfinished">Estimasi biaya gagal. Biaya fallback dimatikan. Tunggu beberapa blocks atau nyalakan -fallbackfee</translation>
    </message>
    <message>
        <source>File %s already exists. If you are sure this is what you want, move it out of the way first.</source>
        <translation type="unfinished">File %s sudah ada. Jika Anda yakin ini yang Anda inginkan, singkirkan dulu. </translation>
    </message>
    <message>
        <source>More than one onion bind address is provided. Using %s for the automatically created Tor onion service.</source>
        <translation type="unfinished">Lebih dari satu alamat Onion Bind tersedia. Menggunakan %s untuk membuat Tor onion secara otomatis.</translation>
    </message>
    <message>
        <source>No dump file provided. To use createfromdump, -dumpfile=&lt;filename&gt; must be provided.</source>
        <translation type="unfinished">Tidak ada dumpfile yang teredia. Untuk menggunakan createfromdump, -dumpfile=&lt;filename&gt; harus tersedia. </translation>
    </message>
    <message>
        <source>No dump file provided. To use dump, -dumpfile=&lt;filename&gt; must be provided.</source>
        <translation type="unfinished">Tidak ada dumpfile yang teredia. Untuk menggunakan dump, -dumpfile=&lt;filename&gt; harus tersedia. </translation>
    </message>
    <message>
        <source>No wallet file format provided. To use createfromdump, -format=&lt;format&gt; must be provided.</source>
        <translation type="unfinished">Tidak ada format file dompet yang tersedia. Untuk menggunakan createfromdump, -format=&lt;format&gt;harus tersedia. </translation>
    </message>
    <message>
        <source>Please check that your computer's date and time are correct! If your clock is wrong, %s will not work properly.</source>
        <translation type="unfinished">Periksa apakah tanggal dan waktu komputer anda benar! Jika jam anda salah, %s tidak akan berfungsi dengan baik.</translation>
>>>>>>> 9e05de1d
    </message>
    <message>
        <source>Please contribute if you find %s useful. Visit %s for further information about the software.</source>
        <translation type="unfinished">Silakan berkontribusi jika %s berguna. Kunjungi %s untuk informasi lebih lanjut tentang perangkat lunak.</translation>
    </message>
    <message>
        <source>Prune configured below the minimum of %d MiB.  Please use a higher number.</source>
        <translation type="unfinished">Pemangkasan dikonfigurasikan di bawah minimum dari %d MiB. Harap gunakan angka yang lebih tinggi.</translation>
    </message>
    <message>
<<<<<<< HEAD
        <source>Tabs toolbar</source>
        <translation>Baris tab</translation>
    </message>
    <message>
        <source>Request payments (generates QR codes and bitcoin: URIs)</source>
        <translation>Permintaan pembayaran (membuat kode QR dan bitcoin: URIs)</translation>
    </message>
    <message>
        <source>Show the list of used sending addresses and labels</source>
        <translation>Tampilkan daftar alamat dan label yang terkirim</translation>
    </message>
    <message>
        <source>Show the list of used receiving addresses and labels</source>
        <translation>Tampilkan daftar alamat dan label yang diterima</translation>
    </message>
    <message>
        <source>&amp;Command-line options</source>
        <translation>&amp;pilihan Command-line</translation>
    </message>
    <message numerus="yes">
        <source>%n active connection(s) to Bitcoin network</source>
        <translation><numerusform>%n koneksi aktif ke jaringan Bitcoin</numerusform></translation>
    </message>
    <message>
        <source>Indexing blocks on disk...</source>
        <translation>Pengindeksan blok pada disk ...</translation>
    </message>
    <message>
        <source>Processing blocks on disk...</source>
        <translation>Memproses blok pada disk ...</translation>
    </message>
    <message numerus="yes">
        <source>Processed %n block(s) of transaction history.</source>
        <translation><numerusform>%n blok dari riwayat transaksi diproses.</numerusform></translation>
    </message>
    <message>
        <source>%1 behind</source>
        <translation>kurang %1</translation>
    </message>
    <message>
        <source>Last received block was generated %1 ago.</source>
        <translation>Blok terakhir yang diterima %1 lalu.</translation>
    </message>
    <message>
        <source>Transactions after this will not yet be visible.</source>
        <translation>Transaksi setelah ini belum akan terlihat.</translation>
    </message>
    <message>
        <source>Error</source>
        <translation>Terjadi sebuah kesalahan</translation>
=======
        <source>Prune mode is incompatible with -reindex-chainstate. Use full -reindex instead.</source>
        <translation type="unfinished">Mode pangkas tidak kompatibel dengan -reindex-chainstate. Gunakan full -reindex sebagai gantinya.</translation>
    </message>
    <message>
        <source>Prune: last wallet synchronisation goes beyond pruned data. You need to -reindex (download the whole blockchain again in case of pruned node)</source>
        <translation type="unfinished">Pemangkasan: sinkronisasi dompet terakhir melampaui data yang sudah dipangkas. Anda perlu -reindex (unduh seluruh blockchain lagi jika terjadi node pemangkasan)</translation>
    </message>
    <message>
        <source>SQLiteDatabase: Unknown sqlite wallet schema version %d. Only version %d is supported</source>
        <translation type="unfinished">SQLiteDatabase: Versi skema dompet sqlite tidak diketahui %d. Hanya versi %d yang didukung</translation>
>>>>>>> 9e05de1d
    </message>
    <message>
        <source>The block database contains a block which appears to be from the future. This may be due to your computer's date and time being set incorrectly. Only rebuild the block database if you are sure that your computer's date and time are correct</source>
        <translation type="unfinished">Blok basis data berisi blok yang tampaknya berasal dari masa depan. Ini mungkin karena tanggal dan waktu komputer anda diatur secara tidak benar. Bangun kembali blok basis data jika anda yakin tanggal dan waktu komputer anda benar</translation>
    </message>
    <message>
        <source>The transaction amount is too small to send after the fee has been deducted</source>
        <translation type="unfinished">Jumlah transaksi terlalu kecil untuk dikirim setelah biaya dikurangi</translation>
    </message>
    <message>
<<<<<<< HEAD
        <source>Up to date</source>
        <translation>Terbaru</translation>
    </message>
    <message>
        <source>Node window</source>
        <translation>Jendela Node</translation>
    </message>
    <message>
        <source>Open node debugging and diagnostic console</source>
        <translation>Buka konsol debug dan diagnosa node</translation>
    </message>
    <message>
        <source>&amp;Sending addresses</source>
        <translation>Address &amp;Pengirim</translation>
    </message>
    <message>
        <source>&amp;Receiving addresses</source>
        <translation>Address &amp;Penerima</translation>
    </message>
    <message>
        <source>Open a bitcoin: URI</source>
        <translation>Buka URI bitcoin:</translation>
    </message>
    <message>
        <source>Open Wallet</source>
        <translation>Buka Wallet</translation>
    </message>
    <message>
        <source>Open a wallet</source>
        <translation>Buka sebuah wallet</translation>
    </message>
    <message>
        <source>Close Wallet...</source>
        <translation>Tutup Wallet</translation>
    </message>
    <message>
        <source>Close wallet</source>
        <translation>Tutup wallet</translation>
    </message>
    <message>
        <source>Show the %1 help message to get a list with possible Bitcoin command-line options</source>
        <translation>Tampilkan %1 pesan bantuan untuk mendapatkan daftar opsi baris perintah Bitcoin yang memungkinkan</translation>
    </message>
    <message>
        <source>default wallet</source>
        <translation>wallet default</translation>
    </message>
    <message>
        <source>No wallets available</source>
        <translation>Tidak ada wallet tersedia</translation>
    </message>
    <message>
        <source>&amp;Window</source>
        <translation>&amp;Jendela</translation>
    </message>
    <message>
        <source>Minimize</source>
        <translation>Minimalkan</translation>
    </message>
    <message>
        <source>Zoom</source>
        <translation>Zoom</translation>
    </message>
    <message>
        <source>Main Window</source>
        <translation>Jendela Utama</translation>
    </message>
    <message>
        <source>%1 client</source>
        <translation>%1 klien</translation>
    </message>
    <message>
        <source>Connecting to peers...</source>
        <translation>Menghubungkan ke peer...</translation>
    </message>
    <message>
        <source>Catching up...</source>
        <translation>Menyusul...</translation>
    </message>
    <message>
        <source>Error: %1</source>
        <translation>Error: %1</translation>
    </message>
    <message>
        <source>Warning: %1</source>
        <translation>Peringatan: %1</translation>
=======
        <source>This error could occur if this wallet was not shutdown cleanly and was last loaded using a build with a newer version of Berkeley DB. If so, please use the software that last loaded this wallet</source>
        <translation type="unfinished">Kesalahan ini dapat terjadi jika dompet ini tidak dimatikan dengan bersih dan terakhir dimuat menggunakan build dengan versi Berkeley DB yang lebih baru. Jika demikian, silakan gunakan perangkat lunak yang terakhir memuat dompet ini</translation>
    </message>
    <message>
        <source>This is a pre-release test build - use at your own risk - do not use for mining or merchant applications</source>
        <translation type="unfinished">Ini adalah uji coba pra-rilis - gunakan dengan risiko anda sendiri - jangan digunakan untuk aplikasi penambangan atau penjual</translation>
    </message>
    <message>
        <source>This is the maximum transaction fee you pay (in addition to the normal fee) to prioritize partial spend avoidance over regular coin selection.</source>
        <translation type="unfinished">Ini adalah biaya transaksi maksimum yang Anda bayarkan (selain biaya normal) untuk memprioritaskan penghindaran pengeluaran sebagian daripada pemilihan koin biasa.</translation>
    </message>
    <message>
        <source>This is the transaction fee you may discard if change is smaller than dust at this level</source>
        <translation type="unfinished">Ini adalah biaya transaksi, kamu boleh menutup kalau uang kembali lebih kecil daripada debu di level ini</translation>
>>>>>>> 9e05de1d
    </message>
    <message>
        <source>This is the transaction fee you may pay when fee estimates are not available.</source>
        <translation type="unfinished">Ini adalah biaya transaksi, kamu boleh membayar saat estimasi biaya tidak tersedia</translation>
    </message>
    <message>
        <source>Total length of network version string (%i) exceeds maximum length (%i). Reduce the number or size of uacomments.</source>
        <translation type="unfinished">Panjang total dari versi string jaringan (%i) melewati panjang maximum (%i). Kurangi nomornya atau besar dari uacomments</translation>
    </message>
    <message>
<<<<<<< HEAD
        <source>Wallet: %1
</source>
        <translation>Wallet: %1
</translation>
    </message>
    <message>
        <source>Type: %1
</source>
        <translation>Tipe: %1
</translation>
=======
        <source>Unable to replay blocks. You will need to rebuild the database using -reindex-chainstate.</source>
        <translation type="unfinished">Tidak bisa mengulang blocks. Kamu harus membuat ulang database menggunakan -reindex-chainstate</translation>
>>>>>>> 9e05de1d
    </message>
    <message>
        <source>Unknown wallet file format "%s" provided. Please provide one of "bdb" or "sqlite".</source>
        <translation type="unfinished">Format berkas dompet tidak dikenal "%s" tersedia. Berikan salah satu dari "bdb" atau "sqlite". </translation>
    </message>
    <message>
        <source>Unsupported chainstate database format found. Please restart with -reindex-chainstate. This will rebuild the chainstate database.</source>
        <translation type="unfinished">Ditemukan format database chainstate yang tidak didukung. Silakan mulai ulang dengan -reindex-chainstate. Ini akan membangun kembali database chainstate.</translation>
    </message>
    <message>
        <source>Wallet created successfully. The legacy wallet type is being deprecated and support for creating and opening legacy wallets will be removed in the future.</source>
        <translation type="unfinished">Dompet berhasil dibuat. Jenis dompet lama tidak digunakan lagi dan dukungan untuk membuat dan membuka dompet lama akan dihapus di masa mendatang.</translation>
    </message>
    <message>
<<<<<<< HEAD
        <source>Incoming transaction</source>
        <translation>Transaksi diterima</translation>
    </message>
    <message>
        <source>HD key generation is &lt;b&gt;enabled&lt;/b&gt;</source>
        <translation>Pembuatan kunci HD &lt;b&gt;diaktifkan&lt;/b&gt;</translation>
=======
        <source>Warning: Dumpfile wallet format "%s" does not match command line specified format "%s".</source>
        <translation type="unfinished">Peringatan: Dumpfile dompet format "%s" tidak cocok dengan format baris perintah yang ditentukan "%s". </translation>
    </message>
    <message>
        <source>Warning: Private keys detected in wallet {%s} with disabled private keys</source>
        <translation type="unfinished">Peringatan: Kunci pribadi terdeteksi di dompet {%s} dengan kunci pribadi yang dinonaktifkan</translation>
>>>>>>> 9e05de1d
    </message>
    <message>
        <source>Warning: We do not appear to fully agree with our peers! You may need to upgrade, or other nodes may need to upgrade.</source>
        <translation type="unfinished">Peringatan: Kami tampaknya tidak sepenuhnya setuju dengan peers kami! Anda mungkin perlu memutakhirkan, atau nodes lain mungkin perlu dimutakhirkan.</translation>
    </message>
<<<<<<< HEAD
    <message>
        <source>Private key &lt;b&gt;disabled&lt;/b&gt;</source>
        <translation>Private key &lt;b&gt;non aktif&lt;/b&gt;</translation>
    </message>
    <message>
        <source>Wallet is &lt;b&gt;encrypted&lt;/b&gt; and currently &lt;b&gt;unlocked&lt;/b&gt;</source>
        <translation>Dompet saat ini &lt;b&gt;terenkripsi&lt;/b&gt; dan &lt;b&gt;terbuka&lt;/b&gt;</translation>
    </message>
    <message>
        <source>Wallet is &lt;b&gt;encrypted&lt;/b&gt; and currently &lt;b&gt;locked&lt;/b&gt;</source>
        <translation>Dompet saat ini &lt;b&gt;terenkripsi&lt;/b&gt; dan &lt;b&gt;terkunci&lt;/b&gt;</translation>
    </message>
    <message>
        <source>A fatal error occurred. Bitcoin can no longer continue safely and will quit.</source>
        <translation>Terjadi Kesalahan Fatal. Bitcoin Tidak Dapat Melanjutkan Dengan Aman Dan Akan Keluar</translation>
    </message>
</context>
<context>
    <name>CoinControlDialog</name>
    <message>
        <source>Coin Selection</source>
        <translation>Pemilihan Koin</translation>
    </message>
    <message>
        <source>Quantity:</source>
        <translation>Kuantitas:</translation>
=======
    <message>
        <source>Witness data for blocks after height %d requires validation. Please restart with -reindex.</source>
        <translation type="unfinished">Menyaksikan data untuk blok setelah ketinggian %d membutuhkan validasi. Harap mengulang kembali dengan -reindex. </translation>
    </message>
    <message>
        <source>You need to rebuild the database using -reindex to go back to unpruned mode.  This will redownload the entire blockchain</source>
        <translation type="unfinished">Anda perlu membangun kembali basis data menggunakan -reindex untuk kembali ke mode tidak dipangkas. Ini akan mengunduh ulang seluruh blockchain</translation>
>>>>>>> 9e05de1d
    </message>
    <message>
        <source>%s is set very high!</source>
        <translation type="unfinished">%s diset sangat tinggi!</translation>
    </message>
    <message>
        <source>-maxmempool must be at least %d MB</source>
        <translation type="unfinished">-maxmempool harus paling sedikit %d MB</translation>
    </message>
    <message>
        <source>A fatal internal error occurred, see debug.log for details</source>
        <translation type="unfinished">Terjadi kesalahan internal yang fatal, lihat debug.log untuk mengetahui detailnya</translation>
    </message>
    <message>
        <source>Cannot resolve -%s address: '%s'</source>
        <translation type="unfinished">Tidak bisa menyelesaikan -%s alamat: '%s'</translation>
    </message>
    <message>
<<<<<<< HEAD
        <source>After Fee:</source>
        <translation>Dengan Biaya:</translation>
    </message>
    <message>
        <source>Change:</source>
        <translation>Kembalian:</translation>
    </message>
    <message>
        <source>(un)select all</source>
        <translation>(Tidak)memilih semua</translation>
    </message>
    <message>
        <source>Tree mode</source>
        <translation>Tree mode</translation>
    </message>
    <message>
        <source>List mode</source>
        <translation>Mode daftar</translation>
=======
        <source>Cannot set -forcednsseed to true when setting -dnsseed to false.</source>
        <translation type="unfinished">Tidak bisa mengatur -forcednsseed ke benar ketika mengatur -dnsseed ke salah</translation>
    </message>
    <message>
        <source>Cannot set -peerblockfilters without -blockfilterindex.</source>
        <translation type="unfinished">Tidak dapat menyetel -peerblockfilters tanpa -blockfilterindex.</translation>
    </message>
    <message>
        <source>Cannot write to data directory '%s'; check permissions.</source>
        <translation type="unfinished">Tidak dapat menulis ke direktori data '%s'; periksa izinnya.</translation>
    </message>
    <message>
        <source>-reindex-chainstate option is not compatible with -blockfilterindex. Please temporarily disable blockfilterindex while using -reindex-chainstate, or replace -reindex-chainstate with -reindex to fully rebuild all indexes.</source>
        <translation type="unfinished">Opsi -reindex-chainstate tidak kompatibel dengan -blockfilterindex. Harap nonaktifkan blockfilterindex sementara saat menggunakan -reindex-chainstate, atau ganti -reindex-chainstate dengan -reindex untuk membangun kembali semua indeks sepenuhnya.</translation>
    </message>
    <message>
        <source>-reindex-chainstate option is not compatible with -coinstatsindex. Please temporarily disable coinstatsindex while using -reindex-chainstate, or replace -reindex-chainstate with -reindex to fully rebuild all indexes.</source>
        <translation type="unfinished">Opsi -reindex-chainstate tidak kompatibel dengan -coinstatsindex. Harap nonaktifkan sementara coinstatsindex saat menggunakan -reindex-chainstate, atau ganti -reindex-chainstate dengan -reindex untuk membangun kembali semua indeks sepenuhnya.</translation>
>>>>>>> 9e05de1d
    </message>
    <message>
        <source>-reindex-chainstate option is not compatible with -txindex. Please temporarily disable txindex while using -reindex-chainstate, or replace -reindex-chainstate with -reindex to fully rebuild all indexes.</source>
        <translation type="unfinished">Opsi -reindex-chainstate tidak kompatibel dengan -txindex. Harap nonaktifkan sementara txindex saat menggunakan -reindex-chainstate, atau ganti -reindex-chainstate dengan -reindex untuk sepenuhnya membangun kembali semua indeks.</translation>
    </message>
    <message>
        <source>Assumed-valid: last wallet synchronisation goes beyond available block data. You need to wait for the background validation chain to download more blocks.</source>
        <translation type="unfinished">Diasumsikan-valid: sinkronisasi dompet terakhir melampaui data blok yang tersedia. Anda harus menunggu rantai validasi latar belakang untuk mengunduh lebih banyak blok.</translation>
    </message>
    <message>
        <source>Error: Address book data in wallet cannot be identified to belong to migrated wallets</source>
        <translation type="unfinished">Kesalahan: Data buku alamat di dompet tidak dapat diidentifikasi sebagai dompet yang dimigrasikan</translation>
    </message>
    <message>
        <source>Error: Duplicate descriptors created during migration. Your wallet may be corrupted.</source>
        <translation type="unfinished">Kesalahan: Deskriptor duplikat dibuat selama migrasi. Dompet Anda mungkin rusak.</translation>
    </message>
    <message>
        <source>Error: Transaction %s in wallet cannot be identified to belong to migrated wallets</source>
        <translation type="unfinished">Kesalahan: %s transaksi di dompet tidak dapat diidentifikasi sebagai dompet yang dimigrasikan</translation>
    </message>
    <message>
<<<<<<< HEAD
        <source>Confirmed</source>
        <translation>Terkonfirmasi</translation>
=======
        <source>Error: Unable to produce descriptors for this legacy wallet. Make sure the wallet is unlocked first</source>
        <translation type="unfinished">Kesalahan: Tidak dapat membuat deskriptor untuk dompet lawas ini. Pastikan dompet tidak terkunci terlebih dahulu</translation>
>>>>>>> 9e05de1d
    </message>
    <message>
        <source>Incompatible options: -dnsseed=1 was explicitly specified, but -onlynet forbids connections to IPv4/IPv6</source>
        <translation type="unfinished">Opsi yang tidak kompatibel: -dnsseed=1 secara eksplisit ditentukan, tetapi -onlynet melarang koneksi ke IPv4/IPv6</translation>
    </message>
    <message>
        <source>Outbound connections restricted to Tor (-onlynet=onion) but the proxy for reaching the Tor network is explicitly forbidden: -onion=0</source>
        <translation type="unfinished">Koneksi keluar dibatasi untuk Tor (-onlynet=onion) tetapi proxy untuk mencapai jaringan Tor secara eksplisit dilarang: -onion=0</translation>
    </message>
    <message>
<<<<<<< HEAD
        <source>Copy amount</source>
        <translation>Salin Jumlah</translation>
    </message>
    <message>
        <source>Copy transaction ID</source>
        <translation>Salain ID Transaksi</translation>
    </message>
    <message>
        <source>Lock unspent</source>
        <translation>Kunci Yang Tidak Digunakan</translation>
    </message>
    <message>
        <source>Unlock unspent</source>
        <translation>Buka Kunci Yang Tidak Digunakan</translation>
    </message>
    <message>
        <source>Copy quantity</source>
        <translation>Salin Kuantitas</translation>
=======
        <source>Outbound connections restricted to Tor (-onlynet=onion) but the proxy for reaching the Tor network is not provided: none of -proxy, -onion or -listenonion is given</source>
        <translation type="unfinished">Koneksi keluar dibatasi untuk Tor (-onlynet=onion) tetapi proxy untuk mencapai jaringan Tor tidak disediakan: tidak ada -proxy, -onion atau -listenonion yang diberikan</translation>
    </message>
    <message>
        <source>Unrecognized descriptor found. Loading wallet %s

The wallet might had been created on a newer version.
Please try running the latest software version.
</source>
        <translation type="unfinished">Ditemukan deskriptor yang tidak dikenal. Memuat dompet %s

Dompet mungkin telah dibuat pada versi yang lebih baru.
Silakan coba jalankan versi perangkat lunak terbaru.
</translation>
    </message>
    <message>
        <source>Unsupported category-specific logging level -loglevel=%s. Expected -loglevel=&lt;category&gt;:&lt;loglevel&gt;. Valid categories: %s. Valid loglevels: %s.</source>
        <translation type="unfinished">Level logging khusus kategori yang tidak didukung -loglevel=%s. Diharapkan -loglevel=&lt;category&gt;:&lt;loglevel&gt;. Kategori yang valid: %s. Level log yang valid: %s.</translation>
    </message>
    <message>
        <source>
Unable to cleanup failed migration</source>
        <translation type="unfinished">
Tidak dapat membersihkan migrasi yang gagal</translation>
    </message>
    <message>
        <source>
Unable to restore backup of wallet.</source>
        <translation type="unfinished">
Tidak dapat memulihkan cadangan dompet..</translation>
>>>>>>> 9e05de1d
    </message>
    <message>
        <source>Config setting for %s only applied on %s network when in [%s] section.</source>
        <translation type="unfinished">Pengaturan konfigurasi untuk %s hanya diterapkan di jaringan %s saat berada di bagian [%s].</translation>
    </message>
    <message>
<<<<<<< HEAD
        <source>Copy after fee</source>
        <translation>Salin Setelah Upah</translation>
    </message>
    <message>
        <source>Copy bytes</source>
        <translation>Salin bytes</translation>
    </message>
    <message>
        <source>Copy dust</source>
        <translation>Salin jumlah yang lebih kecil</translation>
    </message>
    <message>
        <source>Copy change</source>
        <translation>Salin Perubahan</translation>
=======
        <source>Corrupted block database detected</source>
        <translation type="unfinished">Menemukan database blok yang rusak</translation>
    </message>
    <message>
        <source>Could not find asmap file %s</source>
        <translation type="unfinished">Tidak bisa menemukan berkas asmap %s</translation>
    </message>
    <message>
        <source>Could not parse asmap file %s</source>
        <translation type="unfinished">Tidak bisa mengurai berkas asmap %s</translation>
    </message>
    <message>
        <source>Disk space is too low!</source>
        <translation type="unfinished">Ruang disk terlalu sedikit!</translation>
>>>>>>> 9e05de1d
    </message>
    <message>
        <source>Do you want to rebuild the block database now?</source>
        <translation type="unfinished">Apakah Anda ingin coba membangun kembali database blok sekarang?</translation>
    </message>
    <message>
        <source>Done loading</source>
        <translation type="unfinished">Memuat selesai</translation>
    </message>
    <message>
        <source>Dump file %s does not exist.</source>
        <translation type="unfinished">Dumpfile %stidak ada. </translation>
    </message>
    <message>
<<<<<<< HEAD
        <source>This label turns red if any recipient receives an amount smaller than the current dust threshold.</source>
        <translation>Label ini akan menjadi merah apabila penerima menerima jumlah yang lebih kecil daripada ambang habuk semasa.</translation>
    </message>
    <message>
        <source>Can vary +/- %1 satoshi(s) per input.</source>
        <translation>Dapat bervariasi +/- %1 satoshi per input.</translation>
    </message>
    <message>
        <source>(no label)</source>
        <translation>(tidak ada label)</translation>
    </message>
    <message>
        <source>change from %1 (%2)</source>
        <translation>kembalian dari %1 (%2)</translation>
    </message>
    <message>
        <source>(change)</source>
        <translation>(kembalian)</translation>
    </message>
</context>
<context>
    <name>CreateWalletActivity</name>
    <message>
        <source>Creating Wallet &lt;b&gt;%1&lt;/b&gt;...</source>
        <translation>Membuat Dompet &lt;b&gt;%1&lt;/b&gt;...</translation>
    </message>
    <message>
        <source>Create wallet failed</source>
        <translation>Pembuatan dompet gagal</translation>
    </message>
    <message>
        <source>Create wallet warning</source>
        <translation>Peringatan membuat dompet</translation>
    </message>
</context>
<context>
    <name>CreateWalletDialog</name>
    <message>
        <source>Create Wallet</source>
        <translation>Bikin dompet</translation>
    </message>
    <message>
        <source>Wallet Name</source>
        <translation>Nama Dompet</translation>
    </message>
    <message>
        <source>Encrypt the wallet. The wallet will be encrypted with a passphrase of your choice.</source>
        <translation>Enkripsi dompet. Dompet akan dienkripsi dengan passphrase pilihan Anda.</translation>
    </message>
    <message>
        <source>Encrypt Wallet</source>
        <translation>Enkripsi Dompet</translation>
    </message>
    <message>
        <source>Disable private keys for this wallet. Wallets with private keys disabled will have no private keys and cannot have an HD seed or imported private keys. This is ideal for watch-only wallets.</source>
        <translation>Nonaktifkan private keys dompet ini. Dompet dengan private keys nonaktif tidak akan memiliki private keys dan tidak dapat memiliki seed HD atau private keys impor. Ini sangat ideal untuk dompet watch-only.</translation>
    </message>
    <message>
        <source>Disable Private Keys</source>
        <translation>Nonaktifkan private keys</translation>
    </message>
    <message>
        <source>Make a blank wallet. Blank wallets do not initially have private keys or scripts. Private keys and addresses can be imported, or an HD seed can be set, at a later time.</source>
        <translation>Buat dompet kosong. Dompet kosong pada awalnya tidak memiliki private keys atau skrip pribadi. Private keys dan alamat pribadi dapat diimpor, atau seed HD dapat diatur di kemudian hari.</translation>
    </message>
    <message>
        <source>Make Blank Wallet</source>
        <translation>Buat dompet kosong</translation>
    </message>
    <message>
        <source>Create</source>
        <translation>Membuat</translation>
=======
        <source>Error creating %s</source>
        <translation type="unfinished">Terjadi kesalahan saat membuat %s</translation>
    </message>
    <message>
        <source>Error initializing block database</source>
        <translation type="unfinished">Kesalahan menginisialisasi database blok</translation>
>>>>>>> 9e05de1d
    </message>
    <message>
        <source>Error initializing wallet database environment %s!</source>
        <translation type="unfinished">Kesalahan menginisialisasi dompet pada database%s!</translation>
    </message>
    <message>
        <source>Error loading %s</source>
        <translation type="unfinished">Kesalahan memuat %s</translation>
    </message>
    <message>
<<<<<<< HEAD
        <source>The label associated with this address list entry</source>
        <translation>Label yang terkait dengan daftar alamat</translation>
    </message>
    <message>
        <source>The address associated with this address list entry. This can only be modified for sending addresses.</source>
        <translation>Alamat yang terkait dengan daftar alamat. Hanya dapat diubah untuk alamat pengirim.</translation>
    </message>
    <message>
        <source>&amp;Address</source>
        <translation>&amp;Alamat</translation>
    </message>
    <message>
        <source>New sending address</source>
        <translation>Alamat pengirim baru</translation>
=======
        <source>Error loading %s: Private keys can only be disabled during creation</source>
        <translation type="unfinished">Kesalahan memuat %s: Kunci privat hanya bisa dimatikan saat membuat</translation>
>>>>>>> 9e05de1d
    </message>
    <message>
        <source>Error loading %s: Wallet corrupted</source>
        <translation type="unfinished">Kesalahan memuat %s: Dompet rusak</translation>
    </message>
    <message>
<<<<<<< HEAD
        <source>Edit sending address</source>
        <translation>Ubah alamat pengirim</translation>
    </message>
    <message>
        <source>The entered address "%1" is not a valid Bitcoin address.</source>
        <translation>Alamat yang dimasukkan "%1" bukanlah alamat Bitcoin yang valid.</translation>
    </message>
    <message>
        <source>Address "%1" already exists as a receiving address with label "%2" and so cannot be added as a sending address.</source>
        <translation>Alamat "%1" sudah ada sebagai alamat penerimaan dengan label "%2" sehingga tidak bisa ditambah sebagai alamat pengiriman.</translation>
    </message>
    <message>
        <source>The entered address "%1" is already in the address book with label "%2".</source>
        <translation>Alamat "%1" yang dimasukkan sudah ada di dalam buku alamat dengan label "%2".</translation>
    </message>
    <message>
        <source>Could not unlock wallet.</source>
        <translation>Tidak dapat membuka dompet.</translation>
=======
        <source>Error loading %s: Wallet requires newer version of %s</source>
        <translation type="unfinished">Kesalahan memuat %s: Dompet membutuhkan versi yang lebih baru dari %s</translation>
    </message>
    <message>
        <source>Error loading block database</source>
        <translation type="unfinished">Kesalahan memuat database blok</translation>
>>>>>>> 9e05de1d
    </message>
    <message>
        <source>Error opening block database</source>
        <translation type="unfinished">Kesalahan membukakan database blok</translation>
    </message>
    <message>
<<<<<<< HEAD
        <source>A new data directory will be created.</source>
        <translation>Sebuah data direktori baru telah dibuat.</translation>
    </message>
    <message>
        <source>name</source>
        <translation>nama</translation>
    </message>
    <message>
        <source>Directory already exists. Add %1 if you intend to create a new directory here.</source>
        <translation>Direktori masih ada. Tambahlah %1 apabila Anda ingin membuat direktori baru disini.</translation>
    </message>
    <message>
        <source>Path already exists, and is not a directory.</source>
        <translation>Sudah ada path, dan itu bukan direktori.</translation>
    </message>
    <message>
        <source>Cannot create data directory here.</source>
        <translation>Tidak bisa membuat direktori data disini.</translation>
    </message>
</context>
<context>
    <name>HelpMessageDialog</name>
=======
        <source>Error reading from database, shutting down.</source>
        <translation type="unfinished">Kesalahan membaca dari basis data, mematikan.</translation>
    </message>
>>>>>>> 9e05de1d
    <message>
        <source>Error reading next record from wallet database</source>
        <translation type="unfinished">Kesalahan membaca catatan berikutnya dari basis data dompet</translation>
    </message>
    <message>
<<<<<<< HEAD
        <source>About %1</source>
        <translation>Tentang %1</translation>
    </message>
    <message>
        <source>Command-line options</source>
        <translation>Pilihan Command-line</translation>
    </message>
</context>
<context>
    <name>Intro</name>
    <message>
        <source>Welcome</source>
        <translation>Selamat Datang</translation>
    </message>
    <message>
        <source>Welcome to %1.</source>
        <translation>Selamat Datang di %1.</translation>
    </message>
    <message>
        <source>As this is the first time the program is launched, you can choose where %1 will store its data.</source>
        <translation>Karena ini adalah pertama kalinya program dijalankan, Anda dapat memilih lokasi %1 akan menyimpan data.</translation>
    </message>
    <message>
        <source>When you click OK, %1 will begin to download and process the full %4 block chain (%2GB) starting with the earliest transactions in %3 when %4 initially launched.</source>
        <translation>Ketika Anda mengklik OK, %1 akan mulai mengunduh dan memproses %4 block chain penuh (%2GB), dimulai dari transaksi-transaksi awal di %3 saat %4 diluncurkan pertama kali.</translation>
    </message>
    <message>
        <source>Reverting this setting requires re-downloading the entire blockchain. It is faster to download the full chain first and prune it later. Disables some advanced features.</source>
        <translation>Mengembalikan pengaturan perlu mengunduh ulang seluruh blockchain. Lebih cepat mengunduh rantai penuh terlebih dahulu dan memangkasnya kemudian. Menonaktifkan beberapa fitur lanjutan.</translation>
    </message>
    <message>
        <source>This initial synchronisation is very demanding, and may expose hardware problems with your computer that had previously gone unnoticed. Each time you run %1, it will continue downloading where it left off.</source>
        <translation>Sinkronisasi awal sangat berat dan mungkin akan menunjukkan permasalahan pada perangkat keras komputer Anda yang sebelumnya tidak tampak. Setiap kali Anda menjalankan %1, aplikasi ini akan melanjutkan pengunduhan dari posisi terakhir.</translation>
    </message>
    <message>
        <source>If you have chosen to limit block chain storage (pruning), the historical data must still be downloaded and processed, but will be deleted afterward to keep your disk usage low.</source>
        <translation>Apabila Anda memilih untuk membatasi penyimpanan block chain (pruning), data historis tetap akan diunduh dan diproses. Namun, data akan dihapus setelahnya untuk menjaga pemakaian disk agar tetap sedikit.</translation>
    </message>
    <message>
        <source>Use the default data directory</source>
        <translation>Gunakan direktori data default.</translation>
    </message>
    <message>
        <source>Use a custom data directory:</source>
        <translation>Gunakan direktori pilihan Anda:</translation>
    </message>
    <message>
        <source>Bitcoin</source>
        <translation>Bitcoin</translation>
    </message>
    <message>
        <source>Discard blocks after verification, except most recent %1 GB (prune)</source>
        <translation>Buang blok setelah verifikasi, kecuali %1 GB terbaru (prune)</translation>
    </message>
    <message>
        <source>At least %1 GB of data will be stored in this directory, and it will grow over time.</source>
        <translation>Setidaknya %1 GB data akan disimpan di direktori ini dan akan berkembang seiring berjalannya waktu.</translation>
    </message>
    <message>
        <source>Approximately %1 GB of data will be stored in this directory.</source>
        <translation>%1 GB data akan disimpan di direktori ini.</translation>
    </message>
    <message>
        <source>%1 will download and store a copy of the Bitcoin block chain.</source>
        <translation>%1 akan mengunduh dan menyimpan salinan Bitcoin block chain.</translation>
    </message>
    <message>
        <source>The wallet will also be stored in this directory.</source>
        <translation>Dompet juga akan disimpan di direktori ini.</translation>
    </message>
    <message>
        <source>Error: Specified data directory "%1" cannot be created.</source>
        <translation>Kesalahan: Direktori data "%1" tidak dapat dibuat.</translation>
    </message>
    <message>
        <source>Error</source>
        <translation>Kesalahan</translation>
    </message>
    <message numerus="yes">
        <source>%n GB of free space available</source>
        <translation><numerusform>%n GB ruang kosong tersedia.</numerusform></translation>
    </message>
    <message numerus="yes">
        <source>(of %n GB needed)</source>
        <translation><numerusform>(dari %n GB yang dibutuhkan)</numerusform></translation>
    </message>
    <message numerus="yes">
        <source>(%n GB needed for full chain)</source>
        <translation><numerusform>(%n GB dibutuhkan untuk rantai penuh)</numerusform></translation>
    </message>
</context>
<context>
    <name>ModalOverlay</name>
    <message>
        <source>Form</source>
        <translation>Formulir</translation>
    </message>
    <message>
        <source>Recent transactions may not yet be visible, and therefore your wallet's balance might be incorrect. This information will be correct once your wallet has finished synchronizing with the bitcoin network, as detailed below.</source>
        <translation>Transaksi-transaksi terkini mungkin belum terlihat dan oleh karenanya, saldo dompet Anda mungkin tidak tepat. Informasi ini akan akurat ketika dompet Anda tersinkronisasi dengan jaringan Bitcoin, seperti rincian berikut.</translation>
    </message>
    <message>
        <source>Attempting to spend bitcoins that are affected by not-yet-displayed transactions will not be accepted by the network.</source>
        <translation>Usaha untuk menggunakan bitcoin yang dipengaruhi oleh transaksi yang belum terlihat tidak akan diterima oleh jaringan.</translation>
    </message>
    <message>
        <source>Number of blocks left</source>
        <translation>Jumlah blok tersisa</translation>
    </message>
    <message>
        <source>Unknown...</source>
        <translation>Tidak diketahui...</translation>
    </message>
    <message>
        <source>Last block time</source>
        <translation>Waktu blok terakhir</translation>
    </message>
    <message>
        <source>Progress</source>
        <translation>Perkembangan</translation>
    </message>
    <message>
        <source>Progress increase per hour</source>
        <translation>Peningkatan perkembangan per jam</translation>
    </message>
    <message>
        <source>calculating...</source>
        <translation>menghitung...</translation>
    </message>
    <message>
        <source>Estimated time left until synced</source>
        <translation>Estimasi waktu tersisa sampai tersinkronisasi</translation>
    </message>
    <message>
        <source>Hide</source>
        <translation>Sembunyikan</translation>
    </message>
    <message>
        <source>Esc</source>
        <translation>Keluar</translation>
    </message>
    <message>
        <source>%1 is currently syncing.  It will download headers and blocks from peers and validate them until reaching the tip of the block chain.</source>
        <translation>%1 menyinkronkan. Program ini akan mengunduh header dan blok dari rekan dan memvalidasi sampai blok terbaru.</translation>
    </message>
    <message>
        <source>Unknown. Syncing Headers (%1, %2%)...</source>
        <translation>Tidak diketahui. Sinkronisasi Header (%1, %2%)...</translation>
    </message>
</context>
<context>
    <name>OpenURIDialog</name>
    <message>
        <source>Open bitcoin URI</source>
        <translation>Buka URI bitcoin:</translation>
    </message>
    <message>
        <source>URI:</source>
        <translation>URI:</translation>
    </message>
</context>
<context>
    <name>OpenWalletActivity</name>
    <message>
        <source>Open wallet failed</source>
        <translation>Gagal membuka wallet</translation>
    </message>
    <message>
        <source>Open wallet warning</source>
        <translation>Peringatan membuka wallet</translation>
    </message>
    <message>
        <source>default wallet</source>
        <translation>wallet default</translation>
    </message>
    <message>
        <source>Opening Wallet &lt;b&gt;%1&lt;/b&gt;...</source>
        <translation>Membuka Wallet &lt;b&gt;%1&lt;/b&gt;...</translation>
    </message>
</context>
<context>
    <name>OptionsDialog</name>
    <message>
        <source>Options</source>
        <translation>Pilihan</translation>
    </message>
    <message>
        <source>&amp;Main</source>
        <translation>&amp;Utama</translation>
    </message>
    <message>
        <source>Automatically start %1 after logging in to the system.</source>
        <translation>Mulai %1 secara otomatis setelah masuk ke dalam sistem.</translation>
    </message>
    <message>
        <source>&amp;Start %1 on system login</source>
        <translation>Mulai %1 ketika masuk ke &amp;sistem</translation>
    </message>
    <message>
        <source>Size of &amp;database cache</source>
        <translation>Ukuran cache &amp;database</translation>
    </message>
    <message>
        <source>Number of script &amp;verification threads</source>
        <translation>Jumlah script &amp;verification threads</translation>
    </message>
    <message>
        <source>IP address of the proxy (e.g. IPv4: 127.0.0.1 / IPv6: ::1)</source>
        <translation>Alamat IP proxy (cth. IPv4: 127.0.0.1 / IPv6: ::1)</translation>
    </message>
    <message>
        <source>Shows if the supplied default SOCKS5 proxy is used to reach peers via this network type.</source>
        <translation>Perlihatkan apabila proxy SOCKS5 default digunakan untuk berhungan dengan orang lain lewat tipe jaringan ini.</translation>
    </message>
    <message>
        <source>Use separate SOCKS&amp;5 proxy to reach peers via Tor hidden services:</source>
        <translation>Menggunakan proxy SOCKS5 tersendiri untuk berhubungan dengan orang lain melalui layanan Tor:</translation>
    </message>
    <message>
        <source>Hide the icon from the system tray.</source>
        <translation>Sembunyikan ikon dari system tray.</translation>
    </message>
    <message>
        <source>&amp;Hide tray icon</source>
        <translation>&amp;Sembunyikan ikon tray</translation>
    </message>
    <message>
        <source>Minimize instead of exit the application when the window is closed. When this option is enabled, the application will be closed only after selecting Exit in the menu.</source>
        <translation>Minimalisasi aplikasi ketika jendela ditutup. Ketika pilihan ini dipilih, aplikasi akan menutup seluruhnya jika anda memilih Keluar di menu yang tersedia.</translation>
    </message>
    <message>
        <source>Third party URLs (e.g. a block explorer) that appear in the transactions tab as context menu items. %s in the URL is replaced by transaction hash. Multiple URLs are separated by vertical bar |.</source>
        <translation>URL pihak ketika (misalnya sebuah block explorer) yang mumcul dalam tab transaksi sebagai konteks menu. %s dalam URL diganti dengan kode transaksi. URL dipisahkan dengan tanda vertikal |.</translation>
    </message>
    <message>
        <source>Open the %1 configuration file from the working directory.</source>
        <translation>Buka file konfigurasi %1 dari direktori kerja.</translation>
    </message>
    <message>
        <source>Open Configuration File</source>
        <translation>Buka Berkas Konfigurasi</translation>
    </message>
    <message>
        <source>Reset all client options to default.</source>
        <translation>Kembalikan semua pengaturan ke awal.</translation>
    </message>
    <message>
        <source>&amp;Reset Options</source>
        <translation>&amp;Reset Pilihan</translation>
    </message>
    <message>
        <source>&amp;Network</source>
        <translation>&amp;Jaringan</translation>
    </message>
    <message>
        <source>Disables some advanced features but all blocks will still be fully validated. Reverting this setting requires re-downloading the entire blockchain. Actual disk usage may be somewhat higher.</source>
        <translation>Menonaktifkan beberapa fitur canggih akan tetapi semua block akan tetap divalidasi seutuhnya. Mengembalikan pengaturan ini memerlukan untuk mengunduh seluruh blockchain. Penggunaan disk mungkin akan lebih tinggi.</translation>
    </message>
    <message>
        <source>Prune &amp;block storage to</source>
        <translation>Prune &amp;ruang penyimpan block ke</translation>
    </message>
    <message>
        <source>GB</source>
        <translation>GB</translation>
    </message>
    <message>
        <source>Reverting this setting requires re-downloading the entire blockchain.</source>
        <translation>Mengembalikan pengaturan ini membutuhkan pengunduhan seluruh blockchain lagi.</translation>
    </message>
    <message>
        <source>MiB</source>
        <translation>MiB</translation>
    </message>
    <message>
        <source>(0 = auto, &lt;0 = leave that many cores free)</source>
        <translation>(0 = auto, &lt;0 = leave that many cores free)</translation>
    </message>
    <message>
        <source>W&amp;allet</source>
        <translation>D&amp;ompet</translation>
    </message>
    <message>
        <source>Expert</source>
        <translation>Ahli</translation>
    </message>
    <message>
        <source>Enable coin &amp;control features</source>
        <translation>Perbolehkan fitur &amp;pengaturan koin</translation>
    </message>
    <message>
        <source>If you disable the spending of unconfirmed change, the change from a transaction cannot be used until that transaction has at least one confirmation. This also affects how your balance is computed.</source>
        <translation>Jika Anda menonaktifkan perubahan saldo untuk transaksi yang belum dikonfirmasi, perubahan dari transaksi tidak dapat dilakukan sampai transaksi memiliki setidaknya satu konfirmasi. Hal ini juga mempengaruhi bagaimana saldo Anda dihitung.</translation>
    </message>
    <message>
        <source>&amp;Spend unconfirmed change</source>
        <translation>&amp;Perubahan saldo untuk transaksi yang belum dikonfirmasi</translation>
    </message>
    <message>
        <source>Automatically open the Bitcoin client port on the router. This only works when your router supports UPnP and it is enabled.</source>
        <translation>Otomatis membuka port client Bitcoin di router. Hanya berjalan apabila router anda mendukung UPnP dan di-enable.</translation>
    </message>
    <message>
        <source>Map port using &amp;UPnP</source>
        <translation>Petakan port dengan &amp;UPnP</translation>
    </message>
    <message>
        <source>Accept connections from outside.</source>
        <translation>Terima koneksi-koneksi dari luar.</translation>
    </message>
    <message>
        <source>Allow incomin&amp;g connections</source>
        <translation>Terima koneksi-koneksi masuk</translation>
    </message>
    <message>
        <source>Connect to the Bitcoin network through a SOCKS5 proxy.</source>
        <translation>Hubungkan ke jaringan Bitcoin melalui SOCKS5 proxy.</translation>
    </message>
    <message>
        <source>&amp;Connect through SOCKS5 proxy (default proxy):</source>
        <translation>&amp;Hubungkan melalui proxy SOCKS5 (proxy default):</translation>
    </message>
    <message>
        <source>Proxy &amp;IP:</source>
        <translation>IP Proxy:</translation>
    </message>
    <message>
        <source>&amp;Port:</source>
        <translation>&amp;Port:</translation>
    </message>
    <message>
        <source>Port of the proxy (e.g. 9050)</source>
        <translation>Port proxy (cth. 9050)</translation>
    </message>
    <message>
        <source>Used for reaching peers via:</source>
        <translation>Digunakan untuk berhubungan dengan peers melalui:</translation>
    </message>
    <message>
        <source>IPv4</source>
        <translation>IPv4</translation>
    </message>
    <message>
        <source>IPv6</source>
        <translation>IPv6</translation>
    </message>
    <message>
        <source>Tor</source>
        <translation>Tor</translation>
    </message>
    <message>
        <source>Connect to the Bitcoin network through a separate SOCKS5 proxy for Tor hidden services.</source>
        <translation>Koneksi ke jaringan bitcoin melalui proxy SOCKS5 yang berbeda untuk layanan Tor tersembunyi.</translation>
    </message>
    <message>
        <source>&amp;Window</source>
        <translation>&amp;Jendela</translation>
    </message>
    <message>
        <source>Show only a tray icon after minimizing the window.</source>
        <translation>Hanya tampilkan ikon tray setelah meminilisasi jendela</translation>
    </message>
    <message>
        <source>&amp;Minimize to the tray instead of the taskbar</source>
        <translation>&amp;Meminilisasi ke tray daripada taskbar</translation>
    </message>
    <message>
        <source>M&amp;inimize on close</source>
        <translation>M&amp;eminilisasi saat tutup</translation>
    </message>
    <message>
        <source>&amp;Display</source>
        <translation>&amp;Tampilan</translation>
    </message>
    <message>
        <source>User Interface &amp;language:</source>
        <translation>&amp;Bahasa Antarmuka Pengguna:</translation>
    </message>
    <message>
        <source>The user interface language can be set here. This setting will take effect after restarting %1.</source>
        <translation>Bahasa tampilan dapat diatur di sini. Pengaturan ini akan berpengaruh setelah memulai ulang %1.</translation>
    </message>
    <message>
        <source>&amp;Unit to show amounts in:</source>
        <translation>&amp;Unit untuk menunjukkan nilai:</translation>
    </message>
    <message>
        <source>Choose the default subdivision unit to show in the interface and when sending coins.</source>
        <translation>Pilihan standar unit yang ingin ditampilkan pada layar aplikasi dan saat mengirim koin.</translation>
    </message>
    <message>
        <source>Whether to show coin control features or not.</source>
        <translation>Ingin menunjukkan cara pengaturan koin atau tidak.</translation>
    </message>
    <message>
        <source>&amp;Third party transaction URLs</source>
        <translation>&amp;URL transaksi pihak ketiga</translation>
    </message>
    <message>
        <source>Options set in this dialog are overridden by the command line or in the configuration file:</source>
        <translation>Set opsi pengaturan pada jendela dialog ini tertutup oleh baris perintah atau dalam konfigurasi file:</translation>
    </message>
    <message>
        <source>&amp;OK</source>
        <translation>&amp;YA</translation>
    </message>
    <message>
        <source>&amp;Cancel</source>
        <translation>&amp;Batal</translation>
    </message>
    <message>
        <source>default</source>
        <translation>standar</translation>
    </message>
    <message>
        <source>none</source>
        <translation>tidak satupun</translation>
    </message>
    <message>
        <source>Confirm options reset</source>
        <translation>Memastikan reset pilihan</translation>
    </message>
    <message>
        <source>Client restart required to activate changes.</source>
        <translation>Restart klien diperlukan untuk mengaktifkan perubahan.</translation>
    </message>
    <message>
        <source>Client will be shut down. Do you want to proceed?</source>
        <translation>Klien akan dimatikan, apakah anda hendak melanjutkan?</translation>
    </message>
    <message>
        <source>Configuration options</source>
        <translation>Konfigurasi pengaturan</translation>
    </message>
    <message>
        <source>The configuration file is used to specify advanced user options which override GUI settings. Additionally, any command-line options will override this configuration file.</source>
        <translation>File konfigurasi digunakan untuk menspesifikkan pilihan khusus pengguna yang akan menimpa pengaturan GUI. Sebagai tambahan, pengaturan command-line apapun akan menimpa file konfigurasi itu.</translation>
    </message>
    <message>
        <source>Error</source>
        <translation>Terjadi sebuah kesalahan</translation>
    </message>
    <message>
        <source>The configuration file could not be opened.</source>
        <translation>Berkas konfigurasi tidak dapat dibuka.</translation>
    </message>
    <message>
        <source>This change would require a client restart.</source>
        <translation>Perubahan ini akan memerlukan restart klien</translation>
    </message>
    <message>
        <source>The supplied proxy address is invalid.</source>
        <translation>Alamat proxy yang diisi tidak valid.</translation>
    </message>
</context>
<context>
    <name>OverviewPage</name>
    <message>
        <source>Form</source>
        <translation>Formulir</translation>
    </message>
    <message>
        <source>The displayed information may be out of date. Your wallet automatically synchronizes with the Bitcoin network after a connection is established, but this process has not completed yet.</source>
        <translation>Informasi terlampir mungkin sudah kedaluwarsa. Dompet Anda secara otomatis mensinkronisasi dengan jaringan Bitcoin ketika sebuah hubungan terbentuk, namun proses ini belum selesai.</translation>
    </message>
    <message>
        <source>Watch-only:</source>
        <translation>Hanya lihat:</translation>
    </message>
    <message>
        <source>Available:</source>
        <translation>Tersedia:</translation>
    </message>
    <message>
        <source>Your current spendable balance</source>
        <translation>Jumlah yang Anda bisa keluarkan sekarang</translation>
    </message>
    <message>
        <source>Pending:</source>
        <translation>Ditunda</translation>
    </message>
    <message>
        <source>Total of transactions that have yet to be confirmed, and do not yet count toward the spendable balance</source>
        <translation>Jumlah keseluruhan transaksi yang belum dikonfirmasi, dan belum saatnya dihitung sebagai pengeluaran saldo yang telah dibelanjakan.</translation>
    </message>
    <message>
        <source>Immature:</source>
        <translation>Terlalu Muda:</translation>
    </message>
    <message>
        <source>Mined balance that has not yet matured</source>
        <translation>Saldo ditambang yang masih terlalu muda</translation>
    </message>
    <message>
        <source>Balances</source>
        <translation>Saldo:</translation>
    </message>
    <message>
        <source>Total:</source>
        <translation>Jumlah:</translation>
    </message>
    <message>
        <source>Your current total balance</source>
        <translation>Jumlah saldo Anda sekarang</translation>
    </message>
    <message>
        <source>Your current balance in watch-only addresses</source>
        <translation>Saldomu di alamat hanya lihat</translation>
    </message>
    <message>
        <source>Spendable:</source>
        <translation>Bisa digunakan:</translation>
    </message>
    <message>
        <source>Recent transactions</source>
        <translation>Transaksi-transaksi terkini</translation>
    </message>
    <message>
        <source>Unconfirmed transactions to watch-only addresses</source>
        <translation>Transaksi yang belum terkonfirmasi ke alamat hanya lihat</translation>
    </message>
    <message>
        <source>Mined balance in watch-only addresses that has not yet matured</source>
        <translation>Saldo hasil mining di alamat hanya lihat yang belum bisa digunakan</translation>
    </message>
    <message>
        <source>Current total balance in watch-only addresses</source>
        <translation>Jumlah saldo di alamat hanya lihat</translation>
    </message>
</context>
<context>
    <name>PaymentServer</name>
    <message>
        <source>Payment request error</source>
        <translation>Terjadi kesalahan pada permintaan pembayaran</translation>
    </message>
    <message>
        <source>Cannot start bitcoin: click-to-pay handler</source>
        <translation>Tidak bisa memulai bitcoin: handler click-to-pay</translation>
    </message>
    <message>
        <source>URI handling</source>
        <translation>Pengelolaan URI</translation>
    </message>
    <message>
        <source>'bitcoin://' is not a valid URI. Use 'bitcoin:' instead.</source>
        <translation>'bitcoin://' bukanlah alamat URI yang valid. Silakan gunakan 'bitcoin:'.</translation>
    </message>
    <message>
        <source>Cannot process payment request because BIP70 is not supported.</source>
        <translation>Tidak dapat memproses pembayaran karena dukungan BIP70 tidak disertakan.</translation>
    </message>
    <message>
        <source>Due to widespread security flaws in BIP70 it's strongly recommended that any merchant instructions to switch wallets be ignored.</source>
        <translation>Berhubung kelemahan keamanan yang meluas di BIP70, sangat disarankan agar instruksi pedagang untuk mengganti dompet diabaikan.</translation>
    </message>
    <message>
        <source>If you are receiving this error you should request the merchant provide a BIP21 compatible URI.</source>
        <translation>Jika Anda menerima kesalahan ini, Anda harus meminta pedagang memberikan URI yang kompatibel dengan BIP21.</translation>
    </message>
    <message>
        <source>Invalid payment address %1</source>
        <translation>Alamat pembayaran tidak valid %1</translation>
    </message>
    <message>
        <source>URI cannot be parsed! This can be caused by an invalid Bitcoin address or malformed URI parameters.</source>
        <translation>URI tidak bisa dimengerti! Hal ini bisa disebabkan karena alamat Bitcoin yang tidak sah atau parameter URI yang tidak tepat.</translation>
    </message>
    <message>
        <source>Payment request file handling</source>
        <translation>Pengelolaan file permintaan pembayaran</translation>
    </message>
</context>
<context>
    <name>PeerTableModel</name>
    <message>
        <source>User Agent</source>
        <translation>Agen Pengguna</translation>
    </message>
    <message>
        <source>Node/Service</source>
        <translation>Node/Service</translation>
    </message>
    <message>
        <source>NodeId</source>
        <translation>NodeID</translation>
    </message>
    <message>
        <source>Ping</source>
        <translation>Ping</translation>
    </message>
    <message>
        <source>Sent</source>
        <translation>Terkirim</translation>
    </message>
    <message>
        <source>Received</source>
        <translation>Diterima</translation>
    </message>
</context>
<context>
    <name>QObject</name>
    <message>
        <source>Amount</source>
        <translation>Nilai</translation>
    </message>
    <message>
        <source>Enter a Bitcoin address (e.g. %1)</source>
        <translation>Masukkan alamat Bitcoin (contoh %1)</translation>
    </message>
    <message>
        <source>%1 d</source>
        <translation>%1 d</translation>
    </message>
    <message>
        <source>%1 h</source>
        <translation>%1 Jam</translation>
    </message>
    <message>
        <source>%1 m</source>
        <translation>%1 menit</translation>
    </message>
    <message>
        <source>%1 s</source>
        <translation>%1 s</translation>
    </message>
    <message>
        <source>None</source>
        <translation>Tidak ada</translation>
    </message>
    <message>
        <source>N/A</source>
        <translation>T/S</translation>
    </message>
    <message>
        <source>%1 ms</source>
        <translation>%1 ms</translation>
    </message>
    <message numerus="yes">
        <source>%n second(s)</source>
        <translation><numerusform>%n detik</numerusform></translation>
    </message>
    <message numerus="yes">
        <source>%n minute(s)</source>
        <translation><numerusform>%n menit</numerusform></translation>
    </message>
    <message numerus="yes">
        <source>%n hour(s)</source>
        <translation><numerusform>%n jam</numerusform></translation>
    </message>
    <message numerus="yes">
        <source>%n day(s)</source>
        <translation><numerusform>%n hari</numerusform></translation>
    </message>
    <message numerus="yes">
        <source>%n week(s)</source>
        <translation><numerusform>%n minggu</numerusform></translation>
    </message>
    <message>
        <source>%1 and %2</source>
        <translation>%1 dan %2</translation>
    </message>
    <message numerus="yes">
        <source>%n year(s)</source>
        <translation><numerusform>%n tahun</numerusform></translation>
    </message>
    <message>
        <source>%1 B</source>
        <translation>%1 B</translation>
    </message>
    <message>
        <source>%1 KB</source>
        <translation>%1 KB</translation>
    </message>
    <message>
        <source>%1 MB</source>
        <translation>%1 MB</translation>
    </message>
    <message>
        <source>%1 GB</source>
        <translation>%1 GB</translation>
    </message>
    <message>
        <source>Error: Specified data directory "%1" does not exist.</source>
        <translation>Error: Direktori data yang ditentukan "%1" tidak ada.</translation>
    </message>
    <message>
        <source>Error: Cannot parse configuration file: %1.</source>
        <translation>Error: Tidak dapat parse konfigurasi file: %1.</translation>
    </message>
    <message>
        <source>Error: %1</source>
        <translation>Error: %1</translation>
    </message>
    <message>
        <source>%1 didn't yet exit safely...</source>
        <translation>%1 masih belum keluar secara aman...</translation>
    </message>
    <message>
        <source>unknown</source>
        <translation>tidak diketahui</translation>
    </message>
</context>
<context>
    <name>QRImageWidget</name>
    <message>
        <source>&amp;Save Image...</source>
        <translation>&amp;Simpan Gambaran...</translation>
    </message>
    <message>
        <source>&amp;Copy Image</source>
        <translation>&amp;Salin Gambar</translation>
    </message>
    <message>
        <source>Resulting URI too long, try to reduce the text for label / message.</source>
        <translation>Pembuatan tautan terlalu lama, coba kurangi teks untuk label / pesan.</translation>
    </message>
    <message>
        <source>Error encoding URI into QR Code.</source>
        <translation>Error saat menyandikan tautan ke dalam kode QR.</translation>
    </message>
    <message>
        <source>QR code support not available.</source>
        <translation>Dukungan kode QR tidak tersedia.</translation>
    </message>
    <message>
        <source>Save QR Code</source>
        <translation>Simpan Kode QR</translation>
    </message>
    <message>
        <source>PNG Image (*.png)</source>
        <translation>Gambar PNG (*.png)</translation>
    </message>
</context>
<context>
    <name>RPCConsole</name>
    <message>
        <source>N/A</source>
        <translation>T/S</translation>
    </message>
    <message>
        <source>Client version</source>
        <translation>Versi Klien</translation>
    </message>
    <message>
        <source>&amp;Information</source>
        <translation>&amp;Informasi</translation>
    </message>
    <message>
        <source>General</source>
        <translation>Umum</translation>
    </message>
    <message>
        <source>Using BerkeleyDB version</source>
        <translation>Menggunakan versi BerkeleyDB</translation>
    </message>
    <message>
        <source>Datadir</source>
        <translation>Datadir</translation>
    </message>
    <message>
        <source>To specify a non-default location of the data directory use the '%1' option.</source>
        <translation>Untuk menentukan lokasi direktori data yang tidak standar gunakan opsi '%1'.</translation>
    </message>
    <message>
        <source>Blocksdir</source>
        <translation>Blocksdir</translation>
    </message>
    <message>
        <source>To specify a non-default location of the blocks directory use the '%1' option.</source>
        <translation>Untuk menentukan lokasi direktori block non-default, gunakan opsi '%1'.</translation>
    </message>
    <message>
        <source>Startup time</source>
        <translation>Waktu nyala</translation>
    </message>
    <message>
        <source>Network</source>
        <translation>Jaringan</translation>
    </message>
    <message>
        <source>Name</source>
        <translation>Nama</translation>
    </message>
    <message>
        <source>Number of connections</source>
        <translation>Jumlah hubungan</translation>
    </message>
    <message>
        <source>Block chain</source>
        <translation>Rantai blok</translation>
    </message>
    <message>
        <source>Current number of blocks</source>
        <translation>Jumlah blok terkini</translation>
    </message>
    <message>
        <source>Memory Pool</source>
        <translation>Memory Pool</translation>
    </message>
    <message>
        <source>Current number of transactions</source>
        <translation>Jumlah transaksi saat ini</translation>
    </message>
    <message>
        <source>Memory usage</source>
        <translation>Penggunaan memori</translation>
    </message>
    <message>
        <source>Wallet: </source>
        <translation>Wallet:</translation>
    </message>
    <message>
        <source>(none)</source>
        <translation>(tidak ada)</translation>
    </message>
    <message>
        <source>&amp;Reset</source>
        <translation>&amp;Reset</translation>
    </message>
    <message>
        <source>Received</source>
        <translation>Diterima</translation>
    </message>
    <message>
        <source>Sent</source>
        <translation>Terkirim</translation>
    </message>
    <message>
        <source>&amp;Peers</source>
        <translation>&amp;Peer</translation>
    </message>
    <message>
        <source>Banned peers</source>
        <translation>Peer yang telah dilarang</translation>
    </message>
    <message>
        <source>Select a peer to view detailed information.</source>
        <translation>Pilih satu peer untuk melihat informasi detail.</translation>
    </message>
    <message>
        <source>Whitelisted</source>
        <translation>Whitelist</translation>
    </message>
    <message>
        <source>Direction</source>
        <translation>Panduan</translation>
    </message>
    <message>
        <source>Version</source>
        <translation>Versi</translation>
    </message>
    <message>
        <source>Starting Block</source>
        <translation>Mulai Block</translation>
    </message>
    <message>
        <source>Synced Headers</source>
        <translation>Header Yang Telah Sinkron</translation>
    </message>
    <message>
        <source>Synced Blocks</source>
        <translation>Block Yang Telah Sinkron</translation>
    </message>
    <message>
        <source>User Agent</source>
        <translation>Agen Pengguna

</translation>
    </message>
    <message>
        <source>Node window</source>
        <translation>Jendela Node</translation>
    </message>
    <message>
        <source>Open the %1 debug log file from the current data directory. This can take a few seconds for large log files.</source>
        <translation>Buka file log debug %1 dari direktori data saat ini. Dapat memakan waktu beberapa detik untuk file log besar.</translation>
    </message>
    <message>
        <source>Decrease font size</source>
        <translation>Mengurangi ukuran font</translation>
    </message>
    <message>
        <source>Increase font size</source>
        <translation>Menambah ukuran font</translation>
    </message>
    <message>
        <source>Services</source>
        <translation>Layanan</translation>
    </message>
    <message>
        <source>Ban Score</source>
        <translation>Ban Score</translation>
    </message>
    <message>
        <source>Connection Time</source>
        <translation>Waktu Koneksi</translation>
    </message>
    <message>
        <source>Last Send</source>
        <translation>Pengiriman Terakhir</translation>
    </message>
    <message>
        <source>Last Receive</source>
        <translation>Kiriman Terakhir</translation>
    </message>
    <message>
        <source>Ping Time</source>
        <translation>Waktu Ping</translation>
    </message>
    <message>
        <source>The duration of a currently outstanding ping.</source>
        <translation>Durasi ping saat ini.</translation>
    </message>
    <message>
        <source>Ping Wait</source>
        <translation>Ping Tunggu</translation>
    </message>
    <message>
        <source>Min Ping</source>
        <translation>Ping Min</translation>
    </message>
    <message>
        <source>Time Offset</source>
        <translation>Waktu Offset</translation>
    </message>
    <message>
        <source>Last block time</source>
        <translation>Waktu blok terakhir</translation>
    </message>
    <message>
        <source>&amp;Open</source>
        <translation>&amp;Buka</translation>
    </message>
    <message>
        <source>&amp;Console</source>
        <translation>&amp;Konsol</translation>
    </message>
    <message>
        <source>&amp;Network Traffic</source>
        <translation>Kemacetan &amp;Jaringan</translation>
    </message>
    <message>
        <source>Totals</source>
        <translation>Total</translation>
    </message>
    <message>
        <source>In:</source>
        <translation>Masuk:</translation>
    </message>
    <message>
        <source>Out:</source>
        <translation>Keluar:</translation>
    </message>
    <message>
        <source>Debug log file</source>
        <translation>Berkas catatan debug</translation>
    </message>
    <message>
        <source>Clear console</source>
        <translation>Bersihkan konsol</translation>
    </message>
    <message>
        <source>1 &amp;hour</source>
        <translation>1 &amp;jam</translation>
    </message>
    <message>
        <source>1 &amp;day</source>
        <translation>1 &amp;hari</translation>
    </message>
    <message>
        <source>1 &amp;week</source>
        <translation>1 &amp;minggu</translation>
    </message>
    <message>
        <source>1 &amp;year</source>
        <translation>1 &amp;tahun</translation>
    </message>
    <message>
        <source>&amp;Disconnect</source>
        <translation>&amp;Memutuskan</translation>
    </message>
    <message>
        <source>Ban for</source>
        <translation>Ban untuk</translation>
    </message>
    <message>
        <source>&amp;Unban</source>
        <translation>&amp;Lepas ban</translation>
    </message>
    <message>
        <source>Welcome to the %1 RPC console.</source>
        <translation>Selamat datang pada konsol %1 RPC.</translation>
    </message>
    <message>
        <source>Use up and down arrows to navigate history, and %1 to clear screen.</source>
        <translation>Gunakan panah atas dan bawah untuk riwayat navigasi, dan %1 untuk bersihkan layar.</translation>
    </message>
    <message>
        <source>Type %1 for an overview of available commands.</source>
        <translation>Ketik %1 untuk ringkasan perintah yang tersedia.</translation>
    </message>
    <message>
        <source>For more information on using this console type %1.</source>
        <translation>Untuk informasi lebih gunakan konsol ini dengan ketik %1.</translation>
    </message>
    <message>
        <source>WARNING: Scammers have been active, telling users to type commands here, stealing their wallet contents. Do not use this console without fully understanding the ramifications of a command.</source>
        <translation>PERHATIAN: Para penipu sedang aktif, memberi tahu pengguna untuk mengetik perintah di sini, mencuri isi dompet mereka. Mohon tidak mengunakan konsol ini tanpa sepenuhnya memahami konsekuensi dari suatu perintah.</translation>
    </message>
    <message>
        <source>Network activity disabled</source>
        <translation>Aktivitas jaringan nonaktif</translation>
    </message>
    <message>
        <source>Executing command without any wallet</source>
        <translation>Menjalankan perintah tanpa dompet apa pun</translation>
    </message>
    <message>
        <source>(node id: %1)</source>
        <translation>(id simpul: %1)</translation>
    </message>
    <message>
        <source>via %1</source>
        <translation>via %1</translation>
    </message>
    <message>
        <source>never</source>
        <translation>tidak pernah</translation>
    </message>
    <message>
        <source>Inbound</source>
        <translation>masuk</translation>
    </message>
    <message>
        <source>Outbound</source>
        <translation>keluar</translation>
    </message>
    <message>
        <source>Yes</source>
        <translation>Ya</translation>
    </message>
    <message>
        <source>No</source>
        <translation>Tidak</translation>
    </message>
    <message>
        <source>Unknown</source>
        <translation>Tidak diketahui</translation>
    </message>
</context>
<context>
    <name>ReceiveCoinsDialog</name>
    <message>
        <source>&amp;Amount:</source>
        <translation>&amp;Nilai:</translation>
    </message>
    <message>
        <source>&amp;Label:</source>
        <translation>&amp;Label:</translation>
    </message>
    <message>
        <source>&amp;Message:</source>
        <translation>&amp;Pesan:</translation>
    </message>
    <message>
        <source>An optional message to attach to the payment request, which will be displayed when the request is opened. Note: The message will not be sent with the payment over the Bitcoin network.</source>
        <translation>Pesan opsional untuk dilampirkan ke permintaan pembayaran, yang akan ditampilkan ketika permintaan dibuka. Catatan: Pesan tidak akan dikirim dengan pembayaran melalui jaringan Bitcoin.</translation>
    </message>
    <message>
        <source>An optional label to associate with the new receiving address.</source>
        <translation>Label opsional untuk mengasosiasikan dengan alamat penerima baru.</translation>
    </message>
    <message>
        <source>Use this form to request payments. All fields are &lt;b&gt;optional&lt;/b&gt;.</source>
        <translation>Gunakan form ini untuk meminta pembayaran. Semua bidang adalah &lt;b&gt;opsional&lt;/b&gt;.</translation>
    </message>
    <message>
        <source>An optional amount to request. Leave this empty or zero to not request a specific amount.</source>
        <translation>Nilai permintaan opsional. Biarkan ini kosong atau nol bila tidak meminta nilai tertentu.</translation>
    </message>
    <message>
        <source>&amp;Create new receiving address</source>
        <translation>&amp;Create alamat penerima baru</translation>
    </message>
    <message>
        <source>Clear all fields of the form.</source>
        <translation>Hapus informasi dari form.</translation>
    </message>
    <message>
        <source>Clear</source>
        <translation>Hapus</translation>
    </message>
    <message>
        <source>Native segwit addresses (aka Bech32 or BIP-173) reduce your transaction fees later on and offer better protection against typos, but old wallets don't support them. When unchecked, an address compatible with older wallets will be created instead.</source>
        <translation>Alamat segwit asli (alias Bech32 atau BIP-173) akan mengurangi biaya transaksi anda nantinya dan menawarkan perlindungan yang lebih baik terhadap kesalahan pengetikan, tetapi dompet lama tidak mendukungnya. Ketika tidak dicentang, alamat yang kompatibel dengan dompet lama akan dibuat sebagai gantinya.</translation>
    </message>
    <message>
        <source>Generate native segwit (Bech32) address</source>
        <translation>Hasilkan alamat asli segwit (Bech32)</translation>
    </message>
    <message>
        <source>Requested payments history</source>
        <translation>Riwayat pembayaran yang diminta Anda</translation>
    </message>
    <message>
        <source>Show the selected request (does the same as double clicking an entry)</source>
        <translation>Menunjukkan permintaan yang dipilih (sama dengan tekan pilihan dua kali)</translation>
    </message>
    <message>
        <source>Show</source>
        <translation>Menunjukkan</translation>
    </message>
    <message>
        <source>Remove the selected entries from the list</source>
        <translation>Menghapus informasi terpilih dari daftar</translation>
    </message>
    <message>
        <source>Remove</source>
        <translation>Menghapus</translation>
    </message>
    <message>
        <source>Copy URI</source>
        <translation>Salin tautan</translation>
    </message>
    <message>
        <source>Copy label</source>
        <translation>Salin label</translation>
    </message>
    <message>
        <source>Copy message</source>
        <translation>Salin pesan</translation>
    </message>
    <message>
        <source>Copy amount</source>
        <translation>Salin Jumlah</translation>
    </message>
</context>
<context>
    <name>ReceiveRequestDialog</name>
    <message>
        <source>QR Code</source>
        <translation>Kode QR</translation>
    </message>
    <message>
        <source>Copy &amp;URI</source>
        <translation>Salin &amp;URI</translation>
    </message>
    <message>
        <source>Copy &amp;Address</source>
        <translation>Salin &amp;Alamat</translation>
    </message>
    <message>
        <source>&amp;Save Image...</source>
        <translation>&amp;Simpan Gambaran...</translation>
    </message>
    <message>
        <source>Request payment to %1</source>
        <translation>Minta pembayaran ke %1</translation>
    </message>
    <message>
        <source>Payment information</source>
        <translation>Informasi pembayaran</translation>
    </message>
    <message>
        <source>URI</source>
        <translation>Tautan</translation>
    </message>
    <message>
        <source>Address</source>
        <translation>Alamat</translation>
    </message>
    <message>
        <source>Amount</source>
        <translation>Jumlah</translation>
    </message>
    <message>
        <source>Label</source>
        <translation>Label</translation>
    </message>
    <message>
        <source>Message</source>
        <translation>Pesan</translation>
    </message>
    <message>
        <source>Wallet</source>
        <translation>Dompet</translation>
    </message>
</context>
<context>
    <name>RecentRequestsTableModel</name>
    <message>
        <source>Date</source>
        <translation>Tanggal</translation>
    </message>
    <message>
        <source>Label</source>
        <translation>Label</translation>
    </message>
    <message>
        <source>Message</source>
        <translation>Pesan</translation>
    </message>
    <message>
        <source>(no label)</source>
        <translation>(tidak ada label)</translation>
    </message>
    <message>
        <source>(no message)</source>
        <translation>(tidak ada pesan)</translation>
    </message>
    <message>
        <source>(no amount requested)</source>
        <translation>(tidak ada jumlah yang diminta)</translation>
    </message>
    <message>
        <source>Requested</source>
        <translation>Diminta</translation>
    </message>
</context>
<context>
    <name>SendCoinsDialog</name>
    <message>
        <source>Send Coins</source>
        <translation>Kirim Koin</translation>
    </message>
    <message>
        <source>Coin Control Features</source>
        <translation>Cara Pengaturan Koin</translation>
    </message>
    <message>
        <source>Inputs...</source>
        <translation>Masukan...</translation>
    </message>
    <message>
        <source>automatically selected</source>
        <translation>Pemilihan otomatis</translation>
    </message>
    <message>
        <source>Insufficient funds!</source>
        <translation>Saldo tidak mencukupi!</translation>
    </message>
    <message>
        <source>Quantity:</source>
        <translation>Kuantitas:</translation>
    </message>
    <message>
        <source>Bytes:</source>
        <translation>Bytes:</translation>
    </message>
    <message>
        <source>Amount:</source>
        <translation>Nilai:</translation>
    </message>
    <message>
        <source>Fee:</source>
        <translation>Biaya:</translation>
    </message>
    <message>
        <source>After Fee:</source>
        <translation>Dengan Biaya:</translation>
    </message>
    <message>
        <source>Change:</source>
        <translation>Uang Kembali:</translation>
    </message>
    <message>
        <source>If this is activated, but the change address is empty or invalid, change will be sent to a newly generated address.</source>
        <translation>Jiki ini dipilih, tetapi alamat pengembalian uang kosong atau salah, uang kembali akan dikirim ke alamat yang baru dibuat.</translation>
    </message>
    <message>
        <source>Custom change address</source>
        <translation>Alamat uang kembali yang kustom</translation>
    </message>
    <message>
        <source>Transaction Fee:</source>
        <translation>Biaya Transaksi:</translation>
    </message>
    <message>
        <source>Choose...</source>
        <translation>Pilih...</translation>
    </message>
    <message>
        <source>Using the fallbackfee can result in sending a transaction that will take several hours or days (or never) to confirm. Consider choosing your fee manually or wait until you have validated the complete chain.</source>
        <translation>Menggunakan fallbackfee dapat mengakibatkan pengiriman transaksi yang akan memakan waktu beberapa jam atau hari (atau tidak pernah) untuk dikonfirmasi. Pertimbangkan untuk memilih biaya anda secara manual atau tunggu hingga anda telah megesahkan rantai yang lengkap.</translation>
    </message>
    <message>
        <source>Warning: Fee estimation is currently not possible.</source>
        <translation>Peringatan: Perkiraan biaya saat ini tidak memungkinkan.</translation>
    </message>
    <message>
        <source>Specify a custom fee per kB (1,000 bytes) of the transaction's virtual size.

Note:  Since the fee is calculated on a per-byte basis, a fee of "100 satoshis per kB" for a transaction size of 500 bytes (half of 1 kB) would ultimately yield a fee of only 50 satoshis.</source>
        <translation>Tentukan biaya khusus per kB (1.000 byte) dari ukuran transaksi maya.

Catatan: Karena biaya dihitung berdasarkan per byte, biaya "100 satoshi per kB" untuk ukuran transaksi 500 byte (setengah dari 1 kB) pada akhirnya akan menghasilkan biaya hanya 50 satoshi.</translation>
    </message>
    <message>
        <source>per kilobyte</source>
        <translation>per kilobyte</translation>
    </message>
    <message>
        <source>Hide</source>
        <translation>Sembunyikan</translation>
    </message>
    <message>
        <source>Recommended:</source>
        <translation>Disarankan</translation>
    </message>
    <message>
        <source>Custom:</source>
        <translation>Khusus</translation>
    </message>
    <message>
        <source>(Smart fee not initialized yet. This usually takes a few blocks...)</source>
        <translation>(Smart fee belum di-inisialisasi. Biasanya hal ini akan memerlukan beberapa block...)</translation>
    </message>
    <message>
        <source>Send to multiple recipients at once</source>
        <translation>Kirim ke beberapa penerima sekaligus</translation>
    </message>
    <message>
        <source>Add &amp;Recipient</source>
        <translation>Tambahlah &amp;Penerima</translation>
    </message>
    <message>
        <source>Clear all fields of the form.</source>
        <translation>Hapus informasi dari form.</translation>
    </message>
    <message>
        <source>Dust:</source>
        <translation>Dust:</translation>
    </message>
    <message>
        <source>Hide transaction fee settings</source>
        <translation>Sembunyikan pengaturan biaya transaksi</translation>
    </message>
    <message>
        <source>When there is less transaction volume than space in the blocks, miners as well as relaying nodes may enforce a minimum fee. Paying only this minimum fee is just fine, but be aware that this can result in a never confirming transaction once there is more demand for bitcoin transactions than the network can process.</source>
        <translation>Ketika volume transaksi lebih sedikit daripada ruang di blok, penambang serta simpul yang menyiarkanikan dapat memberlakukan biaya minimum. Anda boleh hanya membayar biaya minimum, tetapi perlu diketahui bahwa ini dapat menghasilkan transaksi yang tidak pernah dikonfirmasi setelah ada lebih banyak permintaan untuk transaksi bitcoin daripada yang dapat diproses jaringan.</translation>
    </message>
    <message>
        <source>A too low fee might result in a never confirming transaction (read the tooltip)</source>
        <translation>Biaya yang terlalu rendah dapat menyebabkan transaksi tidak terkonfirmasi (baca tooltip)</translation>
    </message>
    <message>
        <source>Confirmation time target:</source>
        <translation>Target waktu konfirmasi:</translation>
    </message>
    <message>
        <source>Enable Replace-By-Fee</source>
        <translation>Izinkan Replace-By-Fee</translation>
    </message>
    <message>
        <source>With Replace-By-Fee (BIP-125) you can increase a transaction's fee after it is sent. Without this, a higher fee may be recommended to compensate for increased transaction delay risk.</source>
        <translation>Dengan Replace-By-Fee (BIP-125) Anda dapat menambah biaya transaksi setelah dikirim. Tanpa ini, biaya yang lebih tinggi dapat direkomendasikan untuk mengkompensasi peningkatan risiko keterlambatan transaksi.</translation>
    </message>
    <message>
        <source>Clear &amp;All</source>
        <translation>Hapus &amp;Semua</translation>
    </message>
    <message>
        <source>Balance:</source>
        <translation>Saldo:</translation>
    </message>
    <message>
        <source>Confirm the send action</source>
        <translation>Konfirmasi aksi pengiriman</translation>
    </message>
    <message>
        <source>S&amp;end</source>
        <translation>K&amp;irim</translation>
    </message>
    <message>
        <source>Copy quantity</source>
        <translation>Salin Kuantitas</translation>
    </message>
    <message>
        <source>Copy amount</source>
        <translation>Salin Jumlah</translation>
    </message>
    <message>
        <source>Copy fee</source>
        <translation>Salin biaya</translation>
    </message>
    <message>
        <source>Copy after fee</source>
        <translation>Salin Setelah Upah</translation>
    </message>
    <message>
        <source>Copy bytes</source>
        <translation>Salin bytes</translation>
    </message>
    <message>
        <source>Copy dust</source>
        <translation>Salin dust</translation>
    </message>
    <message>
        <source>Copy change</source>
        <translation>Salin Perubahan</translation>
    </message>
    <message>
        <source>%1 (%2 blocks)</source>
        <translation>%1 (%2 block)</translation>
    </message>
    <message>
        <source> from wallet '%1'</source>
        <translation>dari dompet '%1'</translation>
    </message>
    <message>
        <source>%1 to '%2'</source>
        <translation>%1 ke '%2'</translation>
    </message>
    <message>
        <source>%1 to %2</source>
        <translation>%1 ke %2</translation>
    </message>
    <message>
        <source>Do you want to draft this transaction?</source>
        <translation>Apakah anda ingin menjadikan transaksi ini sebagai konsep?</translation>
    </message>
    <message>
        <source>Are you sure you want to send?</source>
        <translation>Apakah anda yakin ingin mengirimkan?</translation>
    </message>
    <message>
        <source>or</source>
        <translation>atau</translation>
    </message>
    <message>
        <source>You can increase the fee later (signals Replace-By-Fee, BIP-125).</source>
        <translation>Anda dapat menambah biaya kemudian (sinyal Replace-By-Fee, BIP-125).</translation>
    </message>
    <message>
        <source>Please, review your transaction.</source>
        <translation>Mohon periksa kembali transaksi anda.</translation>
    </message>
    <message>
        <source>Transaction fee</source>
        <translation>Biaya Transaksi</translation>
    </message>
    <message>
        <source>Not signalling Replace-By-Fee, BIP-125.</source>
        <translation>Tidak memberi sinyal Replace-By-Fee, BIP-125.</translation>
    </message>
    <message>
        <source>Total Amount</source>
        <translation>Jumlah Keseluruhan</translation>
    </message>
    <message>
        <source>To review recipient list click "Show Details..."</source>
        <translation>Untuk meninjau daftar penerima, klik "Tampilkan Detail ..."</translation>
    </message>
    <message>
        <source>Confirm send coins</source>
        <translation>Konfirmasi pengiriman koin</translation>
    </message>
    <message>
        <source>Confirm transaction proposal</source>
        <translation>Konfirmasi proposal transaksi</translation>
    </message>
    <message>
        <source>Copy PSBT to clipboard</source>
        <translation>Salin PSBT ke papan klip</translation>
    </message>
    <message>
        <source>Send</source>
        <translation>Kirim</translation>
    </message>
    <message>
        <source>PSBT copied</source>
        <translation>PSBT disalin</translation>
    </message>
    <message>
        <source>Watch-only balance:</source>
        <translation>Saldo (hanya lihat):</translation>
    </message>
    <message>
        <source>The recipient address is not valid. Please recheck.</source>
        <translation>Alamat penerima tidak sesuai. Mohon periksa kembali.</translation>
    </message>
    <message>
        <source>The amount to pay must be larger than 0.</source>
        <translation>Jumlah pembayaran harus lebih besar daripada 0.</translation>
    </message>
    <message>
        <source>The amount exceeds your balance.</source>
        <translation>Jumlah melebihi saldo anda.</translation>
    </message>
    <message>
        <source>Duplicate address found: addresses should only be used once each.</source>
        <translation>Alamat duplikat ditemukan: alamat hanya boleh digunakan sekali saja.</translation>
    </message>
    <message>
        <source>Transaction creation failed!</source>
        <translation>Pembuatan transaksi gagal!</translation>
    </message>
    <message>
        <source>A fee higher than %1 is considered an absurdly high fee.</source>
        <translation>Biaya yang lebih tinggi dari %1 dianggap sebagai biaya yang sangat tinggi.</translation>
    </message>
    <message>
        <source>Payment request expired.</source>
        <translation>Permintaan pembayaran telah kadaluarsa.</translation>
    </message>
    <message numerus="yes">
        <source>Estimated to begin confirmation within %n block(s).</source>
        <translation><numerusform>Diperkirakan akan memulai konfirmasi dalam %n blok.</numerusform></translation>
    </message>
    <message>
        <source>Warning: Invalid Bitcoin address</source>
        <translation>Peringatan: Alamat Bitcoin tidak valid</translation>
    </message>
    <message>
        <source>Warning: Unknown change address</source>
        <translation>Peringatan: Alamat tidak dikenal</translation>
    </message>
    <message>
        <source>Confirm custom change address</source>
        <translation>Konfirmasi perubahan alamat</translation>
    </message>
    <message>
        <source>The address you selected for change is not part of this wallet. Any or all funds in your wallet may be sent to this address. Are you sure?</source>
        <translation>Alamat yang anda pilih untuk diubah bukan bagian dari dompet ini. Sebagian atau semua dana di dompet anda mungkin dikirim ke alamat ini. Apakah anda yakin?</translation>
    </message>
    <message>
        <source>(no label)</source>
        <translation>(tidak ada label)</translation>
    </message>
</context>
<context>
    <name>SendCoinsEntry</name>
    <message>
        <source>A&amp;mount:</source>
        <translation>J&amp;umlah:</translation>
    </message>
    <message>
        <source>Pay &amp;To:</source>
        <translation>Kirim &amp;Ke:</translation>
    </message>
    <message>
        <source>&amp;Label:</source>
        <translation>&amp;Label:</translation>
    </message>
    <message>
        <source>Choose previously used address</source>
        <translation>Pilih alamat yang telah digunakan sebelumnya</translation>
    </message>
    <message>
        <source>The Bitcoin address to send the payment to</source>
        <translation>Alamat Bitcoin untuk mengirim pembayaran</translation>
    </message>
    <message>
        <source>Alt+A</source>
        <translation>Alt+J</translation>
    </message>
    <message>
        <source>Paste address from clipboard</source>
        <translation>Tempel alamat dari salinan</translation>
    </message>
    <message>
        <source>Alt+P</source>
        <translation>Alt+B</translation>
    </message>
    <message>
        <source>Remove this entry</source>
        <translation>Hapus masukan ini</translation>
    </message>
    <message>
        <source>The amount to send in the selected unit</source>
        <translation>Jumlah yang ingin dikirim dalam unit yang dipilih</translation>
    </message>
    <message>
        <source>The fee will be deducted from the amount being sent. The recipient will receive less bitcoins than you enter in the amount field. If multiple recipients are selected, the fee is split equally.</source>
        <translation>Biaya akan diambil dari jumlah yang dikirim. Penerima akan menerima bitcoin lebih sedikit daripada yang di masukkan di bidang jumlah. Jika ada beberapa penerima, biaya dibagi rata.</translation>
    </message>
    <message>
        <source>S&amp;ubtract fee from amount</source>
        <translation>Kurangi biaya dari jumlah</translation>
    </message>
    <message>
        <source>Use available balance</source>
        <translation>Gunakan saldo yang tersedia</translation>
    </message>
    <message>
        <source>Message:</source>
        <translation>Pesan:</translation>
    </message>
    <message>
        <source>This is an unauthenticated payment request.</source>
        <translation>Ini permintaan pembayaran yang tidak diautentikasi.</translation>
    </message>
    <message>
        <source>This is an authenticated payment request.</source>
        <translation>Ini permintaan pembayaran yang diautentikasi.</translation>
    </message>
    <message>
        <source>Enter a label for this address to add it to the list of used addresses</source>
        <translation>Masukkan label untuk alamat ini untuk dimasukan dalam daftar alamat yang pernah digunakan</translation>
    </message>
    <message>
        <source>A message that was attached to the bitcoin: URI which will be stored with the transaction for your reference. Note: This message will not be sent over the Bitcoin network.</source>
        <translation>Pesan yang dilampirkan ke bitcoin: URI yang akan disimpan dengan transaksi untuk referensi Anda. Catatan: Pesan ini tidak akan dikirim melalui jaringan Bitcoin.</translation>
    </message>
    <message>
        <source>Pay To:</source>
        <translation>Kirim Ke:</translation>
    </message>
    <message>
        <source>Memo:</source>
        <translation>Catatan Peringatan:</translation>
    </message>
</context>
<context>
    <name>ShutdownWindow</name>
    <message>
        <source>Do not shut down the computer until this window disappears.</source>
        <translation>Kamu tidak dapat mematikan komputer sebelum jendela ini tertutup sendiri.</translation>
    </message>
</context>
<context>
    <name>SignVerifyMessageDialog</name>
    <message>
        <source>Signatures - Sign / Verify a Message</source>
        <translation>Tanda Tangan / Verifikasi sebuah Pesan</translation>
    </message>
    <message>
        <source>&amp;Sign Message</source>
        <translation>&amp;Tandakan Pesan</translation>
    </message>
    <message>
        <source>You can sign messages/agreements with your addresses to prove you can receive bitcoins sent to them. Be careful not to sign anything vague or random, as phishing attacks may try to trick you into signing your identity over to them. Only sign fully-detailed statements you agree to.</source>
        <translation>Anda dapat menandatangani pesan / perjanjian dengan alamat Anda untuk membuktikan bahwa Anda dapat menerima bitcoin yang dikirimkan kepada mereka. Berhati-hatilah untuk tidak menandatangani apa pun yang samar-samar atau acak, karena serangan phishing mungkin mencoba menipu Anda untuk menandatangani identitas Anda kepada mereka. Hanya tandatangani pernyataan terperinci yang Anda setujui.</translation>
    </message>
    <message>
        <source>The Bitcoin address to sign the message with</source>
        <translation>Alamat Bitcoin untuk menandatangani pesan</translation>
    </message>
    <message>
        <source>Choose previously used address</source>
        <translation>Pilih alamat yang telah digunakan sebelumnya</translation>
    </message>
    <message>
        <source>Alt+A</source>
        <translation>Alt+A</translation>
    </message>
    <message>
        <source>Paste address from clipboard</source>
        <translation>Tempel alamat dari salinan</translation>
    </message>
    <message>
        <source>Alt+P</source>
        <translation>Alt+B</translation>
    </message>
    <message>
        <source>Enter the message you want to sign here</source>
        <translation>Masukan pesan yang ingin ditandai disini</translation>
    </message>
    <message>
        <source>Signature</source>
        <translation>Tanda Tangan</translation>
    </message>
    <message>
        <source>Copy the current signature to the system clipboard</source>
        <translation>Salin tanda tangan terpilih ke sistem klipboard</translation>
    </message>
    <message>
        <source>Sign the message to prove you own this Bitcoin address</source>
        <translation>Tandai pesan untuk menyetujui kamu pemiliki alamat Bitcoin ini</translation>
    </message>
    <message>
        <source>Sign &amp;Message</source>
        <translation>Tandakan &amp;Pesan</translation>
    </message>
    <message>
        <source>Reset all sign message fields</source>
        <translation>Hapus semua bidang penanda pesan</translation>
    </message>
    <message>
        <source>Clear &amp;All</source>
        <translation>Hapus &amp;Semua</translation>
    </message>
    <message>
        <source>&amp;Verify Message</source>
        <translation>&amp;Verifikasi Pesan</translation>
    </message>
    <message>
        <source>Enter the receiver's address, message (ensure you copy line breaks, spaces, tabs, etc. exactly) and signature below to verify the message. Be careful not to read more into the signature than what is in the signed message itself, to avoid being tricked by a man-in-the-middle attack. Note that this only proves the signing party receives with the address, it cannot prove sendership of any transaction!</source>
        <translation>Masukkan alamat penerima, pesan (pastikan Anda menyalin persis jeda baris, spasi, tab, dll) dan tanda tangan di bawah untuk memverifikasi pesan. Berhati-hatilah untuk tidak memberi informasi lebih ke tanda tangan daripada apa yang ada dalam pesan yang ditandatangani itu sendiri, untuk menghindari dikelabui oleh serangan man-in-the-middle. Perhatikan bahwa ini hanya membuktikan pihak penandatangan menerima dengan alamat, tapi tidak dapat membuktikan pengiriman dari transaksi apa pun!</translation>
    </message>
    <message>
        <source>The Bitcoin address the message was signed with</source>
        <translation>Alamat Bitcoin yang menandatangani pesan</translation>
    </message>
    <message>
        <source>The signed message to verify</source>
        <translation>Pesan yang ditandatangani untuk diverifikasi</translation>
    </message>
    <message>
        <source>Verify the message to ensure it was signed with the specified Bitcoin address</source>
        <translation>Verifikasi pesan untuk memastikannya ditandatangani dengan alamat Bitcoin tersebut</translation>
    </message>
    <message>
        <source>Verify &amp;Message</source>
        <translation>Verifikasi &amp;Pesan</translation>
    </message>
    <message>
        <source>Reset all verify message fields</source>
        <translation>Hapus semua bidang verifikasi pesan</translation>
    </message>
    <message>
        <source>Click "Sign Message" to generate signature</source>
        <translation>Klik "Sign Message" untuk menghasilkan tanda tangan</translation>
    </message>
    <message>
        <source>The entered address is invalid.</source>
        <translation>Alamat yang dimasukkan tidak valid.</translation>
    </message>
    <message>
        <source>Please check the address and try again.</source>
        <translation>Mohon periksa alamat dan coba lagi.</translation>
    </message>
    <message>
        <source>The entered address does not refer to a key.</source>
        <translation>Alamat yang dimasukkan tidak merujuk pada kunci.</translation>
    </message>
    <message>
        <source>Wallet unlock was cancelled.</source>
        <translation>Pembukaan kunci dompet dibatalkan.</translation>
    </message>
    <message>
        <source>No error</source>
        <translation>Tidak ada kesalahan</translation>
    </message>
    <message>
        <source>Private key for the entered address is not available.</source>
        <translation>Private key untuk alamat yang dimasukkan tidak tersedia.</translation>
    </message>
    <message>
        <source>Message signing failed.</source>
        <translation>Penandatanganan pesan gagal.</translation>
    </message>
    <message>
        <source>Message signed.</source>
        <translation>Pesan sudah ditandatangani.</translation>
    </message>
    <message>
        <source>The signature could not be decoded.</source>
        <translation>Tanda tangan tidak dapat disandikan.</translation>
    </message>
    <message>
        <source>Please check the signature and try again.</source>
        <translation>Mohon periksa tanda tangan dan coba lagi.</translation>
    </message>
    <message>
        <source>The signature did not match the message digest.</source>
        <translation>Tanda tangan tidak cocok dengan intisari pesan.</translation>
    </message>
    <message>
        <source>Message verification failed.</source>
        <translation>Verifikasi pesan gagal.</translation>
    </message>
    <message>
        <source>Message verified.</source>
        <translation>Pesan diverifikasi.</translation>
    </message>
</context>
<context>
    <name>TrafficGraphWidget</name>
    <message>
        <source>KB/s</source>
        <translation>KB/s</translation>
    </message>
</context>
<context>
    <name>TransactionDesc</name>
    <message numerus="yes">
        <source>Open for %n more block(s)</source>
        <translation><numerusform>Buka untuk %n lebih blok</numerusform></translation>
    </message>
    <message>
        <source>Open until %1</source>
        <translation>Buka sampai %1</translation>
    </message>
    <message>
        <source>conflicted with a transaction with %1 confirmations</source>
        <translation>Konflik dengan sebuah transaksi dengan %1 konfirmasi</translation>
    </message>
    <message>
        <source>0/unconfirmed, %1</source>
        <translation>0/belum dikonfirmasi, %1</translation>
    </message>
    <message>
        <source>in memory pool</source>
        <translation>Dalam pool memory</translation>
    </message>
    <message>
        <source>not in memory pool</source>
        <translation>Tidak dalam pool memory</translation>
    </message>
    <message>
        <source>%1/unconfirmed</source>
        <translation>%1/belum dikonfirmasi</translation>
    </message>
    <message>
        <source>%1 confirmations</source>
        <translation>%1 konfirmasi</translation>
    </message>
    <message>
        <source>Status</source>
        <translation>Status</translation>
    </message>
    <message>
        <source>Date</source>
        <translation>Tanggal</translation>
    </message>
    <message>
        <source>Source</source>
        <translation>Sumber</translation>
    </message>
    <message>
        <source>Generated</source>
        <translation>Dihasilkan</translation>
    </message>
    <message>
        <source>From</source>
        <translation>Dari</translation>
    </message>
    <message>
        <source>unknown</source>
        <translation>tidak diketahui</translation>
    </message>
    <message>
        <source>To</source>
        <translation>Untuk</translation>
    </message>
    <message>
        <source>own address</source>
        <translation>alamat milik sendiri</translation>
    </message>
    <message>
        <source>watch-only</source>
        <translation>hanya-melihat</translation>
    </message>
    <message>
        <source>label</source>
        <translation>label</translation>
    </message>
    <message>
        <source>Credit</source>
        <translation>Kredit</translation>
    </message>
    <message>
        <source>not accepted</source>
        <translation>tidak diterima</translation>
    </message>
    <message>
        <source>Debit</source>
        <translation>Debit</translation>
    </message>
    <message>
        <source>Total debit</source>
        <translation>Total debit</translation>
    </message>
    <message>
        <source>Total credit</source>
        <translation>Total kredit</translation>
    </message>
    <message>
        <source>Transaction fee</source>
        <translation>Biaya Transaksi</translation>
    </message>
    <message>
        <source>Net amount</source>
        <translation>Jumlah bersih</translation>
    </message>
    <message>
        <source>Message</source>
        <translation>Pesan</translation>
    </message>
    <message>
        <source>Comment</source>
        <translation>Komentar</translation>
    </message>
    <message>
        <source>Transaction ID</source>
        <translation>ID Transaksi</translation>
    </message>
    <message>
        <source>Transaction total size</source>
        <translation>Ukuran transaksi total</translation>
    </message>
    <message>
        <source>Transaction virtual size</source>
        <translation>Ukuran transaksi virtual</translation>
    </message>
    <message>
        <source>Output index</source>
        <translation>Indeks outpu</translation>
    </message>
    <message>
        <source> (Certificate was not verified)</source>
        <translation>(Sertifikat tidak diverifikasi)</translation>
    </message>
    <message>
        <source>Merchant</source>
        <translation>Penjual</translation>
    </message>
    <message>
        <source>Debug information</source>
        <translation>Informasi debug</translation>
    </message>
    <message>
        <source>Transaction</source>
        <translation>Transaksi</translation>
    </message>
    <message>
        <source>Inputs</source>
        <translation>Input</translation>
    </message>
    <message>
        <source>Amount</source>
        <translation>Jumlah</translation>
    </message>
    <message>
        <source>true</source>
        <translation>benar</translation>
    </message>
    <message>
        <source>false</source>
        <translation>salah</translation>
    </message>
</context>
<context>
    <name>TransactionDescDialog</name>
    <message>
        <source>This pane shows a detailed description of the transaction</source>
        <translation>Jendela ini menampilkan deskripsi rinci dari transaksi tersebut</translation>
    </message>
    <message>
        <source>Details for %1</source>
        <translation>Detail untuk %1</translation>
    </message>
</context>
<context>
    <name>TransactionTableModel</name>
    <message>
        <source>Date</source>
        <translation>Tanggal</translation>
    </message>
    <message>
        <source>Type</source>
        <translation>Tipe</translation>
    </message>
    <message>
        <source>Label</source>
        <translation>Label</translation>
    </message>
    <message numerus="yes">
        <source>Open for %n more block(s)</source>
        <translation><numerusform>Buka %n untuk blok lebih</numerusform></translation>
    </message>
    <message>
        <source>Open until %1</source>
        <translation>Buka sampai %1</translation>
    </message>
    <message>
        <source>Unconfirmed</source>
        <translation>Belum dikonfirmasi</translation>
    </message>
    <message>
        <source>Confirmed (%1 confirmations)</source>
        <translation>Dikonfirmasi (%1 konfirmasi)</translation>
    </message>
    <message>
        <source>Conflicted</source>
        <translation>Bertentangan</translation>
    </message>
    <message>
        <source>Generated but not accepted</source>
        <translation>Dihasilkan tapi tidak diterima</translation>
    </message>
    <message>
        <source>Received with</source>
        <translation>Diterima dengan</translation>
    </message>
    <message>
        <source>Received from</source>
        <translation>Diterima dari</translation>
    </message>
    <message>
        <source>Sent to</source>
        <translation>Dikirim ke</translation>
    </message>
    <message>
        <source>Payment to yourself</source>
        <translation>Pembayaran untuk diri sendiri</translation>
    </message>
    <message>
        <source>Mined</source>
        <translation>Ditambang</translation>
    </message>
    <message>
        <source>watch-only</source>
        <translation>hanya-melihat</translation>
    </message>
    <message>
        <source>(no label)</source>
        <translation>(tidak ada label)</translation>
    </message>
    <message>
        <source>Transaction status. Hover over this field to show number of confirmations.</source>
        <translation>Status transaksi. Arahkan kursor ke bidang ini untuk menampilkan jumlah konfirmasi.</translation>
    </message>
    <message>
        <source>Date and time that the transaction was received.</source>
        <translation>Tanggal dan waktu transaksi telah diterima.</translation>
    </message>
    <message>
        <source>Type of transaction.</source>
        <translation>Tipe transaksi.</translation>
    </message>
    <message>
        <source>Whether or not a watch-only address is involved in this transaction.</source>
        <translation>Apakah alamat hanya-melihat terlibat dalam transaksi ini atau tidak.</translation>
    </message>
    <message>
        <source>User-defined intent/purpose of the transaction.</source>
        <translation>maksud/tujuan transaksi yang ditentukan pengguna.</translation>
    </message>
    <message>
        <source>Amount removed from or added to balance.</source>
        <translation>Jumlah dihapus dari atau ditambahkan ke saldo.</translation>
    </message>
</context>
<context>
    <name>TransactionView</name>
    <message>
        <source>All</source>
        <translation>Semua</translation>
    </message>
    <message>
        <source>Today</source>
        <translation>Hari ini</translation>
    </message>
    <message>
        <source>This week</source>
        <translation>Minggu ini</translation>
    </message>
    <message>
        <source>This month</source>
        <translation>Bulan ini</translation>
    </message>
    <message>
        <source>Last month</source>
        <translation>Bulan lalu</translation>
    </message>
    <message>
        <source>This year</source>
        <translation>Tahun ini</translation>
    </message>
    <message>
        <source>Range...</source>
        <translation>Jarak...</translation>
    </message>
    <message>
        <source>Received with</source>
        <translation>Diterima dengan</translation>
    </message>
    <message>
        <source>Sent to</source>
        <translation>Dikirim ke</translation>
    </message>
    <message>
        <source>To yourself</source>
        <translation>Untuk diri sendiri</translation>
    </message>
    <message>
        <source>Mined</source>
        <translation>Ditambang</translation>
    </message>
    <message>
        <source>Other</source>
        <translation>Lainnya</translation>
    </message>
    <message>
        <source>Enter address, transaction id, or label to search</source>
        <translation>Ketik alamat, id transaksi, atau label untuk menelusuri</translation>
    </message>
    <message>
        <source>Min amount</source>
        <translation>Jumlah min</translation>
    </message>
    <message>
        <source>Abandon transaction</source>
        <translation>Batalkan transaksi</translation>
    </message>
    <message>
        <source>Increase transaction fee</source>
        <translation>Tingkatkan biaya transaksi</translation>
=======
        <source>Error: Could not add watchonly tx to watchonly wallet</source>
        <translation type="unfinished">Kesalahan: Tidak dapat menambahkan watchonly tx ke dompet watchonly</translation>
    </message>
    <message>
        <source>Error: Could not delete watchonly transactions</source>
        <translation type="unfinished">Kesalahan: Tidak dapat menghapus transaksi hanya menonton</translation>
    </message>
    <message>
        <source>Error: Couldn't create cursor into database</source>
        <translation type="unfinished">Kesalahan: Tidak dapat membuat kursor ke basis data</translation>
    </message>
    <message>
        <source>Error: Disk space is low for %s</source>
        <translation type="unfinished">Kesalahan: Kapasitas penyimpanan sedikit untuk %s</translation>
    </message>
    <message>
        <source>Error: Dumpfile checksum does not match. Computed %s, expected %s</source>
        <translation type="unfinished">Kesalahan: Checksum dumpfile tidak cocok. Dihitung %s, diharapkan %s</translation>
    </message>
    <message>
        <source>Error: Failed to create new watchonly wallet</source>
        <translation type="unfinished">Kesalahan: Gagal membuat dompet baru yang hanya dilihat</translation>
    </message>
    <message>
        <source>Error: Got key that was not hex: %s</source>
        <translation type="unfinished">Kesalahan: Mendapat kunci yang bukan hex: %s</translation>
    </message>
    <message>
        <source>Error: Got value that was not hex: %s</source>
        <translation type="unfinished">Kesalahan: Mendapat nilai yang bukan hex: %s</translation>
    </message>
    <message>
        <source>Error: Keypool ran out, please call keypoolrefill first</source>
        <translation type="unfinished">Kesalahan: Keypool habis, harap panggil keypoolrefill terlebih dahulu</translation>
    </message>
    <message>
        <source>Error: Missing checksum</source>
        <translation type="unfinished">Kesalahan: Checksum tidak ada</translation>
    </message>
    <message>
        <source>Error: No %s addresses available.</source>
        <translation type="unfinished">Kesalahan: Tidak ada %s alamat yang tersedia.</translation>
    </message>
    <message>
        <source>Error: Not all watchonly txs could be deleted</source>
        <translation type="unfinished">Kesalahan: Tidak semua txs watchonly dapat dihapus</translation>
    </message>
    <message>
        <source>Error: This wallet already uses SQLite</source>
        <translation type="unfinished">Kesalahan: Dompet ini sudah menggunakan SQLite</translation>
    </message>
    <message>
        <source>Error: This wallet is already a descriptor wallet</source>
        <translation type="unfinished">Kesalahan: Dompet ini sudah menjadi dompet deskriptor</translation>
    </message>
    <message>
        <source>Error: Unable to begin reading all records in the database</source>
        <translation type="unfinished">Kesalahan: Tidak dapat mulai membaca semua catatan dalam database</translation>
    </message>
    <message>
        <source>Error: Unable to make a backup of your wallet</source>
        <translation type="unfinished">Kesalahan: Tidak dapat membuat cadangan dompet Anda</translation>
    </message>
    <message>
        <source>Error: Unable to parse version %u as a uint32_t</source>
        <translation type="unfinished">Kesalahan: Tidak dapat mengurai versi %u sebagai uint32_t </translation>
    </message>
    <message>
        <source>Error: Unable to read all records in the database</source>
        <translation type="unfinished">Kesalahan: Tidak dapat membaca semua catatan dalam database</translation>
    </message>
    <message>
        <source>Error: Unable to remove watchonly address book data</source>
        <translation type="unfinished">Kesalahan: Tidak dapat menghapus data buku alamat yang hanya dilihat</translation>
    </message>
    <message>
        <source>Error: Unable to write record to new wallet</source>
        <translation type="unfinished">Kesalahan: Tidak dapat menulis catatan ke dompet baru</translation>
    </message>
    <message>
        <source>Failed to listen on any port. Use -listen=0 if you want this.</source>
        <translation type="unfinished">Gagal mendengarkan di port apa pun. Gunakan -listen=0 jika kamu ingin.</translation>
    </message>
    <message>
        <source>Failed to rescan the wallet during initialization</source>
        <translation type="unfinished">Gagal untuk scan ulang dompet saat inisialisasi.</translation>
    </message>
    <message>
        <source>Failed to verify database</source>
        <translation type="unfinished">Gagal memverifikasi database</translation>
    </message>
    <message>
        <source>Fee rate (%s) is lower than the minimum fee rate setting (%s)</source>
        <translation type="unfinished">Tarif biaya (%s) lebih rendah dari pengaturan tarif biaya minimum (%s)</translation>
    </message>
    <message>
        <source>Ignoring duplicate -wallet %s.</source>
        <translation type="unfinished">Mengabaikan duplikat -dompet %s.</translation>
    </message>
    <message>
        <source>Importing…</source>
        <translation type="unfinished">mengimpor...</translation>
    </message>
    <message>
        <source>Incorrect or no genesis block found. Wrong datadir for network?</source>
        <translation type="unfinished">Tidak bisa cari blok pertama, atau blok pertama salah. Salah direktori untuk jaringan?</translation>
    </message>
    <message>
        <source>Initialization sanity check failed. %s is shutting down.</source>
        <translation type="unfinished">Inisialisasi pemeriksa kewarasan gagal. %s sedang dimatikan.</translation>
    </message>
    <message>
        <source>Input not found or already spent</source>
        <translation type="unfinished">Input tidak ditemukan atau sudah dibelanjakan</translation>
    </message>
    <message>
        <source>Insufficient funds</source>
        <translation type="unfinished">Saldo tidak mencukupi</translation>
    </message>
    <message>
        <source>Invalid -i2psam address or hostname: '%s'</source>
        <translation type="unfinished">Alamat -i2psam atau nama host tidak valid: '%s'</translation>
    </message>
    <message>
        <source>Invalid -onion address or hostname: '%s'</source>
        <translation type="unfinished">Alamat -onion atau hostname tidak valid: '%s'</translation>
    </message>
    <message>
        <source>Invalid -proxy address or hostname: '%s'</source>
        <translation type="unfinished">Alamat proxy atau hostname tidak valid: '%s'</translation>
    </message>
    <message>
        <source>Invalid P2P permission: '%s'</source>
        <translation type="unfinished">Izin P2P yang tidak sah: '%s'</translation>
>>>>>>> 9e05de1d
    </message>
    <message>
        <source>Invalid amount for -discardfee=&lt;amount&gt;: '%s'</source>
        <translation type="unfinished">Jumlah yang tidak benar untuk -discardfee-&lt;amount&gt;: '%s'</translation>
    </message>
    <message>
        <source>Invalid amount for -fallbackfee=&lt;amount&gt;: '%s'</source>
        <translation type="unfinished">Jumlah tidak sah untuk -fallbackfee=&lt;amount&gt;: '%s'</translation>
    </message>
    <message>
<<<<<<< HEAD
        <source>Copy amount</source>
        <translation>Salin Jumlah</translation>
    </message>
    <message>
        <source>Copy transaction ID</source>
        <translation>Salain ID Transaksi</translation>
    </message>
    <message>
        <source>Copy raw transaction</source>
        <translation>Salin transaksi yang belum diproses</translation>
    </message>
    <message>
        <source>Copy full transaction details</source>
        <translation>Salin detail transaksi</translation>
    </message>
    <message>
        <source>Edit label</source>
        <translation>Ubah label</translation>
    </message>
    <message>
        <source>Show transaction details</source>
        <translation>Lihat detail transaksi</translation>
    </message>
    <message>
        <source>Export Transaction History</source>
        <translation>Ekspor Riwayat Transaksi</translation>
    </message>
    <message>
        <source>Comma separated file (*.csv)</source>
        <translation>Berkas yang berformat(*.csv)</translation>
    </message>
    <message>
        <source>Confirmed</source>
        <translation>Terkonfirmasi</translation>
    </message>
    <message>
        <source>Watch-only</source>
        <translation>Hanya-melihat</translation>
=======
        <source>Invalid amount for -paytxfee=&lt;amount&gt;: '%s' (must be at least %s)</source>
        <translation type="unfinished">Jumlah yang tidak sah untuk -paytxfee=&lt;amount&gt;: '%s' (Paling sedikit harus %s)</translation>
    </message>
    <message>
        <source>Invalid netmask specified in -whitelist: '%s'</source>
        <translation type="unfinished">Netmask tidak valid yang ditentukan di -whitelist: '%s'</translation>
    </message>
    <message>
        <source>Listening for incoming connections failed (listen returned error %s)</source>
        <translation type="unfinished">Mendengarkan koneksi masuk gagal (mendengarkan kesalahan yang dikembalikan %s)</translation>
    </message>
    <message>
        <source>Loading P2P addresses…</source>
        <translation type="unfinished">Memuat alamat P2P....</translation>
>>>>>>> 9e05de1d
    </message>
    <message>
        <source>Loading banlist…</source>
        <translation type="unfinished">Memuat daftar larangan..</translation>
    </message>
    <message>
<<<<<<< HEAD
        <source>Type</source>
        <translation>Tipe</translation>
    </message>
    <message>
        <source>Label</source>
        <translation>Label</translation>
=======
        <source>Loading block index…</source>
        <translation type="unfinished">Memuat indeks blok...</translation>
>>>>>>> 9e05de1d
    </message>
    <message>
        <source>Loading wallet…</source>
        <translation type="unfinished">Memuat dompet...</translation>
    </message>
    <message>
<<<<<<< HEAD
        <source>ID</source>
        <translation>ID</translation>
    </message>
    <message>
        <source>Exporting Failed</source>
        <translation>Mengekspor Gagal</translation>
    </message>
    <message>
        <source>There was an error trying to save the transaction history to %1.</source>
        <translation>Terjadi kesalahan saat mencoba menyimpan riwayat transaksi ke %1.</translation>
    </message>
    <message>
        <source>Exporting Successful</source>
        <translation>Ekspor Berhasil</translation>
    </message>
    <message>
        <source>The transaction history was successfully saved to %1.</source>
        <translation>Riwayat transaksi berhasil disimpan ke %1.</translation>
    </message>
    <message>
        <source>Range:</source>
        <translation>Jarak:</translation>
    </message>
    <message>
        <source>to</source>
        <translation>untuk</translation>
    </message>
</context>
<context>
    <name>UnitDisplayStatusBarControl</name>
    <message>
        <source>Unit to show amounts in. Click to select another unit.</source>
        <translation>Unit untuk menunjukkan jumlah. Klik untuk memilih unit lain.</translation>
    </message>
</context>
<context>
    <name>WalletController</name>
    <message>
        <source>Close wallet</source>
        <translation>Tutup wallet</translation>
    </message>
    <message>
        <source>Are you sure you wish to close the wallet &lt;i&gt;%1&lt;/i&gt;?</source>
        <translation>Apakah anda yakin ingin menutup dompet &lt;i&gt;%1&lt;/i&gt;?</translation>
    </message>
    <message>
        <source>Closing the wallet for too long can result in having to resync the entire chain if pruning is enabled.</source>
        <translation>Menutup dompet terlalu lama dapat menyebabkan harus menyinkron ulang seluruh rantai jika pemangkasan diaktifkan.</translation>
=======
        <source>Missing amount</source>
        <translation type="unfinished">Jumlah tidak ada</translation>
    </message>
    <message>
        <source>Need to specify a port with -whitebind: '%s'</source>
        <translation type="unfinished">Perlu menentukan port dengan -whitebind: '%s'</translation>
    </message>
    <message>
        <source>No addresses available</source>
        <translation type="unfinished">Tidak ada alamat tersedia</translation>
    </message>
    <message>
        <source>Not enough file descriptors available.</source>
        <translation type="unfinished">Deskripsi berkas tidak tersedia dengan cukup.</translation>
    </message>
    <message>
        <source>Prune cannot be configured with a negative value.</source>
        <translation type="unfinished">Pemangkasan tidak dapat dikonfigurasi dengan nilai negatif.</translation>
    </message>
    <message>
        <source>Prune mode is incompatible with -txindex.</source>
        <translation type="unfinished">Mode prune tidak kompatibel dengan -txindex</translation>
    </message>
    <message>
        <source>Pruning blockstore…</source>
        <translation type="unfinished">Memangkas blockstore...</translation>
    </message>
    <message>
        <source>Reducing -maxconnections from %d to %d, because of system limitations.</source>
        <translation type="unfinished">Mengurangi -maxconnections dari %d ke %d, karena limitasi sistem.</translation>
    </message>
    <message>
        <source>Replaying blocks…</source>
        <translation type="unfinished">Memutar ulang blok ...</translation>
    </message>
    <message>
        <source>Rescanning…</source>
        <translation type="unfinished">Memindai ulang...</translation>
    </message>
    <message>
        <source>SQLiteDatabase: Failed to execute statement to verify database: %s</source>
        <translation type="unfinished">SQLiteDatabase: Gagal menjalankan pernyataan untuk memverifikasi database: %s</translation>
    </message>
    <message>
        <source>SQLiteDatabase: Failed to prepare statement to verify database: %s</source>
        <translation type="unfinished">SQLiteDatabase: Gagal menyiapkan pernyataan untuk memverifikasi database: %s</translation>
    </message>
    <message>
        <source>SQLiteDatabase: Failed to read database verification error: %s</source>
        <translation type="unfinished">SQLiteDatabase: Gagal membaca kesalahan verifikasi database: %s</translation>
    </message>
    <message>
        <source>SQLiteDatabase: Unexpected application id. Expected %u, got %u</source>
        <translation type="unfinished">SQLiteDatabase: ID aplikasi tidak terduga. Diharapkan %u, dapat %u</translation>
    </message>
    <message>
        <source>Section [%s] is not recognized.</source>
        <translation type="unfinished">Bagian [%s] tidak dikenali.</translation>
    </message>
    <message>
        <source>Signing transaction failed</source>
        <translation type="unfinished">Tandatangani transaksi tergagal</translation>
    </message>
    <message>
        <source>Specified -walletdir "%s" does not exist</source>
        <translation type="unfinished">-walletdir yang sudah dispesifikasi "%s" tidak ada.</translation>
    </message>
    <message>
        <source>Specified -walletdir "%s" is a relative path</source>
        <translation type="unfinished">-walletdir yang dispesifikasi "%s" adalah jalur yang relatif</translation>
    </message>
    <message>
        <source>Specified -walletdir "%s" is not a directory</source>
        <translation type="unfinished">-walletdir yang dispesifikasi "%s" bukan direktori</translation>
    </message>
    <message>
        <source>Specified blocks directory "%s" does not exist.</source>
        <translation type="unfinished">Blocks yang ditentukan directori "%s" tidak ada.</translation>
    </message>
    <message>
        <source>Starting network threads…</source>
        <translation type="unfinished">Memulai rangkaian jaringan ...</translation>
    </message>
    <message>
        <source>The source code is available from %s.</source>
        <translation type="unfinished">Kode sumber tersedia dari %s.</translation>
    </message>
    <message>
        <source>The specified config file %s does not exist</source>
        <translation type="unfinished">Berkas konfigurasi %s yang ditentukan tidak ada</translation>
    </message>
    <message>
        <source>The transaction amount is too small to pay the fee</source>
        <translation type="unfinished">Jumlah transaksi terlalu kecil untuk membayar biaya ongkos</translation>
    </message>
    <message>
        <source>The wallet will avoid paying less than the minimum relay fee.</source>
        <translation type="unfinished">Dompet akan menghindari pembayaran kurang dari biaya minimum ongkos relay.</translation>
    </message>
    <message>
        <source>This is experimental software.</source>
        <translation type="unfinished">Ini adalah perangkat lunak eksperimental.</translation>
    </message>
    <message>
        <source>This is the minimum transaction fee you pay on every transaction.</source>
        <translation type="unfinished">Ini adalah ongkos transaksi minimum yang anda bayarkan untuk setiap transaksi.</translation>
    </message>
    <message>
        <source>This is the transaction fee you will pay if you send a transaction.</source>
        <translation type="unfinished">Ini adalah ongkos transaksi yang akan anda bayarkan jika anda mengirim transaksi.</translation>
    </message>
    <message>
        <source>Transaction amount too small</source>
        <translation type="unfinished">Nilai transaksi terlalu kecil</translation>
    </message>
    <message>
        <source>Transaction amounts must not be negative</source>
        <translation type="unfinished">Jumlah transaksi tidak boleh negatif</translation>
    </message>
    <message>
        <source>Transaction has too long of a mempool chain</source>
        <translation type="unfinished">Transaksi mempunyai rantai mempool yang terlalu panjang</translation>
    </message>
    <message>
        <source>Transaction must have at least one recipient</source>
        <translation type="unfinished">Transaksi harus mempunyai paling tidak satu penerima</translation>
    </message>
    <message>
        <source>Transaction needs a change address, but we can't generate it.</source>
        <translation type="unfinished">Transaksi memerlukan alamat perubahan, tetapi kami tidak dapat membuatnya.</translation>
    </message>
    <message>
        <source>Transaction too large</source>
        <translation type="unfinished">Transaksi terlalu besar</translation>
    </message>
    <message>
        <source>Unable to allocate memory for -maxsigcachesize: '%s' MiB</source>
        <translation type="unfinished">Tidak dapat mengalokasikan memori untuk -maxsigcachesize: '%s' MiB</translation>
    </message>
    <message>
        <source>Unable to bind to %s on this computer (bind returned error %s)</source>
        <translation type="unfinished">Tidak bisa menghubungkan %s di komputer (Penghubung menghasilkan error %s)</translation>
    </message>
    <message>
        <source>Unable to bind to %s on this computer. %s is probably already running.</source>
        <translation type="unfinished">Tidak dapat mengikat ke %s di komputer ini. %s mungkin sudah berjalan.</translation>
    </message>
    <message>
        <source>Unable to create the PID file '%s': %s</source>
        <translation type="unfinished">Tidak dapat membuat berkas PID '%s': %s</translation>
    </message>
    <message>
        <source>Unable to find UTXO for external input</source>
        <translation type="unfinished">Tidak dapat menemukan UTXO untuk input eksternal</translation>
    </message>
    <message>
        <source>Unable to generate initial keys</source>
        <translation type="unfinished">Tidak dapat membuat kunci awal</translation>
    </message>
    <message>
        <source>Unable to generate keys</source>
        <translation type="unfinished">Tidak dapat menghasilkan kunci</translation>
    </message>
    <message>
        <source>Unable to open %s for writing</source>
        <translation type="unfinished">Tidak dapat membuka %suntuk menulis </translation>
    </message>
    <message>
        <source>Unable to start HTTP server. See debug log for details.</source>
        <translation type="unfinished">Tidak dapat memulai server HTTP. Lihat log debug untuk detailnya.</translation>
    </message>
    <message>
        <source>Unable to unload the wallet before migrating</source>
        <translation type="unfinished">Tidak dapat membongkar dompet sebelum bermigrasi</translation>
    </message>
    <message>
        <source>Unknown -blockfilterindex value %s.</source>
        <translation type="unfinished">Jumlah -blockfilterindex yang tidak diketahui %s</translation>
    </message>
    <message>
        <source>Unknown address type '%s'</source>
        <translation type="unfinished">Tipe alamat yang tidak diketahui '%s'</translation>
    </message>
    <message>
        <source>Unknown change type '%s'</source>
        <translation type="unfinished">Tipe ganti yang tidak diketahui '%s'</translation>
    </message>
    <message>
        <source>Unknown network specified in -onlynet: '%s'</source>
        <translation type="unfinished">Jaringan tidak diketahui yang ditentukan dalam -onlynet: '%s'</translation>
    </message>
    <message>
        <source>Unknown new rules activated (versionbit %i)</source>
        <translation type="unfinished">Aturan baru yang tidak diketahui diaktifkan (bit versi %i)</translation>
    </message>
    <message>
        <source>Unsupported global logging level -loglevel=%s. Valid values: %s.</source>
        <translation type="unfinished">Level logging global yang tidak didukung -loglevel=%s. Nilai yang valid: %s.</translation>
    </message>
    <message>
        <source>Unsupported logging category %s=%s.</source>
        <translation type="unfinished">Kategori logging yang tidak didukung %s=%s.</translation>
    </message>
    <message>
        <source>User Agent comment (%s) contains unsafe characters.</source>
        <translation type="unfinished">Komentar Agen Pengguna (%s) berisi karakter yang tidak aman.</translation>
    </message>
    <message>
        <source>Verifying blocks…</source>
        <translation type="unfinished">Menferifikasi blok...</translation>
    </message>
    <message>
        <source>Verifying wallet(s)…</source>
        <translation type="unfinished">Memverifikasi dompet...</translation>
    </message>
    <message>
        <source>Wallet needed to be rewritten: restart %s to complete</source>
        <translation type="unfinished">Dompet harus ditulis ulang: mulai ulang %s untuk menyelesaikan</translation>
    </message>
</context>
<context>
    <name>BitcoinGUI</name>
    <message>
        <source>&amp;Overview</source>
        <translation type="unfinished">&amp;Kilasan</translation>
    </message>
    <message>
        <source>Show general overview of wallet</source>
        <translation type="unfinished">Tampilkan gambaran umum dompet Anda</translation>
    </message>
    <message>
        <source>&amp;Transactions</source>
        <translation type="unfinished">&amp;Transaksi</translation>
    </message>
    <message>
        <source>Browse transaction history</source>
        <translation type="unfinished">Lihat riwayat transaksi</translation>
    </message>
    <message>
        <source>E&amp;xit</source>
        <translation type="unfinished">K&amp;eluar</translation>
    </message>
    <message>
        <source>Quit application</source>
        <translation type="unfinished">Keluar dari aplikasi</translation>
    </message>
    <message>
        <source>&amp;About %1</source>
        <translation type="unfinished">&amp;Tentang%1</translation>
    </message>
    <message>
        <source>Show information about %1</source>
        <translation type="unfinished">Tampilkan informasi perihal %1</translation>
    </message>
    <message>
        <source>About &amp;Qt</source>
        <translation type="unfinished">Mengenai &amp;Qt</translation>
    </message>
    <message>
        <source>Show information about Qt</source>
        <translation type="unfinished">Tampilkan informasi mengenai Qt</translation>
    </message>
    <message>
        <source>Modify configuration options for %1</source>
        <translation type="unfinished">Pengubahan opsi konfigurasi untuk %1</translation>
    </message>
    <message>
        <source>Create a new wallet</source>
        <translation type="unfinished">Bikin dompet baru</translation>
    </message>
    <message>
        <source>&amp;Minimize</source>
        <translation type="unfinished">Jadikan kecil.</translation>
    </message>
    <message>
        <source>Network activity disabled.</source>
        <extracomment>A substring of the tooltip.</extracomment>
        <translation type="unfinished">Aktivitas jaringan dinonaktifkan.</translation>
    </message>
    <message>
        <source>Proxy is &lt;b&gt;enabled&lt;/b&gt;: %1</source>
        <translation type="unfinished">Proxy di &lt;b&gt;aktifkan&lt;/b&gt;: %1</translation>
    </message>
    <message>
        <source>Send coins to a Bitcoin address</source>
        <translation type="unfinished">Kirim koin ke alamat Bitcoin</translation>
    </message>
    <message>
        <source>Backup wallet to another location</source>
        <translation type="unfinished">Cadangkan dompet ke lokasi lain</translation>
    </message>
    <message>
        <source>Change the passphrase used for wallet encryption</source>
        <translation type="unfinished">Ubah kata kunci yang digunakan untuk enkripsi dompet</translation>
    </message>
    <message>
        <source>&amp;Send</source>
        <translation type="unfinished">&amp;Kirim</translation>
    </message>
    <message>
        <source>&amp;Receive</source>
        <translation type="unfinished">&amp;Menerima</translation>
    </message>
    <message>
        <source>&amp;Options…</source>
        <translation type="unfinished">&amp;Pilihan...</translation>
    </message>
    <message>
        <source>&amp;Encrypt Wallet…</source>
        <translation type="unfinished">&amp;Enkripsi wallet...</translation>
    </message>
    <message>
        <source>Encrypt the private keys that belong to your wallet</source>
        <translation type="unfinished">Enkripsi private key yang dimiliki dompet Anda</translation>
    </message>
    <message>
        <source>&amp;Backup Wallet…</source>
        <translation type="unfinished">&amp;Cadangkan Dompet...</translation>
    </message>
    <message>
        <source>&amp;Change Passphrase…</source>
        <translation type="unfinished">&amp;Ganti kata sandi...</translation>
    </message>
    <message>
        <source>Sign &amp;message…</source>
        <translation type="unfinished">Tanda tangani dan kirim pessan...</translation>
    </message>
    <message>
        <source>Sign messages with your Bitcoin addresses to prove you own them</source>
        <translation type="unfinished">Tanda tangani sebuah pesan menggunakan alamat Bitcoin Anda untuk membuktikan bahwa Anda adalah pemilik alamat tersebut</translation>
    </message>
    <message>
        <source>&amp;Verify message…</source>
        <translation type="unfinished">&amp;Verifikasi pesan...</translation>
    </message>
    <message>
        <source>Verify messages to ensure they were signed with specified Bitcoin addresses</source>
        <translation type="unfinished">Verifikasi pesan untuk memastikan bahwa pesan tersebut ditanda tangani oleh suatu alamat Bitcoin tertentu</translation>
    </message>
    <message>
        <source>&amp;Load PSBT from file…</source>
        <translation type="unfinished">&amp;Muat PSBT dari file...</translation>
    </message>
    <message>
        <source>Open &amp;URI…</source>
        <translation type="unfinished">Buka &amp;URI...</translation>
    </message>
    <message>
        <source>Close Wallet…</source>
        <translation type="unfinished">Tutup Dompet...</translation>
    </message>
    <message>
        <source>Create Wallet…</source>
        <translation type="unfinished">Bikin dompet...</translation>
    </message>
    <message>
        <source>Close All Wallets…</source>
        <translation type="unfinished">Tutup semua dompet...</translation>
    </message>
    <message>
        <source>&amp;File</source>
        <translation type="unfinished">&amp;Berkas</translation>
    </message>
    <message>
        <source>&amp;Settings</source>
        <translation type="unfinished">&amp;Pengaturan</translation>
    </message>
    <message>
        <source>&amp;Help</source>
        <translation type="unfinished">&amp;Bantuan</translation>
    </message>
    <message>
        <source>Tabs toolbar</source>
        <translation type="unfinished">Baris tab</translation>
    </message>
    <message>
        <source>Syncing Headers (%1%)…</source>
        <translation type="unfinished">Singkronisasi Header (%1%)...</translation>
    </message>
    <message>
        <source>Synchronizing with network…</source>
        <translation type="unfinished">Mensinkronisasi dengan jaringan</translation>
    </message>
    <message>
        <source>Indexing blocks on disk…</source>
        <translation type="unfinished">Mengindeks blok pada disk...</translation>
    </message>
    <message>
        <source>Processing blocks on disk…</source>
        <translation type="unfinished">Memproses blok pada disk ...</translation>
    </message>
    <message>
        <source>Reindexing blocks on disk…</source>
        <translation type="unfinished">Mengindex ulang blok di pada disk...</translation>
    </message>
    <message>
        <source>Connecting to peers…</source>
        <translation type="unfinished">Menghubungkan ke peers...</translation>
    </message>
    <message>
        <source>Request payments (generates QR codes and bitcoin: URIs)</source>
        <translation type="unfinished">Permintaan pembayaran (membuat kode QR dan bitcoin: URIs)</translation>
    </message>
    <message>
        <source>Show the list of used sending addresses and labels</source>
        <translation type="unfinished">Tampilkan daftar alamat dan label yang terkirim</translation>
    </message>
    <message>
        <source>Show the list of used receiving addresses and labels</source>
        <translation type="unfinished">Tampilkan daftar alamat dan label yang diterima</translation>
    </message>
    <message>
        <source>&amp;Command-line options</source>
        <translation type="unfinished">&amp;pilihan Command-line</translation>
    </message>
    <message numerus="yes">
        <source>Processed %n block(s) of transaction history.</source>
        <translation type="unfinished">
            <numerusform>%n blok riwayat transaksi diproses.</numerusform>
        </translation>
    </message>
    <message>
        <source>%1 behind</source>
        <translation type="unfinished">kurang %1</translation>
    </message>
    <message>
        <source>Catching up…</source>
        <translation type="unfinished">Menyusul...</translation>
    </message>
    <message>
        <source>Last received block was generated %1 ago.</source>
        <translation type="unfinished">Blok terakhir yang diterima %1 lalu.</translation>
    </message>
    <message>
        <source>Transactions after this will not yet be visible.</source>
        <translation type="unfinished">Transaksi setelah ini belum akan terlihat.</translation>
    </message>
    <message>
        <source>Error</source>
        <translation type="unfinished">Terjadi sebuah kesalahan</translation>
    </message>
    <message>
        <source>Warning</source>
        <translation type="unfinished">Peringatan</translation>
    </message>
    <message>
        <source>Information</source>
        <translation type="unfinished">Informasi</translation>
    </message>
    <message>
        <source>Up to date</source>
        <translation type="unfinished">Terbaru</translation>
    </message>
    <message>
        <source>Load Partially Signed Bitcoin Transaction</source>
        <translation type="unfinished">Muat transaksi Bitcoin yang ditandatangani seperapat</translation>
    </message>
    <message>
        <source>Load PSBT from &amp;clipboard…</source>
        <translation type="unfinished">Masukkan PSBT dari &amp;clipboard</translation>
    </message>
    <message>
        <source>Load Partially Signed Bitcoin Transaction from clipboard</source>
        <translation type="unfinished">Muat transaksi Bitcoin yang ditandatangani seperapat dari clipboard</translation>
    </message>
    <message>
        <source>Node window</source>
        <translation type="unfinished">Jendela Node</translation>
    </message>
    <message>
        <source>Open node debugging and diagnostic console</source>
        <translation type="unfinished">Buka konsol debug dan diagnosa node</translation>
    </message>
    <message>
        <source>&amp;Sending addresses</source>
        <translation type="unfinished">Address &amp;Pengirim</translation>
    </message>
    <message>
        <source>&amp;Receiving addresses</source>
        <translation type="unfinished">Address &amp;Penerima</translation>
    </message>
    <message>
        <source>Open a bitcoin: URI</source>
        <translation type="unfinished">Buka URI bitcoin:</translation>
    </message>
    <message>
        <source>Open Wallet</source>
        <translation type="unfinished">Buka Wallet</translation>
    </message>
    <message>
        <source>Open a wallet</source>
        <translation type="unfinished">Buka sebuah wallet</translation>
    </message>
    <message>
        <source>Close wallet</source>
        <translation type="unfinished">Tutup wallet</translation>
    </message>
    <message>
        <source>Restore Wallet…</source>
        <extracomment>Name of the menu item that restores wallet from a backup file.</extracomment>
        <translation type="unfinished">Pulihkan Dompet…</translation>
    </message>
    <message>
        <source>Restore a wallet from a backup file</source>
        <extracomment>Status tip for Restore Wallet menu item</extracomment>
        <translation type="unfinished">Pulihkan dompet dari file cadangan</translation>
    </message>
    <message>
        <source>Close all wallets</source>
        <translation type="unfinished">Tutup semua dompet</translation>
    </message>
    <message>
        <source>Show the %1 help message to get a list with possible Bitcoin command-line options</source>
        <translation type="unfinished">Tampilkan %1 pesan bantuan untuk mendapatkan daftar opsi baris perintah Bitcoin yang memungkinkan</translation>
    </message>
    <message>
        <source>&amp;Mask values</source>
        <translation type="unfinished">&amp;Nilai masker</translation>
    </message>
    <message>
        <source>Mask the values in the Overview tab</source>
        <translation type="unfinished">Mask nilai yang ada di tab Overview</translation>
    </message>
    <message>
        <source>default wallet</source>
        <translation type="unfinished">wallet default</translation>
    </message>
    <message>
        <source>No wallets available</source>
        <translation type="unfinished">Tidak ada wallet tersedia</translation>
    </message>
    <message>
        <source>Wallet Data</source>
        <extracomment>Name of the wallet data file format.</extracomment>
        <translation type="unfinished">Data Dompet</translation>
    </message>
    <message>
        <source>Load Wallet Backup</source>
        <extracomment>The title for Restore Wallet File Windows</extracomment>
        <translation type="unfinished">Muat Pencadangan Dompet</translation>
    </message>
    <message>
        <source>Restore Wallet</source>
        <extracomment>Title of pop-up window shown when the user is attempting to restore a wallet.</extracomment>
        <translation type="unfinished">Pulihkan Dompet</translation>
    </message>
    <message>
        <source>Wallet Name</source>
        <extracomment>Label of the input field where the name of the wallet is entered.</extracomment>
        <translation type="unfinished">Nama Dompet</translation>
    </message>
    <message>
        <source>&amp;Window</source>
        <translation type="unfinished">&amp;Jendela</translation>
    </message>
    <message>
        <source>Main Window</source>
        <translation type="unfinished">Jendela Utama</translation>
    </message>
    <message>
        <source>%1 client</source>
        <translation type="unfinished">%1 klien</translation>
    </message>
    <message>
        <source>&amp;Hide</source>
        <translation type="unfinished">Sembunyi</translation>
    </message>
    <message>
        <source>S&amp;how</source>
        <translation type="unfinished">Tampilkan</translation>
    </message>
    <message numerus="yes">
        <source>%n active connection(s) to Bitcoin network.</source>
        <extracomment>A substring of the tooltip.</extracomment>
        <translation type="unfinished">
            <numerusform>%n koneksi yang aktif ke jaringan Bitcoin</numerusform>
        </translation>
    </message>
    <message>
        <source>Click for more actions.</source>
        <extracomment>A substring of the tooltip. "More actions" are available via the context menu.</extracomment>
        <translation type="unfinished">Klik untuk tindakan lainnya</translation>
    </message>
    <message>
        <source>Show Peers tab</source>
        <extracomment>A context menu item. The "Peers tab" is an element of the "Node window".</extracomment>
        <translation type="unfinished">Tampilkan tab Rekan</translation>
    </message>
    <message>
        <source>Disable network activity</source>
        <extracomment>A context menu item.</extracomment>
        <translation type="unfinished">nonaktifkan aktivitas jaringan</translation>
    </message>
    <message>
        <source>Enable network activity</source>
        <extracomment>A context menu item. The network activity was disabled previously.</extracomment>
        <translation type="unfinished">aktifkan aktivitas jaringan</translation>
    </message>
    <message>
        <source>Pre-syncing Headers (%1%)…</source>
        <translation type="unfinished">Pra-Singkronisasi Header (%1%)...</translation>
    </message>
    <message>
        <source>Error: %1</source>
        <translation type="unfinished">Kesalahan: %1</translation>
    </message>
    <message>
        <source>Warning: %1</source>
        <translation type="unfinished">Peringatan: %1</translation>
    </message>
    <message>
        <source>Date: %1
</source>
        <translation type="unfinished">Tanggal: %1
</translation>
    </message>
    <message>
        <source>Amount: %1
</source>
        <translation type="unfinished">Jumlah: %1
</translation>
    </message>
    <message>
        <source>Type: %1
</source>
        <translation type="unfinished">Tipe: %1
</translation>
    </message>
    <message>
        <source>Address: %1
</source>
        <translation type="unfinished">Alamat: %1
</translation>
    </message>
    <message>
        <source>Sent transaction</source>
        <translation type="unfinished">Transaksi terkirim</translation>
    </message>
    <message>
        <source>Incoming transaction</source>
        <translation type="unfinished">Transaksi diterima</translation>
    </message>
    <message>
        <source>HD key generation is &lt;b&gt;enabled&lt;/b&gt;</source>
        <translation type="unfinished">Pembuatan kunci HD &lt;b&gt;diaktifkan&lt;/b&gt;</translation>
    </message>
    <message>
        <source>HD key generation is &lt;b&gt;disabled&lt;/b&gt;</source>
        <translation type="unfinished">Pembuatan kunci HD &lt;b&gt;dinonaktifkan&lt;/b&gt;</translation>
    </message>
    <message>
        <source>Private key &lt;b&gt;disabled&lt;/b&gt;</source>
        <translation type="unfinished">Private key &lt;b&gt;non aktif&lt;/b&gt;</translation>
    </message>
    <message>
        <source>Wallet is &lt;b&gt;encrypted&lt;/b&gt; and currently &lt;b&gt;unlocked&lt;/b&gt;</source>
        <translation type="unfinished">Dompet saat ini &lt;b&gt;terenkripsi&lt;/b&gt; dan &lt;b&gt;terbuka&lt;/b&gt;</translation>
    </message>
    <message>
        <source>Original message:</source>
        <translation type="unfinished">Pesan original:</translation>
    </message>
</context>
<context>
    <name>UnitDisplayStatusBarControl</name>
    <message>
        <source>Unit to show amounts in. Click to select another unit.</source>
        <translation type="unfinished">Unit untuk menunjukkan jumlah. Klik untuk memilih unit lain.</translation>
    </message>
</context>
<context>
    <name>CoinControlDialog</name>
    <message>
        <source>Coin Selection</source>
        <translation type="unfinished">Pemilihan Koin</translation>
    </message>
    <message>
        <source>Quantity:</source>
        <translation type="unfinished">Kuantitas:</translation>
    </message>
    <message>
        <source>Amount:</source>
        <translation type="unfinished">Jumlah:</translation>
    </message>
    <message>
        <source>Fee:</source>
        <translation type="unfinished">Biaya:</translation>
    </message>
    <message>
        <source>After Fee:</source>
        <translation type="unfinished">Dengan Biaya:</translation>
    </message>
    <message>
        <source>Change:</source>
        <translation type="unfinished">Kembalian:</translation>
    </message>
    <message>
        <source>(un)select all</source>
        <translation type="unfinished">(Tidak)memilih semua</translation>
    </message>
    <message>
        <source>List mode</source>
        <translation type="unfinished">Mode daftar</translation>
    </message>
    <message>
        <source>Amount</source>
        <translation type="unfinished">Jumlah</translation>
    </message>
    <message>
        <source>Received with label</source>
        <translation type="unfinished">Diterima dengan label</translation>
    </message>
    <message>
        <source>Received with address</source>
        <translation type="unfinished">Diterima dengan alamat</translation>
    </message>
    <message>
        <source>Date</source>
        <translation type="unfinished">Tanggal</translation>
    </message>
    <message>
        <source>Confirmations</source>
        <translation type="unfinished">Konfirmasi</translation>
    </message>
    <message>
        <source>Confirmed</source>
        <translation type="unfinished">Terkonfirmasi</translation>
    </message>
    <message>
        <source>Copy amount</source>
        <translation type="unfinished">Salin Jumlah</translation>
    </message>
    <message>
        <source>&amp;Copy address</source>
        <translation type="unfinished">&amp;Salin alamat</translation>
    </message>
    <message>
        <source>Copy &amp;label</source>
        <translation type="unfinished">Salin &amp;label</translation>
    </message>
    <message>
        <source>Copy &amp;amount</source>
        <translation type="unfinished">Salin &amp;jumlah</translation>
    </message>
    <message>
        <source>Copy transaction &amp;ID and output index</source>
        <translation type="unfinished">Copy &amp;ID transaksi dan index keluaran</translation>
    </message>
    <message>
        <source>L&amp;ock unspent</source>
        <translation type="unfinished">K&amp;unci yang belum digunakan</translation>
    </message>
    <message>
        <source>&amp;Unlock unspent</source>
        <translation type="unfinished">&amp;Buka kunci yang belum digunakan</translation>
    </message>
    <message>
        <source>Copy quantity</source>
        <translation type="unfinished">Salin Kuantitas</translation>
    </message>
    <message>
        <source>Copy fee</source>
        <translation type="unfinished">Salin biaya</translation>
    </message>
    <message>
        <source>Copy after fee</source>
        <translation type="unfinished">Salin Setelah Upah</translation>
    </message>
    <message>
        <source>Copy bytes</source>
        <translation type="unfinished">Salin bytes</translation>
    </message>
    <message>
        <source>Copy dust</source>
        <translation type="unfinished">Salin dust</translation>
    </message>
    <message>
        <source>Copy change</source>
        <translation type="unfinished">Salin Perubahan</translation>
    </message>
    <message>
        <source>(%1 locked)</source>
        <translation type="unfinished">(%1 terkunci)</translation>
    </message>
    <message>
        <source>yes</source>
        <translation type="unfinished">Ya</translation>
    </message>
    <message>
        <source>no</source>
        <translation type="unfinished">Tidak</translation>
    </message>
    <message>
        <source>This label turns red if any recipient receives an amount smaller than the current dust threshold.</source>
        <translation type="unfinished">Label ini akan menjadi merah apabila penerima menerima jumlah yang lebih kecil daripada ambang habuk semasa.</translation>
    </message>
    <message>
        <source>Can vary +/- %1 satoshi(s) per input.</source>
        <translation type="unfinished">Dapat bervariasi +/- %1 satoshi per input.</translation>
    </message>
    <message>
        <source>(no label)</source>
        <translation type="unfinished">(tidak ada label)</translation>
    </message>
    <message>
        <source>change from %1 (%2)</source>
        <translation type="unfinished">kembalian dari %1 (%2)</translation>
    </message>
    <message>
        <source>(change)</source>
        <translation type="unfinished">(kembalian)</translation>
    </message>
</context>
<context>
    <name>CreateWalletActivity</name>
    <message>
        <source>Create Wallet</source>
        <extracomment>Title of window indicating the progress of creation of a new wallet.</extracomment>
        <translation type="unfinished">Bikin dompet</translation>
    </message>
    <message>
        <source>Creating Wallet &lt;b&gt;%1&lt;/b&gt;…</source>
        <extracomment>Descriptive text of the create wallet progress window which indicates to the user which wallet is currently being created.</extracomment>
        <translation type="unfinished">Membuat Dompet &lt;b&gt;%1&lt;/b&gt;...</translation>
    </message>
    <message>
        <source>Create wallet failed</source>
        <translation type="unfinished">Pembuatan dompet gagal</translation>
    </message>
    <message>
        <source>Create wallet warning</source>
        <translation type="unfinished">Peringatan membuat dompet</translation>
    </message>
    <message>
        <source>Can't list signers</source>
        <translation type="unfinished">Tidak dapat mencantumkan penandatangan</translation>
    </message>
    <message>
        <source>Too many external signers found</source>
        <translation type="unfinished">Terlalu banyak penanda tangan eksternal ditemukan</translation>
    </message>
</context>
<context>
    <name>LoadWalletsActivity</name>
    <message>
        <source>Load Wallets</source>
        <extracomment>Title of progress window which is displayed when wallets are being loaded.</extracomment>
        <translation type="unfinished">Tampilkan Dompet</translation>
    </message>
    <message>
        <source>Loading wallets…</source>
        <extracomment>Descriptive text of the load wallets progress window which indicates to the user that wallets are currently being loaded.</extracomment>
        <translation type="unfinished">Memuat wallet</translation>
    </message>
</context>
<context>
    <name>OpenWalletActivity</name>
    <message>
        <source>Open wallet failed</source>
        <translation type="unfinished">Gagal membuka wallet</translation>
    </message>
    <message>
        <source>Open wallet warning</source>
        <translation type="unfinished">Peringatan membuka wallet</translation>
    </message>
    <message>
        <source>default wallet</source>
        <translation type="unfinished">wallet default</translation>
    </message>
    <message>
        <source>Open Wallet</source>
        <extracomment>Title of window indicating the progress of opening of a wallet.</extracomment>
        <translation type="unfinished">Buka Wallet</translation>
    </message>
    <message>
        <source>Opening Wallet &lt;b&gt;%1&lt;/b&gt;…</source>
        <extracomment>Descriptive text of the open wallet progress window which indicates to the user which wallet is currently being opened.</extracomment>
        <translation type="unfinished">Membuka Wallet &lt;b&gt;%1&lt;/b&gt;...</translation>
    </message>
</context>
<context>
    <name>RestoreWalletActivity</name>
    <message>
        <source>Restore Wallet</source>
        <extracomment>Title of progress window which is displayed when wallets are being restored.</extracomment>
        <translation type="unfinished">Pulihkan Dompet</translation>
    </message>
    <message>
        <source>Restoring Wallet &lt;b&gt;%1&lt;/b&gt;…</source>
        <extracomment>Descriptive text of the restore wallets progress window which indicates to the user that wallets are currently being restored.</extracomment>
        <translation type="unfinished">Memulihkan Dompet &lt;b&gt;%1&lt;/b&gt;…</translation>
    </message>
    <message>
        <source>Restore wallet failed</source>
        <extracomment>Title of message box which is displayed when the wallet could not be restored.</extracomment>
        <translation type="unfinished">Pemulihan dompet gagal</translation>
    </message>
    <message>
        <source>Restore wallet warning</source>
        <extracomment>Title of message box which is displayed when the wallet is restored with some warning.</extracomment>
        <translation type="unfinished">Peringatan pemulihan dompet</translation>
    </message>
    <message>
        <source>Restore wallet message</source>
        <extracomment>Title of message box which is displayed when the wallet is successfully restored.</extracomment>
        <translation type="unfinished">Pesan pemulihan dompet</translation>
    </message>
</context>
<context>
    <name>WalletController</name>
    <message>
        <source>Close wallet</source>
        <translation type="unfinished">Tutup wallet</translation>
    </message>
    <message>
        <source>Are you sure you wish to close the wallet &lt;i&gt;%1&lt;/i&gt;?</source>
        <translation type="unfinished">Apakah anda yakin ingin menutup dompet &lt;i&gt;%1&lt;/i&gt;?</translation>
    </message>
    <message>
        <source>Closing the wallet for too long can result in having to resync the entire chain if pruning is enabled.</source>
        <translation type="unfinished">Menutup dompet terlalu lama dapat menyebabkan harus menyinkron ulang seluruh rantai jika pemangkasan diaktifkan.</translation>
    </message>
    <message>
        <source>Close all wallets</source>
        <translation type="unfinished">Tutup semua dompet</translation>
    </message>
    <message>
        <source>Are you sure you wish to close all wallets?</source>
        <translation type="unfinished">Apakah anda yakin ingin menutup seluruh dompet ?</translation>
    </message>
</context>
<context>
    <name>CreateWalletDialog</name>
    <message>
        <source>Create Wallet</source>
        <translation type="unfinished">Bikin dompet</translation>
    </message>
    <message>
        <source>Wallet Name</source>
        <translation type="unfinished">Nama Dompet</translation>
    </message>
    <message>
        <source>Wallet</source>
        <translation type="unfinished">Dompet</translation>
    </message>
    <message>
        <source>Encrypt the wallet. The wallet will be encrypted with a passphrase of your choice.</source>
        <translation type="unfinished">Enkripsi dompet. Dompet akan dienkripsi dengan passphrase pilihan Anda.</translation>
    </message>
    <message>
        <source>Encrypt Wallet</source>
        <translation type="unfinished">Enkripsi Dompet</translation>
    </message>
    <message>
        <source>Advanced Options</source>
        <translation type="unfinished">Opsi Lanjutan</translation>
    </message>
    <message>
        <source>Disable private keys for this wallet. Wallets with private keys disabled will have no private keys and cannot have an HD seed or imported private keys. This is ideal for watch-only wallets.</source>
        <translation type="unfinished">Nonaktifkan private keys dompet ini. Dompet dengan private keys nonaktif tidak akan memiliki private keys dan tidak dapat memiliki seed HD atau private keys impor. Ini sangat ideal untuk dompet watch-only.</translation>
    </message>
    <message>
        <source>Disable Private Keys</source>
        <translation type="unfinished">Nonaktifkan private keys</translation>
    </message>
    <message>
        <source>Make a blank wallet. Blank wallets do not initially have private keys or scripts. Private keys and addresses can be imported, or an HD seed can be set, at a later time.</source>
        <translation type="unfinished">Buat dompet kosong. Dompet kosong pada awalnya tidak memiliki private keys atau skrip pribadi. Private keys dan alamat pribadi dapat diimpor, atau seed HD dapat diatur di kemudian hari.</translation>
    </message>
    <message>
        <source>Make Blank Wallet</source>
        <translation type="unfinished">Buat dompet kosong</translation>
    </message>
    <message>
        <source>Use descriptors for scriptPubKey management</source>
        <translation type="unfinished">Pakai deskriptor untuk managemen scriptPubKey</translation>
    </message>
    <message>
        <source>Descriptor Wallet</source>
        <translation type="unfinished">Dompet Deskriptor</translation>
    </message>
    <message>
        <source>Use an external signing device such as a hardware wallet. Configure the external signer script in wallet preferences first.</source>
        <translation type="unfinished">Gunakan perangkat penandatanganan eksternal seperti dompet perangkat keras. Konfigurasikan skrip penandatangan eksternal di preferensi dompet terlebih dahulu.</translation>
    </message>
    <message>
        <source>External signer</source>
        <translation type="unfinished">Penandatangan eksternal</translation>
    </message>
    <message>
        <source>Create</source>
        <translation type="unfinished">Membuat</translation>
    </message>
    <message>
        <source>Compiled without sqlite support (required for descriptor wallets)</source>
        <translation type="unfinished">Dikompilasi tanpa support sqlite (dibutuhkan untuk dompet deskriptor)</translation>
    </message>
    <message>
        <source>Compiled without external signing support (required for external signing)</source>
        <extracomment>"External signing" means using devices such as hardware wallets.</extracomment>
        <translation type="unfinished">Dikompilasi tanpa dukungan penandatanganan eksternal (diperlukan untuk penandatanganan eksternal)</translation>
    </message>
</context>
<context>
    <name>EditAddressDialog</name>
    <message>
        <source>Edit Address</source>
        <translation type="unfinished">Ubah Alamat</translation>
    </message>
    <message>
        <source>The label associated with this address list entry</source>
        <translation type="unfinished">Label yang terkait dengan daftar alamat</translation>
    </message>
    <message>
        <source>The address associated with this address list entry. This can only be modified for sending addresses.</source>
        <translation type="unfinished">Alamat yang terkait dengan daftar alamat. Hanya dapat diubah untuk alamat pengirim.</translation>
    </message>
    <message>
        <source>&amp;Address</source>
        <translation type="unfinished">&amp;Alamat</translation>
    </message>
    <message>
        <source>New sending address</source>
        <translation type="unfinished">Alamat pengirim baru</translation>
    </message>
    <message>
        <source>Edit receiving address</source>
        <translation type="unfinished">Ubah alamat penerima</translation>
    </message>
    <message>
        <source>Edit sending address</source>
        <translation type="unfinished">Ubah alamat pengirim</translation>
    </message>
    <message>
        <source>The entered address "%1" is not a valid Bitcoin address.</source>
        <translation type="unfinished">Alamat yang dimasukkan "%1" bukanlah alamat Bitcoin yang valid.</translation>
    </message>
    <message>
        <source>Address "%1" already exists as a receiving address with label "%2" and so cannot be added as a sending address.</source>
        <translation type="unfinished">Alamat "%1" sudah ada sebagai alamat penerimaan dengan label "%2" sehingga tidak bisa ditambah sebagai alamat pengiriman.</translation>
    </message>
    <message>
        <source>The entered address "%1" is already in the address book with label "%2".</source>
        <translation type="unfinished">Alamat "%1" yang dimasukkan sudah ada di dalam buku alamat dengan label "%2".</translation>
    </message>
    <message>
        <source>Could not unlock wallet.</source>
        <translation type="unfinished">Tidak dapat membuka dompet.</translation>
    </message>
    <message>
        <source>New key generation failed.</source>
        <translation type="unfinished">Pembuatan kunci baru gagal.</translation>
    </message>
</context>
<context>
    <name>FreespaceChecker</name>
    <message>
        <source>A new data directory will be created.</source>
        <translation type="unfinished">Sebuah data direktori baru telah dibuat.</translation>
    </message>
    <message>
        <source>name</source>
        <translation type="unfinished">nama</translation>
    </message>
    <message>
        <source>Directory already exists. Add %1 if you intend to create a new directory here.</source>
        <translation type="unfinished">Direktori masih ada. Tambahlah %1 apabila Anda ingin membuat direktori baru disini.</translation>
    </message>
    <message>
        <source>Path already exists, and is not a directory.</source>
        <translation type="unfinished">Sudah ada path, dan itu bukan direktori.</translation>
    </message>
    <message>
        <source>Cannot create data directory here.</source>
        <translation type="unfinished">Tidak bisa membuat direktori data disini.</translation>
    </message>
</context>
<context>
    <name>Intro</name>
    <message numerus="yes">
        <source>%n GB of space available</source>
        <translation type="unfinished">
            <numerusform>%n GB ruang tersedia</numerusform>
        </translation>
    </message>
    <message numerus="yes">
        <source>(of %n GB needed)</source>
        <translation type="unfinished">
            <numerusform>(dari %n GB yang dibutuhkan)</numerusform>
        </translation>
    </message>
    <message numerus="yes">
        <source>(%n GB needed for full chain)</source>
        <translation type="unfinished">
            <numerusform>(%n GB dibutuhkan untuk rantai penuh)</numerusform>
        </translation>
    </message>
    <message>
        <source>At least %1 GB of data will be stored in this directory, and it will grow over time.</source>
        <translation type="unfinished">Setidaknya %1 GB data akan disimpan di direktori ini dan akan berkembang seiring berjalannya waktu.</translation>
    </message>
    <message>
        <source>Approximately %1 GB of data will be stored in this directory.</source>
        <translation type="unfinished">%1 GB data akan disimpan di direktori ini.</translation>
    </message>
    <message numerus="yes">
        <source>(sufficient to restore backups %n day(s) old)</source>
        <extracomment>Explanatory text on the capability of the current prune target.</extracomment>
        <translation type="unfinished">
            <numerusform>(cukup untuk memulihkan cadangan %n hari)</numerusform>
        </translation>
    </message>
    <message>
        <source>%1 will download and store a copy of the Bitcoin block chain.</source>
        <translation type="unfinished">%1 akan mengunduh dan menyimpan salinan rantai blok Bitcoin.</translation>
    </message>
    <message>
        <source>The wallet will also be stored in this directory.</source>
        <translation type="unfinished">Dompet juga akan disimpan di direktori ini.</translation>
    </message>
    <message>
        <source>Error: Specified data directory "%1" cannot be created.</source>
        <translation type="unfinished">Kesalahan: Direktori data "%1" tidak dapat dibuat.</translation>
    </message>
    <message>
        <source>Error</source>
        <translation type="unfinished">Terjadi sebuah kesalahan</translation>
    </message>
    <message>
        <source>Welcome</source>
        <translation type="unfinished">Selamat Datang</translation>
    </message>
    <message>
        <source>Welcome to %1.</source>
        <translation type="unfinished">Selamat Datang di %1.</translation>
    </message>
    <message>
        <source>As this is the first time the program is launched, you can choose where %1 will store its data.</source>
        <translation type="unfinished">Karena ini adalah pertama kalinya program dijalankan, Anda dapat memilih lokasi %1 akan menyimpan data.</translation>
    </message>
    <message>
        <source>Limit block chain storage to</source>
        <translation type="unfinished">Batasi penyimpanan rantai blok menjadi </translation>
    </message>
    <message>
        <source>Reverting this setting requires re-downloading the entire blockchain. It is faster to download the full chain first and prune it later. Disables some advanced features.</source>
        <translation type="unfinished">Mengembalikan pengaturan perlu mengunduh ulang seluruh blockchain. Lebih cepat mengunduh rantai penuh terlebih dahulu dan memangkasnya kemudian. Menonaktifkan beberapa fitur lanjutan.</translation>
    </message>
    <message>
        <source> GB</source>
        <translation type="unfinished">GB</translation>
    </message>
    <message>
        <source>This initial synchronisation is very demanding, and may expose hardware problems with your computer that had previously gone unnoticed. Each time you run %1, it will continue downloading where it left off.</source>
        <translation type="unfinished">Sinkronisasi awal sangat berat dan mungkin akan menunjukkan permasalahan pada perangkat keras komputer Anda yang sebelumnya tidak tampak. Setiap kali Anda menjalankan %1, aplikasi ini akan melanjutkan pengunduhan dari posisi terakhir.</translation>
    </message>
    <message>
        <source>When you click OK, %1 will begin to download and process the full %4 block chain (%2 GB) starting with the earliest transactions in %3 when %4 initially launched.</source>
        <translation type="unfinished">Ketika Anda mengklik OK, %1 akan mulai mengunduh dan memproses %4 block chain penuh (%2 GB) dimulai dari transaksi-transaksi awal di %3 saat %4 diluncurkan pertama kali.</translation>
    </message>
    <message>
        <source>If you have chosen to limit block chain storage (pruning), the historical data must still be downloaded and processed, but will be deleted afterward to keep your disk usage low.</source>
        <translation type="unfinished">Apabila Anda memilih untuk membatasi penyimpanan block chain (pruning), data historis tetap akan diunduh dan diproses. Namun, data akan dihapus setelahnya untuk menjaga pemakaian disk agar tetap sedikit.</translation>
    </message>
    <message>
        <source>Use the default data directory</source>
        <translation type="unfinished">Gunakan direktori data default.</translation>
    </message>
    <message>
        <source>Use a custom data directory:</source>
        <translation type="unfinished">Gunakan direktori pilihan Anda:</translation>
    </message>
</context>
<context>
    <name>HelpMessageDialog</name>
    <message>
        <source>version</source>
        <translation type="unfinished">versi</translation>
    </message>
    <message>
        <source>About %1</source>
        <translation type="unfinished">Tentang %1</translation>
    </message>
    <message>
        <source>Command-line options</source>
        <translation type="unfinished">Pilihan Command-line</translation>
    </message>
</context>
<context>
    <name>ShutdownWindow</name>
    <message>
        <source>Do not shut down the computer until this window disappears.</source>
        <translation type="unfinished">Kamu tidak dapat mematikan komputer sebelum jendela ini tertutup sendiri.</translation>
    </message>
</context>
<context>
    <name>ModalOverlay</name>
    <message>
        <source>Form</source>
        <translation type="unfinished">Formulir</translation>
    </message>
    <message>
        <source>Recent transactions may not yet be visible, and therefore your wallet's balance might be incorrect. This information will be correct once your wallet has finished synchronizing with the bitcoin network, as detailed below.</source>
        <translation type="unfinished">Transaksi-transaksi terkini mungkin belum terlihat dan oleh karenanya, saldo dompet Anda mungkin tidak tepat. Informasi ini akan akurat ketika dompet Anda tersinkronisasi dengan jaringan Bitcoin, seperti rincian berikut.</translation>
    </message>
    <message>
        <source>Attempting to spend bitcoins that are affected by not-yet-displayed transactions will not be accepted by the network.</source>
        <translation type="unfinished">Usaha untuk menggunakan bitcoin yang dipengaruhi oleh transaksi yang belum terlihat tidak akan diterima oleh jaringan.</translation>
    </message>
    <message>
        <source>Number of blocks left</source>
        <translation type="unfinished">Jumlah blok tersisa</translation>
    </message>
    <message>
        <source>Unknown…</source>
        <translation type="unfinished">Tidak diketahui...</translation>
    </message>
    <message>
        <source>calculating…</source>
        <translation type="unfinished">menghitung...</translation>
    </message>
    <message>
        <source>Last block time</source>
        <translation type="unfinished">Waktu blok terakhir</translation>
    </message>
    <message>
        <source>Progress</source>
        <translation type="unfinished">Perkembangan</translation>
    </message>
    <message>
        <source>Progress increase per hour</source>
        <translation type="unfinished">Peningkatan perkembangan per jam</translation>
    </message>
    <message>
        <source>Estimated time left until synced</source>
        <translation type="unfinished">Estimasi waktu tersisa sampai tersinkronisasi</translation>
    </message>
    <message>
        <source>Hide</source>
        <translation type="unfinished">Sembunyikan</translation>
    </message>
    <message>
        <source>Esc</source>
        <translation type="unfinished">Keluar</translation>
    </message>
    <message>
        <source>%1 is currently syncing.  It will download headers and blocks from peers and validate them until reaching the tip of the block chain.</source>
        <translation type="unfinished">%1 menyinkronkan. Program ini akan mengunduh header dan blok dari rekan dan memvalidasi sampai blok terbaru.</translation>
    </message>
    <message>
        <source>Unknown. Syncing Headers (%1, %2%)…</source>
        <translation type="unfinished">Tidak diketahui. Sinkronisasi Header (%1, %2%)...</translation>
    </message>
    <message>
        <source>Unknown. Pre-syncing Headers (%1, %2%)…</source>
        <translation type="unfinished">Tidak diketahui. Pra-sinkronisasi Header (%1, %2%)...</translation>
    </message>
</context>
<context>
    <name>OpenURIDialog</name>
    <message>
        <source>Open bitcoin URI</source>
        <translation type="unfinished">Buka URI bitcoin:</translation>
    </message>
    <message>
        <source>Paste address from clipboard</source>
        <extracomment>Tooltip text for button that allows you to paste an address that is in your clipboard.</extracomment>
        <translation type="unfinished">Tempel alamat dari salinan</translation>
    </message>
</context>
<context>
    <name>OptionsDialog</name>
    <message>
        <source>Options</source>
        <translation type="unfinished">Pilihan</translation>
    </message>
    <message>
        <source>&amp;Main</source>
        <translation type="unfinished">&amp;Utama</translation>
    </message>
    <message>
        <source>Automatically start %1 after logging in to the system.</source>
        <translation type="unfinished">Mulai %1 secara otomatis setelah masuk ke dalam sistem.</translation>
    </message>
    <message>
        <source>&amp;Start %1 on system login</source>
        <translation type="unfinished">Mulai %1 ketika masuk ke &amp;sistem</translation>
    </message>
    <message>
        <source>Enabling pruning significantly reduces the disk space required to store transactions. All blocks are still fully validated. Reverting this setting requires re-downloading the entire blockchain.</source>
        <translation type="unfinished">Mengaktifkan pemangkasan secara signifikan mengurangi ruang disk yang diperlukan untuk menyimpan transaksi. Semua blok masih sepenuhnya divalidasi. Mengembalikan pengaturan ini membutuhkan pengunduhan ulang seluruh blockchain.</translation>
    </message>
    <message>
        <source>Size of &amp;database cache</source>
        <translation type="unfinished">Ukuran cache &amp;database</translation>
    </message>
    <message>
        <source>Number of script &amp;verification threads</source>
        <translation type="unfinished">Jumlah script &amp;verification threads</translation>
    </message>
    <message>
        <source>IP address of the proxy (e.g. IPv4: 127.0.0.1 / IPv6: ::1)</source>
        <translation type="unfinished">Alamat IP proxy (cth. IPv4: 127.0.0.1 / IPv6: ::1)</translation>
    </message>
    <message>
        <source>Shows if the supplied default SOCKS5 proxy is used to reach peers via this network type.</source>
        <translation type="unfinished">Perlihatkan apabila proxy SOCKS5 default digunakan untuk berhungan dengan orang lain lewat tipe jaringan ini.</translation>
    </message>
    <message>
        <source>Minimize instead of exit the application when the window is closed. When this option is enabled, the application will be closed only after selecting Exit in the menu.</source>
        <translation type="unfinished">Minimalisasi aplikasi ketika jendela ditutup. Ketika pilihan ini dipilih, aplikasi akan menutup seluruhnya jika anda memilih Keluar di menu yang tersedia.</translation>
    </message>
    <message>
        <source>Options set in this dialog are overridden by the command line:</source>
        <translation type="unfinished">Set opsi pengaturan pada jendela dialog ini tertutup oleh baris perintah:</translation>
    </message>
    <message>
        <source>Open the %1 configuration file from the working directory.</source>
        <translation type="unfinished">Buka file konfigurasi %1 dari direktori kerja.</translation>
    </message>
    <message>
        <source>Open Configuration File</source>
        <translation type="unfinished">Buka Berkas Konfigurasi</translation>
    </message>
    <message>
        <source>Reset all client options to default.</source>
        <translation type="unfinished">Kembalikan semua pengaturan ke awal.</translation>
    </message>
    <message>
        <source>&amp;Reset Options</source>
        <translation type="unfinished">&amp;Reset Pilihan</translation>
    </message>
    <message>
        <source>&amp;Network</source>
        <translation type="unfinished">&amp;Jaringan</translation>
    </message>
    <message>
        <source>Prune &amp;block storage to</source>
        <translation type="unfinished">Prune &amp;ruang penyimpan block ke</translation>
    </message>
    <message>
        <source>Reverting this setting requires re-downloading the entire blockchain.</source>
        <translation type="unfinished">Mengembalikan pengaturan ini membutuhkan pengunduhan seluruh blockchain lagi.</translation>
    </message>
    <message>
        <source>Maximum database cache size. A larger cache can contribute to faster sync, after which the benefit is less pronounced for most use cases. Lowering the cache size will reduce memory usage. Unused mempool memory is shared for this cache.</source>
        <extracomment>Tooltip text for Options window setting that sets the size of the database cache. Explains the corresponding effects of increasing/decreasing this value.</extracomment>
        <translation type="unfinished">Ukuran maksimum cache database. Semakin besar cache membuat proses sync lebih cepat, setelah itu manfaatnya berkurang bagi sebagian besar pengguna. Mengurangi ukuran cache dapat  menurunkan penggunaan memory yang juga digunakan untuk cache ini.</translation>
    </message>
    <message>
        <source>Set the number of script verification threads. Negative values correspond to the number of cores you want to leave free to the system.</source>
        <extracomment>Tooltip text for Options window setting that sets the number of script verification threads. Explains that negative values mean to leave these many cores free to the system.</extracomment>
        <translation type="unfinished">Set nomor thread script verifikasi. Nilai negatif sesuai dengan core yang tidak ingin digunakan di dalam system.</translation>
    </message>
    <message>
        <source>This allows you or a third party tool to communicate with the node through command-line and JSON-RPC commands.</source>
        <extracomment>Tooltip text for Options window setting that enables the RPC server.</extracomment>
        <translation type="unfinished">Ini memungkinkan Anda atau alat pihak ketiga untuk berkomunikasi dengan node melalui perintah baris perintah dan JSON-RPC.</translation>
    </message>
    <message>
        <source>Enable R&amp;PC server</source>
        <extracomment>An Options window setting to enable the RPC server.</extracomment>
        <translation type="unfinished">Aktifkan server R&amp;PC</translation>
    </message>
    <message>
        <source>W&amp;allet</source>
        <translation type="unfinished">D&amp;ompet</translation>
    </message>
    <message>
        <source>Whether to set subtract fee from amount as default or not.</source>
        <extracomment>Tooltip text for Options window setting that sets subtracting the fee from a sending amount as default.</extracomment>
        <translation type="unfinished">Apakah akan menetapkan biaya pengurangan dari jumlah sebagai default atau tidak.</translation>
    </message>
    <message>
        <source>Subtract &amp;fee from amount by default</source>
        <extracomment>An Options window setting to set subtracting the fee from a sending amount as default.</extracomment>
        <translation type="unfinished">Kurangi biaya dari jumlah secara default</translation>
    </message>
    <message>
        <source>Expert</source>
        <translation type="unfinished">Ahli</translation>
    </message>
    <message>
        <source>Enable coin &amp;control features</source>
        <translation type="unfinished">Perbolehkan fitur &amp;pengaturan koin</translation>
    </message>
    <message>
        <source>If you disable the spending of unconfirmed change, the change from a transaction cannot be used until that transaction has at least one confirmation. This also affects how your balance is computed.</source>
        <translation type="unfinished">Jika Anda menonaktifkan perubahan saldo untuk transaksi yang belum dikonfirmasi, perubahan dari transaksi tidak dapat dilakukan sampai transaksi memiliki setidaknya satu konfirmasi. Hal ini juga mempengaruhi bagaimana saldo Anda dihitung.</translation>
    </message>
    <message>
        <source>&amp;Spend unconfirmed change</source>
        <translation type="unfinished">&amp;Perubahan saldo untuk transaksi yang belum dikonfirmasi</translation>
    </message>
    <message>
        <source>Enable &amp;PSBT controls</source>
        <extracomment>An options window setting to enable PSBT controls.</extracomment>
        <translation type="unfinished">Aktifkan kontrol &amp;PSBT</translation>
    </message>
    <message>
        <source>Whether to show PSBT controls.</source>
        <extracomment>Tooltip text for options window setting that enables PSBT controls.</extracomment>
        <translation type="unfinished">Apakah akan menampilkan kontrol PSBT.</translation>
    </message>
    <message>
        <source>External Signer (e.g. hardware wallet)</source>
        <translation type="unfinished">Penandatangan eksternal (seperti dompet perangkat keras)</translation>
    </message>
    <message>
        <source>&amp;External signer script path</source>
        <translation type="unfinished">&amp;Jalur skrip penanda tangan eksternal</translation>
    </message>
    <message>
        <source>Full path to a Bitcoin Core compatible script (e.g. C:\Downloads\hwi.exe or /Users/you/Downloads/hwi.py). Beware: malware can steal your coins!</source>
        <translation type="unfinished">Jalur lengkap ke skrip yang kompatibel dengan Bitcoin Core (seperti C:\Downloads\hwi.exe atau /Users/you/Downloads/hwi.py). Hati-hati: malware dapat mencuri koin Anda!</translation>
    </message>
    <message>
        <source>Automatically open the Bitcoin client port on the router. This only works when your router supports UPnP and it is enabled.</source>
        <translation type="unfinished">Otomatis membuka port client Bitcoin di router. Hanya berjalan apabila router anda mendukung UPnP dan di-enable.</translation>
    </message>
    <message>
        <source>Map port using &amp;UPnP</source>
        <translation type="unfinished">Petakan port dengan &amp;UPnP</translation>
    </message>
    <message>
        <source>Automatically open the Bitcoin client port on the router. This only works when your router supports NAT-PMP and it is enabled. The external port could be random.</source>
        <translation type="unfinished">Otomatis membuka port client Bitcoin di router. Hanya berjalan apabila router anda mendukung NAT-PMP dan di-enable. Port eksternal bisa jadi acak. </translation>
    </message>
    <message>
        <source>Map port using NA&amp;T-PMP</source>
        <translation type="unfinished">Petakan port dengan NA&amp;T-PMP</translation>
    </message>
    <message>
        <source>Accept connections from outside.</source>
        <translation type="unfinished">Terima koneksi-koneksi dari luar.</translation>
    </message>
    <message>
        <source>Allow incomin&amp;g connections</source>
        <translation type="unfinished">Terima koneksi-koneksi masuk</translation>
    </message>
    <message>
        <source>Connect to the Bitcoin network through a SOCKS5 proxy.</source>
        <translation type="unfinished">Hubungkan ke jaringan Bitcoin melalui SOCKS5 proxy.</translation>
    </message>
    <message>
        <source>&amp;Connect through SOCKS5 proxy (default proxy):</source>
        <translation type="unfinished">&amp;Hubungkan melalui proxy SOCKS5 (proxy default):</translation>
    </message>
    <message>
        <source>Proxy &amp;IP:</source>
        <translation type="unfinished">IP Proxy:</translation>
    </message>
    <message>
        <source>Port of the proxy (e.g. 9050)</source>
        <translation type="unfinished">Port proxy (cth. 9050)</translation>
    </message>
    <message>
        <source>Used for reaching peers via:</source>
        <translation type="unfinished">Digunakan untuk berhubungan dengan peers melalui:</translation>
    </message>
    <message>
        <source>&amp;Window</source>
        <translation type="unfinished">&amp;Jendela</translation>
    </message>
    <message>
        <source>Show the icon in the system tray.</source>
        <translation type="unfinished">Tampilkan ikon pada tray sistem.</translation>
    </message>
    <message>
        <source>&amp;Show tray icon</source>
        <translation type="unfinished">&amp;Tampilkan ikon tray</translation>
    </message>
    <message>
        <source>Show only a tray icon after minimizing the window.</source>
        <translation type="unfinished">Hanya tampilkan ikon tray setelah meminilisasi jendela</translation>
    </message>
    <message>
        <source>&amp;Minimize to the tray instead of the taskbar</source>
        <translation type="unfinished">&amp;Meminilisasi ke tray daripada taskbar</translation>
    </message>
    <message>
        <source>M&amp;inimize on close</source>
        <translation type="unfinished">M&amp;eminilisasi saat ditutup</translation>
    </message>
    <message>
        <source>&amp;Display</source>
        <translation type="unfinished">&amp;Tampilan</translation>
    </message>
    <message>
        <source>User Interface &amp;language:</source>
        <translation type="unfinished">&amp;Bahasa Antarmuka Pengguna:</translation>
    </message>
    <message>
        <source>The user interface language can be set here. This setting will take effect after restarting %1.</source>
        <translation type="unfinished">Bahasa tampilan dapat diatur di sini. Pengaturan ini akan berpengaruh setelah memulai ulang %1.</translation>
    </message>
    <message>
        <source>&amp;Unit to show amounts in:</source>
        <translation type="unfinished">&amp;Unit untuk menunjukkan nilai:</translation>
    </message>
    <message>
        <source>Choose the default subdivision unit to show in the interface and when sending coins.</source>
        <translation type="unfinished">Pilihan standar unit yang ingin ditampilkan pada layar aplikasi dan saat mengirim koin.</translation>
    </message>
    <message>
        <source>Third-party URLs (e.g. a block explorer) that appear in the transactions tab as context menu items. %s in the URL is replaced by transaction hash. Multiple URLs are separated by vertical bar |.</source>
        <translation type="unfinished">URL pihak ketika (misalnya sebuah block explorer) yang mumcul dalam tab transaksi sebagai konteks menu. %s dalam URL diganti dengan kode transaksi. URL dipisahkan dengan tanda vertikal |.</translation>
    </message>
    <message>
        <source>&amp;Third-party transaction URLs</source>
        <translation type="unfinished">&amp;URL transaksi Pihak Ketiga</translation>
    </message>
    <message>
        <source>Whether to show coin control features or not.</source>
        <translation type="unfinished">Ingin menunjukkan cara pengaturan koin atau tidak.</translation>
    </message>
    <message>
        <source>Connect to the Bitcoin network through a separate SOCKS5 proxy for Tor onion services.</source>
        <translation type="unfinished">Hubungkan kepada Bitcoin network menggunakan proxy SOCKS5 yang terpisah untuk servis Tor onion</translation>
    </message>
    <message>
        <source>Use separate SOCKS&amp;5 proxy to reach peers via Tor onion services:</source>
        <translation type="unfinished">Gunakan proxy SOCKS&amp;5 terpisah untuk mencapai peers menggunakan servis Tor onion:</translation>
    </message>
    <message>
        <source>Monospaced font in the Overview tab:</source>
        <translation type="unfinished">Font spasi tunggal di tab Ringkasan: </translation>
    </message>
    <message>
        <source>&amp;OK</source>
        <translation type="unfinished">&amp;YA</translation>
    </message>
    <message>
        <source>&amp;Cancel</source>
        <translation type="unfinished">&amp;Batal</translation>
    </message>
    <message>
        <source>Compiled without external signing support (required for external signing)</source>
        <extracomment>"External signing" means using devices such as hardware wallets.</extracomment>
        <translation type="unfinished">Dikompilasi tanpa dukungan penandatanganan eksternal (diperlukan untuk penandatanganan eksternal)</translation>
    </message>
    <message>
        <source>default</source>
        <translation type="unfinished">standar</translation>
    </message>
    <message>
        <source>none</source>
        <translation type="unfinished">tidak satupun</translation>
    </message>
    <message>
        <source>Confirm options reset</source>
        <extracomment>Window title text of pop-up window shown when the user has chosen to reset options.</extracomment>
        <translation type="unfinished">Memastikan reset pilihan</translation>
    </message>
    <message>
        <source>Client restart required to activate changes.</source>
        <extracomment>Text explaining that the settings changed will not come into effect until the client is restarted.</extracomment>
        <translation type="unfinished">Restart klien diperlukan untuk mengaktifkan perubahan.</translation>
    </message>
    <message>
        <source>Current settings will be backed up at "%1".</source>
        <extracomment>Text explaining to the user that the client's current settings will be backed up at a specific location. %1 is a stand-in argument for the backup location's path.</extracomment>
        <translation type="unfinished">Pengaturan saat ini akan dicadangkan di "%1".</translation>
    </message>
    <message>
        <source>Client will be shut down. Do you want to proceed?</source>
        <extracomment>Text asking the user to confirm if they would like to proceed with a client shutdown.</extracomment>
        <translation type="unfinished">Klien akan dimatikan, apakah anda hendak melanjutkan?</translation>
    </message>
    <message>
        <source>Configuration options</source>
        <extracomment>Window title text of pop-up box that allows opening up of configuration file.</extracomment>
        <translation type="unfinished">Konfigurasi pengaturan</translation>
    </message>
    <message>
        <source>The configuration file is used to specify advanced user options which override GUI settings. Additionally, any command-line options will override this configuration file.</source>
        <extracomment>Explanatory text about the priority order of instructions considered by client. The order from high to low being: command-line, configuration file, GUI settings.</extracomment>
        <translation type="unfinished">File konfigurasi digunakan untuk menspesifikkan pilihan khusus pengguna yang akan menimpa pengaturan GUI. Sebagai tambahan, pengaturan command-line apapun akan menimpa file konfigurasi itu.</translation>
    </message>
    <message>
        <source>Continue</source>
        <translation type="unfinished">Lanjutkan</translation>
    </message>
    <message>
        <source>Cancel</source>
        <translation type="unfinished">Batal</translation>
    </message>
    <message>
        <source>Error</source>
        <translation type="unfinished">Terjadi sebuah kesalahan</translation>
    </message>
    <message>
        <source>The configuration file could not be opened.</source>
        <translation type="unfinished">Berkas konfigurasi tidak dapat dibuka.</translation>
    </message>
    <message>
        <source>This change would require a client restart.</source>
        <translation type="unfinished">Perubahan ini akan memerlukan restart klien</translation>
    </message>
    <message>
        <source>The supplied proxy address is invalid.</source>
        <translation type="unfinished">Alamat proxy yang diisi tidak valid.</translation>
    </message>
</context>
<context>
    <name>OptionsModel</name>
    <message>
        <source>Could not read setting "%1", %2.</source>
        <translation type="unfinished">Tidak dapat membaca setelan "%1", %2.</translation>
    </message>
</context>
<context>
    <name>OverviewPage</name>
    <message>
        <source>Form</source>
        <translation type="unfinished">Formulir</translation>
    </message>
    <message>
        <source>The displayed information may be out of date. Your wallet automatically synchronizes with the Bitcoin network after a connection is established, but this process has not completed yet.</source>
        <translation type="unfinished">Informasi terlampir mungkin sudah kedaluwarsa. Dompet Anda secara otomatis mensinkronisasi dengan jaringan Bitcoin ketika sebuah hubungan terbentuk, namun proses ini belum selesai.</translation>
    </message>
    <message>
        <source>Watch-only:</source>
        <translation type="unfinished">Hanya lihat:</translation>
    </message>
    <message>
        <source>Available:</source>
        <translation type="unfinished">Tersedia:</translation>
    </message>
    <message>
        <source>Your current spendable balance</source>
        <translation type="unfinished">Jumlah yang Anda bisa keluarkan sekarang</translation>
    </message>
    <message>
        <source>Pending:</source>
        <translation type="unfinished">Ditunda</translation>
    </message>
    <message>
        <source>Total of transactions that have yet to be confirmed, and do not yet count toward the spendable balance</source>
        <translation type="unfinished">Jumlah keseluruhan transaksi yang belum dikonfirmasi, dan belum saatnya dihitung sebagai pengeluaran saldo yang telah dibelanjakan.</translation>
    </message>
    <message>
        <source>Immature:</source>
        <translation type="unfinished">Terlalu Muda:</translation>
    </message>
    <message>
        <source>Mined balance that has not yet matured</source>
        <translation type="unfinished">Saldo ditambang yang masih terlalu muda</translation>
    </message>
    <message>
        <source>Balances</source>
        <translation type="unfinished">Saldo:</translation>
    </message>
    <message>
        <source>Total:</source>
        <translation type="unfinished">Jumlah:</translation>
    </message>
    <message>
        <source>Your current total balance</source>
        <translation type="unfinished">Jumlah saldo Anda sekarang</translation>
    </message>
    <message>
        <source>Your current balance in watch-only addresses</source>
        <translation type="unfinished">Saldomu di alamat hanya lihat</translation>
    </message>
    <message>
        <source>Spendable:</source>
        <translation type="unfinished">Bisa digunakan:</translation>
    </message>
    <message>
        <source>Recent transactions</source>
        <translation type="unfinished">Transaksi-transaksi terkini</translation>
    </message>
    <message>
        <source>Unconfirmed transactions to watch-only addresses</source>
        <translation type="unfinished">Transaksi yang belum terkonfirmasi ke alamat hanya lihat</translation>
    </message>
    <message>
        <source>Mined balance in watch-only addresses that has not yet matured</source>
        <translation type="unfinished">Saldo hasil mining di alamat hanya lihat yang belum bisa digunakan</translation>
    </message>
    <message>
        <source>Current total balance in watch-only addresses</source>
        <translation type="unfinished">Jumlah saldo di alamat hanya lihat</translation>
    </message>
    <message>
        <source>Privacy mode activated for the Overview tab. To unmask the values, uncheck Settings-&gt;Mask values.</source>
        <translation type="unfinished">Mode privasi diaktivasi untuk tab Overview. Untuk mengunmask nilai-nilai, hapus centang yang ada di Settings&gt;Mask values.</translation>
    </message>
</context>
<context>
    <name>PSBTOperationsDialog</name>
    <message>
        <source>Sign Tx</source>
        <translation type="unfinished">Tanda tangan Tx</translation>
    </message>
    <message>
        <source>Copy to Clipboard</source>
        <translation type="unfinished">Copy ke Clipboard</translation>
    </message>
    <message>
        <source>Save…</source>
        <translation type="unfinished">Simpan...</translation>
    </message>
    <message>
        <source>Close</source>
        <translation type="unfinished">Tutup</translation>
    </message>
    <message>
        <source>Failed to load transaction: %1</source>
        <translation type="unfinished">Gagal untuk memuat transaksi: %1</translation>
    </message>
    <message>
        <source>Failed to sign transaction: %1</source>
        <translation type="unfinished">Gagal untuk menandatangani transaksi: %1</translation>
    </message>
    <message>
        <source>Cannot sign inputs while wallet is locked.</source>
        <translation type="unfinished">Tidak dapat menandatangani input saat dompet terkunci.</translation>
    </message>
    <message>
        <source>Could not sign any more inputs.</source>
        <translation type="unfinished">Tidak bisa menandatangani lagi input apapun.</translation>
    </message>
    <message>
        <source>Signed %1 inputs, but more signatures are still required.</source>
        <translation type="unfinished">Menandatangankan %1 input, tetapi tanda tangan lebih banyak masih dibutuhkan.</translation>
    </message>
    <message>
        <source>Signed transaction successfully. Transaction is ready to broadcast.</source>
        <translation type="unfinished">Berhasil menandatangani transaksi. Transaksi sudah siap untuk di broadcast</translation>
    </message>
    <message>
        <source>Unknown error processing transaction.</source>
        <translation type="unfinished">Kesalahan yang tidak diketahui ketika memproses transaksi </translation>
    </message>
    <message>
        <source>Transaction broadcast successfully! Transaction ID: %1</source>
        <translation type="unfinished">Transaksi berhasil di broadcast! ID Transaksi: %1</translation>
    </message>
    <message>
        <source>Transaction broadcast failed: %1</source>
        <translation type="unfinished">Broadcast transaksi gagal: %1</translation>
    </message>
    <message>
        <source>PSBT copied to clipboard.</source>
        <translation type="unfinished">PSBT disalin ke clipboard</translation>
    </message>
    <message>
        <source>Save Transaction Data</source>
        <translation type="unfinished">Simpan data Transaksi</translation>
    </message>
    <message>
        <source>Partially Signed Transaction (Binary)</source>
        <extracomment>Expanded name of the binary PSBT file format. See: BIP 174.</extracomment>
        <translation type="unfinished">Transaksi yang Ditandatangani Sebagian (Biner)</translation>
    </message>
    <message>
        <source>PSBT saved to disk.</source>
        <translation type="unfinished">PSBT disimpan ke disk.</translation>
    </message>
    <message>
        <source> * Sends %1 to %2</source>
        <translation type="unfinished"> * Mengirim %1 ke %2</translation>
    </message>
    <message>
        <source>Unable to calculate transaction fee or total transaction amount.</source>
        <translation type="unfinished">Tidak dapat menghitung biaya transaksi atau jumlah total transaksi.</translation>
    </message>
    <message>
        <source>Pays transaction fee: </source>
        <translation type="unfinished">Membayar biaya transaksi:</translation>
    </message>
    <message>
        <source>Total Amount</source>
        <translation type="unfinished">Jumlah Keseluruhan</translation>
    </message>
    <message>
        <source>or</source>
        <translation type="unfinished">atau</translation>
    </message>
    <message>
        <source>Transaction is missing some information about inputs.</source>
        <translation type="unfinished">Transaksi kehilangan beberapa informasi seputar input.</translation>
    </message>
    <message>
        <source>Transaction still needs signature(s).</source>
        <translation type="unfinished">Transaksi masih membutuhkan tanda tangan(s).</translation>
    </message>
    <message>
        <source>(But no wallet is loaded.)</source>
        <translation type="unfinished">(Tapi tidak ada dompet yang dimuat.)</translation>
    </message>
    <message>
        <source>(But this wallet cannot sign transactions.)</source>
        <translation type="unfinished">(Tetapi dompet ini tidak dapat menandatangani transaksi.)</translation>
    </message>
    <message>
        <source>(But this wallet does not have the right keys.)</source>
        <translation type="unfinished">(Tapi dompet ini tidak memiliki kunci yang tepat.)</translation>
    </message>
    <message>
        <source>Transaction is fully signed and ready for broadcast.</source>
        <translation type="unfinished">Transaksi telah ditandatangani sepenuhnya dan siap untuk broadcast.</translation>
    </message>
    <message>
        <source>Transaction status is unknown.</source>
        <translation type="unfinished">Status transaksi tidak diketahui.</translation>
    </message>
</context>
<context>
    <name>PaymentServer</name>
    <message>
        <source>Payment request error</source>
        <translation type="unfinished">Terjadi kesalahan pada permintaan pembayaran</translation>
    </message>
    <message>
        <source>Cannot start bitcoin: click-to-pay handler</source>
        <translation type="unfinished">Tidak bisa memulai bitcoin: handler click-to-pay</translation>
    </message>
    <message>
        <source>URI handling</source>
        <translation type="unfinished">Pengelolaan URI</translation>
    </message>
    <message>
        <source>'bitcoin://' is not a valid URI. Use 'bitcoin:' instead.</source>
        <translation type="unfinished">'bitcoin://' bukanlah alamat URI yang valid. Silakan gunakan 'bitcoin:'.</translation>
    </message>
    <message>
        <source>Cannot process payment request because BIP70 is not supported.
Due to widespread security flaws in BIP70 it's strongly recommended that any merchant instructions to switch wallets be ignored.
If you are receiving this error you should request the merchant provide a BIP21 compatible URI.</source>
        <translation type="unfinished">Tidak dapat memproses permintaan pembayaran disebabkan BIP70 tidak didukung. 
Akibat celah keamanan yang meluas di BIP70, sangat disarankan agar mengabaikan petunjuk pedagang apa pun untuk beralih dompet. 
Jika Anda menerima kesalahan ini, Anda harus meminta pedagang untuk memberikan URI yang kompatibel dengan BIP21. </translation>
    </message>
    <message>
        <source>URI cannot be parsed! This can be caused by an invalid Bitcoin address or malformed URI parameters.</source>
        <translation type="unfinished">URI tidak bisa dimengerti! Hal ini bisa disebabkan karena alamat Bitcoin yang tidak sah atau parameter URI yang tidak tepat.</translation>
    </message>
    <message>
        <source>Payment request file handling</source>
        <translation type="unfinished">Pengelolaan file permintaan pembayaran</translation>
    </message>
</context>
<context>
    <name>PeerTableModel</name>
    <message>
        <source>User Agent</source>
        <extracomment>Title of Peers Table column which contains the peer's User Agent string.</extracomment>
        <translation type="unfinished">Agen Pengguna

</translation>
    </message>
    <message>
        <source>Age</source>
        <extracomment>Title of Peers Table column which indicates the duration (length of time) since the peer connection started.</extracomment>
        <translation type="unfinished">Umur</translation>
    </message>
    <message>
        <source>Direction</source>
        <extracomment>Title of Peers Table column which indicates the direction the peer connection was initiated from.</extracomment>
        <translation type="unfinished">Panduan</translation>
    </message>
    <message>
        <source>Sent</source>
        <extracomment>Title of Peers Table column which indicates the total amount of network information we have sent to the peer.</extracomment>
        <translation type="unfinished">Terkirim</translation>
    </message>
    <message>
        <source>Received</source>
        <extracomment>Title of Peers Table column which indicates the total amount of network information we have received from the peer.</extracomment>
        <translation type="unfinished">Diterima</translation>
    </message>
    <message>
        <source>Address</source>
        <extracomment>Title of Peers Table column which contains the IP/Onion/I2P address of the connected peer.</extracomment>
        <translation type="unfinished">Alamat</translation>
    </message>
    <message>
        <source>Type</source>
        <extracomment>Title of Peers Table column which describes the type of peer connection. The "type" describes why the connection exists.</extracomment>
        <translation type="unfinished">Tipe</translation>
    </message>
    <message>
        <source>Network</source>
        <extracomment>Title of Peers Table column which states the network the peer connected through.</extracomment>
        <translation type="unfinished">Jaringan</translation>
    </message>
    <message>
        <source>Inbound</source>
        <extracomment>An Inbound Connection from a Peer.</extracomment>
        <translation type="unfinished">masuk</translation>
    </message>
    <message>
        <source>Outbound</source>
        <extracomment>An Outbound Connection to a Peer.</extracomment>
        <translation type="unfinished">keluar</translation>
    </message>
</context>
<context>
    <name>QRImageWidget</name>
    <message>
        <source>&amp;Save Image…</source>
        <translation type="unfinished">&amp;Simpan Gambar...</translation>
    </message>
    <message>
        <source>&amp;Copy Image</source>
        <translation type="unfinished">&amp;Salin Gambar</translation>
    </message>
    <message>
        <source>Resulting URI too long, try to reduce the text for label / message.</source>
        <translation type="unfinished">Pembuatan tautan terlalu lama, coba kurangi teks untuk label / pesan.</translation>
    </message>
    <message>
        <source>Error encoding URI into QR Code.</source>
        <translation type="unfinished">Terjadi kesalahan saat menyandikan tautan ke dalam kode QR.</translation>
    </message>
    <message>
        <source>QR code support not available.</source>
        <translation type="unfinished">Dukungan kode QR tidak tersedia.</translation>
    </message>
    <message>
        <source>Save QR Code</source>
        <translation type="unfinished">Simpan Kode QR</translation>
    </message>
    <message>
        <source>PNG Image</source>
        <extracomment>Expanded name of the PNG file format. See: https://en.wikipedia.org/wiki/Portable_Network_Graphics.</extracomment>
        <translation type="unfinished">Gambar PNG</translation>
    </message>
</context>
<context>
    <name>RPCConsole</name>
    <message>
        <source>N/A</source>
        <translation type="unfinished">T/S</translation>
    </message>
    <message>
        <source>Client version</source>
        <translation type="unfinished">Versi Klien</translation>
    </message>
    <message>
        <source>&amp;Information</source>
        <translation type="unfinished">&amp;Informasi</translation>
    </message>
    <message>
        <source>General</source>
        <translation type="unfinished">Umum</translation>
    </message>
    <message>
        <source>To specify a non-default location of the data directory use the '%1' option.</source>
        <translation type="unfinished">Untuk menentukan lokasi direktori data yang tidak standar gunakan opsi '%1'.</translation>
    </message>
    <message>
        <source>To specify a non-default location of the blocks directory use the '%1' option.</source>
        <translation type="unfinished">Untuk menentukan lokasi direktori block non-default, gunakan opsi '%1'.</translation>
    </message>
    <message>
        <source>Startup time</source>
        <translation type="unfinished">Waktu nyala</translation>
    </message>
    <message>
        <source>Network</source>
        <translation type="unfinished">Jaringan</translation>
    </message>
    <message>
        <source>Name</source>
        <translation type="unfinished">Nama</translation>
    </message>
    <message>
        <source>Number of connections</source>
        <translation type="unfinished">Jumlah hubungan</translation>
    </message>
    <message>
        <source>Block chain</source>
        <translation type="unfinished">Rantai blok</translation>
    </message>
    <message>
        <source>Current number of transactions</source>
        <translation type="unfinished">Jumlah transaksi saat ini</translation>
    </message>
    <message>
        <source>Memory usage</source>
        <translation type="unfinished">Penggunaan memori</translation>
    </message>
    <message>
        <source>Wallet: </source>
        <translation type="unfinished">Wallet:</translation>
    </message>
    <message>
        <source>(none)</source>
        <translation type="unfinished">(tidak ada)</translation>
    </message>
    <message>
        <source>Received</source>
        <translation type="unfinished">Diterima</translation>
    </message>
    <message>
        <source>Sent</source>
        <translation type="unfinished">Terkirim</translation>
    </message>
    <message>
        <source>&amp;Peers</source>
        <translation type="unfinished">&amp;Peer</translation>
    </message>
    <message>
        <source>Banned peers</source>
        <translation type="unfinished">Peer yang telah dilarang</translation>
    </message>
    <message>
        <source>Select a peer to view detailed information.</source>
        <translation type="unfinished">Pilih satu peer untuk melihat informasi detail.</translation>
    </message>
    <message>
        <source>Version</source>
        <translation type="unfinished">Versi</translation>
    </message>
    <message>
        <source>Starting Block</source>
        <translation type="unfinished">Mulai Block</translation>
    </message>
    <message>
        <source>Synced Headers</source>
        <translation type="unfinished">Header Yang Telah Sinkron</translation>
    </message>
    <message>
        <source>Synced Blocks</source>
        <translation type="unfinished">Block Yang Telah Sinkron</translation>
    </message>
    <message>
        <source>Last Transaction</source>
        <translation type="unfinished">Transaksi Terakhir</translation>
    </message>
    <message>
        <source>The mapped Autonomous System used for diversifying peer selection.</source>
        <translation type="unfinished">Sistem Otonom yang dipetakan digunakan untuk mendiversifikasi pilihan peer</translation>
    </message>
    <message>
        <source>Mapped AS</source>
        <translation type="unfinished">AS yang Dipetakan</translation>
    </message>
    <message>
        <source>Whether we relay addresses to this peer.</source>
        <extracomment>Tooltip text for the Address Relay field in the peer details area, which displays whether we relay addresses to this peer (Yes/No).</extracomment>
        <translation type="unfinished">Apakah kita menyampaikan alamat ke rekan ini.</translation>
    </message>
    <message>
        <source>Address Relay</source>
        <extracomment>Text title for the Address Relay field in the peer details area, which displays whether we relay addresses to this peer (Yes/No).</extracomment>
        <translation type="unfinished">Alamat Relay</translation>
    </message>
    <message>
        <source>The total number of addresses received from this peer that were processed (excludes addresses that were dropped due to rate-limiting).</source>
        <extracomment>Tooltip text for the Addresses Processed field in the peer details area, which displays the total number of addresses received from this peer that were processed (excludes addresses that were dropped due to rate-limiting).</extracomment>
        <translation type="unfinished">Jumlah total alamat yang diterima dari rekan ini yang diproses (tidak termasuk alamat yang dihapus karena pembatasan tarif).</translation>
    </message>
    <message>
        <source>The total number of addresses received from this peer that were dropped (not processed) due to rate-limiting.</source>
        <extracomment>Tooltip text for the Addresses Rate-Limited field in the peer details area, which displays the total number of addresses received from this peer that were dropped (not processed) due to rate-limiting.</extracomment>
        <translation type="unfinished">Jumlah total alamat yang diterima dari rekan ini yang dihapus (tidak diproses) karena pembatasan tarif.</translation>
    </message>
    <message>
        <source>Addresses Processed</source>
        <extracomment>Text title for the Addresses Processed field in the peer details area, which displays the total number of addresses received from this peer that were processed (excludes addresses that were dropped due to rate-limiting).</extracomment>
        <translation type="unfinished">Alamat Diproses</translation>
    </message>
    <message>
        <source>Addresses Rate-Limited</source>
        <extracomment>Text title for the Addresses Rate-Limited field in the peer details area, which displays the total number of addresses received from this peer that were dropped (not processed) due to rate-limiting.</extracomment>
        <translation type="unfinished">Tarif Alamat Terbatas</translation>
    </message>
    <message>
        <source>User Agent</source>
        <translation type="unfinished">Agen Pengguna

</translation>
    </message>
    <message>
        <source>Node window</source>
        <translation type="unfinished">Jendela Node</translation>
    </message>
    <message>
        <source>Current block height</source>
        <translation type="unfinished">Tinggi blok saat ini</translation>
    </message>
    <message>
        <source>Open the %1 debug log file from the current data directory. This can take a few seconds for large log files.</source>
        <translation type="unfinished">Buka file log debug %1 dari direktori data saat ini. Dapat memakan waktu beberapa detik untuk file log besar.</translation>
    </message>
    <message>
        <source>Decrease font size</source>
        <translation type="unfinished">Mengurangi ukuran font</translation>
    </message>
    <message>
        <source>Increase font size</source>
        <translation type="unfinished">Menambah ukuran font</translation>
    </message>
    <message>
        <source>Permissions</source>
        <translation type="unfinished">Izin</translation>
    </message>
    <message>
        <source>The direction and type of peer connection: %1</source>
        <translation type="unfinished">Arah dan jenis koneksi peer: %1 </translation>
    </message>
    <message>
        <source>Direction/Type</source>
        <translation type="unfinished">Arah / Jenis</translation>
    </message>
    <message>
        <source>The network protocol this peer is connected through: IPv4, IPv6, Onion, I2P, or CJDNS.</source>
        <translation type="unfinished">Peer ini terhubung melalui protokol jaringan: IPv4, IPv6, Onion, I2P, atau CJDNS. </translation>
    </message>
    <message>
        <source>Services</source>
        <translation type="unfinished">Layanan</translation>
    </message>
    <message>
        <source>Whether the peer requested us to relay transactions.</source>
        <translation type="unfinished">Apakah peer meminta kami untuk menyampaikan transaksi. </translation>
    </message>
    <message>
        <source>Wants Tx Relay</source>
        <translation type="unfinished">Ingin Relay Tx </translation>
    </message>
    <message>
        <source>High Bandwidth</source>
        <translation type="unfinished">Bandwidth Tinggi</translation>
    </message>
    <message>
        <source>Connection Time</source>
        <translation type="unfinished">Waktu Koneksi</translation>
    </message>
    <message>
        <source>Elapsed time since a novel block passing initial validity checks was received from this peer.</source>
        <translation type="unfinished">Waktu yang berlalu sejak blok baru yang lolos pemeriksaan validitas awal diterima dari peer ini. </translation>
    </message>
    <message>
        <source>Last Block</source>
        <translation type="unfinished">Blok Terakhir</translation>
    </message>
    <message>
        <source>Elapsed time since a novel transaction accepted into our mempool was received from this peer.</source>
        <extracomment>Tooltip text for the Last Transaction field in the peer details area.</extracomment>
        <translation type="unfinished">Waktu yang telah berlalu sejak transaksi baru yang diterima di mempool kami sudah diterima dari peer ini. </translation>
    </message>
    <message>
        <source>Last Send</source>
        <translation type="unfinished">Pengiriman Terakhir</translation>
    </message>
    <message>
        <source>Last Receive</source>
        <translation type="unfinished">Kiriman Terakhir</translation>
    </message>
    <message>
        <source>Ping Time</source>
        <translation type="unfinished">Waktu Ping</translation>
    </message>
    <message>
        <source>The duration of a currently outstanding ping.</source>
        <translation type="unfinished">Durasi ping saat ini.</translation>
    </message>
    <message>
        <source>Ping Wait</source>
        <translation type="unfinished">Ping Tunggu</translation>
    </message>
    <message>
        <source>Min Ping</source>
        <translation type="unfinished">Ping Min</translation>
    </message>
    <message>
        <source>Time Offset</source>
        <translation type="unfinished">Waktu Offset</translation>
    </message>
    <message>
        <source>Last block time</source>
        <translation type="unfinished">Waktu blok terakhir</translation>
    </message>
    <message>
        <source>&amp;Open</source>
        <translation type="unfinished">&amp;Buka</translation>
    </message>
    <message>
        <source>&amp;Console</source>
        <translation type="unfinished">&amp;Konsol</translation>
    </message>
    <message>
        <source>&amp;Network Traffic</source>
        <translation type="unfinished">Kemacetan &amp;Jaringan</translation>
    </message>
    <message>
        <source>Totals</source>
        <translation type="unfinished">Total</translation>
    </message>
    <message>
        <source>Debug log file</source>
        <translation type="unfinished">Berkas catatan debug</translation>
    </message>
    <message>
        <source>Clear console</source>
        <translation type="unfinished">Bersihkan konsol</translation>
    </message>
    <message>
        <source>In:</source>
        <translation type="unfinished">Masuk:</translation>
    </message>
    <message>
        <source>Out:</source>
        <translation type="unfinished">Keluar:</translation>
    </message>
    <message>
        <source>Inbound: initiated by peer</source>
        <extracomment>Explanatory text for an inbound peer connection.</extracomment>
        <translation type="unfinished">Masuk: dimulai oleh peer</translation>
    </message>
    <message>
        <source>Outbound Full Relay: default</source>
        <extracomment>Explanatory text for an outbound peer connection that relays all network information. This is the default behavior for outbound connections.</extracomment>
        <translation type="unfinished">Relai Penuh Keluar: default </translation>
    </message>
    <message>
        <source>Outbound Block Relay: does not relay transactions or addresses</source>
        <extracomment>Explanatory text for an outbound peer connection that relays network information about blocks and not transactions or addresses.</extracomment>
        <translation type="unfinished">Outbound Block Relay: tidak menyampaikan transaksi atau alamat</translation>
    </message>
    <message>
        <source>Outbound Manual: added using RPC %1 or %2/%3 configuration options</source>
        <extracomment>Explanatory text for an outbound peer connection that was established manually through one of several methods. The numbered arguments are stand-ins for the methods available to establish manual connections.</extracomment>
        <translation type="unfinished">Manual Keluar: ditambahkan menggunakan opsi konfigurasi RPC %1 atau %2/%3 </translation>
    </message>
    <message>
        <source>Outbound Feeler: short-lived, for testing addresses</source>
        <extracomment>Explanatory text for a short-lived outbound peer connection that is used to test the aliveness of known addresses.</extracomment>
        <translation type="unfinished">Outbound Feeler: berumur pendek, untuk menguji alamat</translation>
    </message>
    <message>
        <source>Outbound Address Fetch: short-lived, for soliciting addresses</source>
        <extracomment>Explanatory text for a short-lived outbound peer connection that is used to request addresses from a peer.</extracomment>
        <translation type="unfinished">Outbound Address Fetch: berumur pendek, untuk meminta alamat </translation>
    </message>
    <message>
        <source>we selected the peer for high bandwidth relay</source>
        <translation type="unfinished">kami memilih peer untuk relai bandwidth tinggi </translation>
    </message>
    <message>
        <source>the peer selected us for high bandwidth relay</source>
        <translation type="unfinished">peer memilih kami untuk relai bandwidth tinggi </translation>
    </message>
    <message>
        <source>no high bandwidth relay selected</source>
        <translation type="unfinished">tidak ada relai bandwidth tinggi yang dipilih</translation>
    </message>
    <message>
        <source>&amp;Copy address</source>
        <extracomment>Context menu action to copy the address of a peer.</extracomment>
        <translation type="unfinished">&amp;Salin alamat</translation>
    </message>
    <message>
        <source>&amp;Disconnect</source>
        <translation type="unfinished">&amp;Memutuskan</translation>
    </message>
    <message>
        <source>1 &amp;hour</source>
        <translation type="unfinished">1 &amp;jam</translation>
    </message>
    <message>
        <source>1 d&amp;ay</source>
        <translation type="unfinished">1 h&amp;ari</translation>
    </message>
    <message>
        <source>1 &amp;week</source>
        <translation type="unfinished">1 &amp;minggu</translation>
    </message>
    <message>
        <source>1 &amp;year</source>
        <translation type="unfinished">1 &amp;tahun</translation>
    </message>
    <message>
        <source>&amp;Copy IP/Netmask</source>
        <extracomment>Context menu action to copy the IP/Netmask of a banned peer. IP/Netmask is the combination of a peer's IP address and its Netmask. For IP address, see: https://en.wikipedia.org/wiki/IP_address.</extracomment>
        <translation type="unfinished">&amp;Salin IP/Netmask</translation>
    </message>
    <message>
        <source>&amp;Unban</source>
        <translation type="unfinished">&amp;Lepas ban</translation>
    </message>
    <message>
        <source>Network activity disabled</source>
        <translation type="unfinished">Aktivitas jaringan nonaktif</translation>
    </message>
    <message>
        <source>Executing command without any wallet</source>
        <translation type="unfinished">Menjalankan perintah tanpa dompet apa pun</translation>
    </message>
    <message>
        <source>Welcome to the %1 RPC console.
Use up and down arrows to navigate history, and %2 to clear screen.
Use %3 and %4 to increase or decrease the font size.
Type %5 for an overview of available commands.
For more information on using this console, type %6.

%7WARNING: Scammers have been active, telling users to type commands here, stealing their wallet contents. Do not use this console without fully understanding the ramifications of a command.%8</source>
        <extracomment>RPC console welcome message. Placeholders %7 and %8 are style tags for the warning content, and they are not space separated from the rest of the text intentionally.</extracomment>
        <translation type="unfinished">Selamat datang di konsol %1 RPC.
Gunakan panah atas dan bawah untuk menavigasi riwayat, dan %2 menghapus layar.
Gunakan %3 dan %4 untuk menambah atau mengurangi ukuran huruf.
Ketik %5 untuk tinjauan perintah yang tersedia.
Untuk informasi lebih lanjut tentang menggunakan konsol ini, ketik %6.

%7PERINGATAN: Scammers telah aktif, memberitahu pengguna untuk mengetik perintah di sini, mencuri isi dompet mereka. Jangan gunakan konsol ini tanpa sepenuhnya memahami konsekuensi dari suatu perintah.%8</translation>
    </message>
    <message>
        <source>Executing…</source>
        <extracomment>A console message indicating an entered command is currently being executed.</extracomment>
        <translation type="unfinished">Melaksanakan…</translation>
    </message>
    <message>
        <source>Yes</source>
        <translation type="unfinished">Ya</translation>
    </message>
    <message>
        <source>No</source>
        <translation type="unfinished">Tidak</translation>
    </message>
    <message>
        <source>To</source>
        <translation type="unfinished">Untuk</translation>
    </message>
    <message>
        <source>From</source>
        <translation type="unfinished">Dari</translation>
    </message>
    <message>
        <source>Ban for</source>
        <translation type="unfinished">Ban untuk</translation>
    </message>
    <message>
        <source>Never</source>
        <translation type="unfinished">Tidak pernah</translation>
    </message>
    <message>
        <source>Unknown</source>
        <translation type="unfinished">Tidak diketahui</translation>
    </message>
</context>
<context>
    <name>ReceiveCoinsDialog</name>
    <message>
        <source>&amp;Amount:</source>
        <translation type="unfinished">&amp;Nilai:</translation>
    </message>
    <message>
        <source>&amp;Message:</source>
        <translation type="unfinished">&amp;Pesan:</translation>
    </message>
    <message>
        <source>An optional message to attach to the payment request, which will be displayed when the request is opened. Note: The message will not be sent with the payment over the Bitcoin network.</source>
        <translation type="unfinished">Pesan opsional untuk dilampirkan ke permintaan pembayaran, yang akan ditampilkan ketika permintaan dibuka. Catatan: Pesan tidak akan dikirim dengan pembayaran melalui jaringan Bitcoin.</translation>
    </message>
    <message>
        <source>An optional label to associate with the new receiving address.</source>
        <translation type="unfinished">Label opsional untuk mengasosiasikan dengan alamat penerima baru.</translation>
    </message>
    <message>
        <source>Use this form to request payments. All fields are &lt;b&gt;optional&lt;/b&gt;.</source>
        <translation type="unfinished">Gunakan form ini untuk meminta pembayaran. Semua kolom adalah &lt;b&gt;opsional&lt;/b&gt;.</translation>
    </message>
    <message>
        <source>An optional amount to request. Leave this empty or zero to not request a specific amount.</source>
        <translation type="unfinished">Nilai permintaan opsional. Biarkan ini kosong atau nol bila tidak meminta nilai tertentu.</translation>
    </message>
    <message>
        <source>An optional label to associate with the new receiving address (used by you to identify an invoice).  It is also attached to the payment request.</source>
        <translation type="unfinished">Label fakultatif untuk menghubungkan dengan alamat penerima baru (anda menggunakannya untuk mengindetifikasi faktur). Itu juga dilampirkan pada permintaan pembayaran.</translation>
    </message>
    <message>
        <source>An optional message that is attached to the payment request and may be displayed to the sender.</source>
        <translation type="unfinished">Pesan opsional yang dilampirkan di permintaan pembayaran dan dapat ditampilkan ke pengirim.</translation>
    </message>
    <message>
        <source>&amp;Create new receiving address</source>
        <translation type="unfinished">&amp;Create alamat penerima baru</translation>
    </message>
    <message>
        <source>Clear all fields of the form.</source>
        <translation type="unfinished">Hapus informasi dari form.</translation>
    </message>
    <message>
        <source>Clear</source>
        <translation type="unfinished">Hapus</translation>
    </message>
    <message>
        <source>Requested payments history</source>
        <translation type="unfinished">Riwayat pembayaran yang Anda pinta</translation>
    </message>
    <message>
        <source>Show the selected request (does the same as double clicking an entry)</source>
        <translation type="unfinished">Menunjukkan permintaan yang dipilih (sama dengan tekan pilihan dua kali)</translation>
    </message>
    <message>
        <source>Show</source>
        <translation type="unfinished">Menunjukkan</translation>
    </message>
    <message>
        <source>Remove the selected entries from the list</source>
        <translation type="unfinished">Menghapus informasi terpilih dari daftar</translation>
    </message>
    <message>
        <source>Remove</source>
        <translation type="unfinished">Menghapus</translation>
    </message>
    <message>
        <source>Copy &amp;URI</source>
        <translation type="unfinished">Salin &amp;URI</translation>
    </message>
    <message>
        <source>&amp;Copy address</source>
        <translation type="unfinished">&amp;Salin alamat</translation>
    </message>
    <message>
        <source>Copy &amp;label</source>
        <translation type="unfinished">Salin &amp;label</translation>
    </message>
    <message>
        <source>Copy &amp;message</source>
        <translation type="unfinished">salin &amp;pesan</translation>
    </message>
    <message>
        <source>Copy &amp;amount</source>
        <translation type="unfinished">Salin &amp;jumlah</translation>
    </message>
    <message>
        <source>Could not unlock wallet.</source>
        <translation type="unfinished">Tidak dapat membuka dompet.</translation>
    </message>
    <message>
        <source>Could not generate new %1 address</source>
        <translation type="unfinished">Tidak dapat membuat alamat %1 baru</translation>
    </message>
</context>
<context>
    <name>ReceiveRequestDialog</name>
    <message>
        <source>Request payment to …</source>
        <translation type="unfinished">Minta pembayaran ke ...</translation>
    </message>
    <message>
        <source>Address:</source>
        <translation type="unfinished">Alamat:</translation>
    </message>
    <message>
        <source>Amount:</source>
        <translation type="unfinished">Jumlah:</translation>
    </message>
    <message>
        <source>Message:</source>
        <translation type="unfinished">Pesan:</translation>
    </message>
    <message>
        <source>Copy &amp;URI</source>
        <translation type="unfinished">Salin &amp;URI</translation>
    </message>
    <message>
        <source>Copy &amp;Address</source>
        <translation type="unfinished">Salin &amp;Alamat</translation>
    </message>
    <message>
        <source>&amp;Verify</source>
        <translation type="unfinished">&amp;periksa</translation>
    </message>
    <message>
        <source>Verify this address on e.g. a hardware wallet screen</source>
        <translation type="unfinished">Periksa alamat ini misalnya pada layar dompet perangkat keras</translation>
    </message>
    <message>
        <source>&amp;Save Image…</source>
        <translation type="unfinished">&amp;Simpan Gambar...</translation>
    </message>
    <message>
        <source>Payment information</source>
        <translation type="unfinished">Informasi pembayaran</translation>
    </message>
    <message>
        <source>Request payment to %1</source>
        <translation type="unfinished">Minta pembayaran ke %1</translation>
    </message>
</context>
<context>
    <name>RecentRequestsTableModel</name>
    <message>
        <source>Date</source>
        <translation type="unfinished">Tanggal</translation>
    </message>
    <message>
        <source>Message</source>
        <translation type="unfinished">Pesan</translation>
    </message>
    <message>
        <source>(no label)</source>
        <translation type="unfinished">(tidak ada label)</translation>
    </message>
    <message>
        <source>(no message)</source>
        <translation type="unfinished">(tidak ada pesan)</translation>
    </message>
    <message>
        <source>(no amount requested)</source>
        <translation type="unfinished">(tidak ada jumlah yang diminta)</translation>
    </message>
    <message>
        <source>Requested</source>
        <translation type="unfinished">Diminta</translation>
    </message>
</context>
<context>
    <name>SendCoinsDialog</name>
    <message>
        <source>Send Coins</source>
        <translation type="unfinished">Kirim Koin</translation>
    </message>
    <message>
        <source>Coin Control Features</source>
        <translation type="unfinished">Cara Pengaturan Koin</translation>
    </message>
    <message>
        <source>automatically selected</source>
        <translation type="unfinished">Pemilihan otomatis</translation>
    </message>
    <message>
        <source>Insufficient funds!</source>
        <translation type="unfinished">Saldo tidak mencukupi!</translation>
    </message>
    <message>
        <source>Quantity:</source>
        <translation type="unfinished">Kuantitas:</translation>
    </message>
    <message>
        <source>Amount:</source>
        <translation type="unfinished">Jumlah:</translation>
    </message>
    <message>
        <source>Fee:</source>
        <translation type="unfinished">Biaya:</translation>
    </message>
    <message>
        <source>After Fee:</source>
        <translation type="unfinished">Dengan Biaya:</translation>
    </message>
    <message>
        <source>Change:</source>
        <translation type="unfinished">Kembalian:</translation>
    </message>
    <message>
        <source>If this is activated, but the change address is empty or invalid, change will be sent to a newly generated address.</source>
        <translation type="unfinished">Jiki ini dipilih, tetapi alamat pengembalian uang kosong atau salah, uang kembali akan dikirim ke alamat yang baru dibuat.</translation>
    </message>
    <message>
        <source>Custom change address</source>
        <translation type="unfinished">Alamat uang kembali yang kustom</translation>
    </message>
    <message>
        <source>Transaction Fee:</source>
        <translation type="unfinished">Biaya Transaksi:</translation>
    </message>
    <message>
        <source>Using the fallbackfee can result in sending a transaction that will take several hours or days (or never) to confirm. Consider choosing your fee manually or wait until you have validated the complete chain.</source>
        <translation type="unfinished">Menggunakan fallbackfee dapat mengakibatkan pengiriman transaksi yang akan memakan waktu beberapa jam atau hari (atau tidak pernah) untuk dikonfirmasi. Pertimbangkan untuk memilih biaya anda secara manual atau tunggu hingga anda telah megesahkan rantai yang lengkap.</translation>
    </message>
    <message>
        <source>Warning: Fee estimation is currently not possible.</source>
        <translation type="unfinished">Peringatan: Perkiraan biaya saat ini tidak memungkinkan.</translation>
    </message>
    <message>
        <source>Hide</source>
        <translation type="unfinished">Sembunyikan</translation>
    </message>
    <message>
        <source>Recommended:</source>
        <translation type="unfinished">Disarankan</translation>
    </message>
    <message>
        <source>Custom:</source>
        <translation type="unfinished">Khusus</translation>
    </message>
    <message>
        <source>Send to multiple recipients at once</source>
        <translation type="unfinished">Kirim ke beberapa penerima sekaligus</translation>
    </message>
    <message>
        <source>Add &amp;Recipient</source>
        <translation type="unfinished">Tambahlah &amp;Penerima</translation>
    </message>
    <message>
        <source>Clear all fields of the form.</source>
        <translation type="unfinished">Hapus informasi dari form.</translation>
    </message>
    <message>
        <source>Inputs…</source>
        <translation type="unfinished">Masukan...</translation>
    </message>
    <message>
        <source>Choose…</source>
        <translation type="unfinished">Pilih...</translation>
    </message>
    <message>
        <source>Hide transaction fee settings</source>
        <translation type="unfinished">Sembunyikan pengaturan biaya transaksi</translation>
    </message>
    <message>
        <source>Specify a custom fee per kB (1,000 bytes) of the transaction's virtual size.

Note:  Since the fee is calculated on a per-byte basis, a fee rate of "100 satoshis per kvB" for a transaction size of 500 virtual bytes (half of 1 kvB) would ultimately yield a fee of only 50 satoshis.</source>
        <translation type="unfinished">Tentukan biaya khusus per kB (1.000 byte) dari ukuran virtual transaksi. 

Catatan: Karena biaya dihitung berdasarkan per byte, tarif biaya "100 satoshi per kvB" untuk ukuran transaksi 500 byte virtual (setengah dari 1 kvB) pada akhirnya akan menghasilkan biaya hanya 50 satoshi. </translation>
    </message>
    <message>
        <source>When there is less transaction volume than space in the blocks, miners as well as relaying nodes may enforce a minimum fee. Paying only this minimum fee is just fine, but be aware that this can result in a never confirming transaction once there is more demand for bitcoin transactions than the network can process.</source>
        <translation type="unfinished">Ketika volume transaksi lebih sedikit daripada ruang di blok, penambang serta simpul yang menyiarkanikan dapat memberlakukan biaya minimum. Anda boleh hanya membayar biaya minimum, tetapi perlu diketahui bahwa ini dapat menghasilkan transaksi yang tidak pernah dikonfirmasi setelah ada lebih banyak permintaan untuk transaksi bitcoin daripada yang dapat diproses jaringan.</translation>
    </message>
    <message>
        <source>A too low fee might result in a never confirming transaction (read the tooltip)</source>
        <translation type="unfinished">Biaya yang terlalu rendah dapat menyebabkan transaksi tidak terkonfirmasi (baca tooltip)</translation>
    </message>
    <message>
        <source>(Smart fee not initialized yet. This usually takes a few blocks…)</source>
        <translation type="unfinished">(Biaya pintar belum dimulai. Ini biasanya membutuhkan beberapa blok…) </translation>
    </message>
    <message>
        <source>Confirmation time target:</source>
        <translation type="unfinished">Target waktu konfirmasi:</translation>
    </message>
    <message>
        <source>Enable Replace-By-Fee</source>
        <translation type="unfinished">Izinkan Replace-By-Fee</translation>
    </message>
    <message>
        <source>With Replace-By-Fee (BIP-125) you can increase a transaction's fee after it is sent. Without this, a higher fee may be recommended to compensate for increased transaction delay risk.</source>
        <translation type="unfinished">Dengan Replace-By-Fee (BIP-125) Anda dapat menambah biaya transaksi setelah dikirim. Tanpa ini, biaya yang lebih tinggi dapat direkomendasikan untuk mengkompensasi peningkatan risiko keterlambatan transaksi.</translation>
    </message>
    <message>
        <source>Clear &amp;All</source>
        <translation type="unfinished">Hapus &amp;Semua</translation>
    </message>
    <message>
        <source>Balance:</source>
        <translation type="unfinished">Saldo:</translation>
    </message>
    <message>
        <source>Confirm the send action</source>
        <translation type="unfinished">Konfirmasi aksi pengiriman</translation>
    </message>
    <message>
        <source>S&amp;end</source>
        <translation type="unfinished">K&amp;irim</translation>
    </message>
    <message>
        <source>Copy quantity</source>
        <translation type="unfinished">Salin Kuantitas</translation>
    </message>
    <message>
        <source>Copy amount</source>
        <translation type="unfinished">Salin Jumlah</translation>
    </message>
    <message>
        <source>Copy fee</source>
        <translation type="unfinished">Salin biaya</translation>
    </message>
    <message>
        <source>Copy after fee</source>
        <translation type="unfinished">Salin Setelah Upah</translation>
    </message>
    <message>
        <source>Copy bytes</source>
        <translation type="unfinished">Salin bytes</translation>
    </message>
    <message>
        <source>Copy dust</source>
        <translation type="unfinished">Salin dust</translation>
    </message>
    <message>
        <source>Copy change</source>
        <translation type="unfinished">Salin Perubahan</translation>
    </message>
    <message>
        <source>%1 (%2 blocks)</source>
        <translation type="unfinished">%1 (%2 block)</translation>
    </message>
    <message>
        <source>Sign on device</source>
        <extracomment>"device" usually means a hardware wallet.</extracomment>
        <translation type="unfinished">Masuk ke perangkat</translation>
    </message>
    <message>
        <source>Connect your hardware wallet first.</source>
        <translation type="unfinished">Hubungkan dompet perangkat keras Anda terlebih dahulu.</translation>
    </message>
    <message>
        <source>Set external signer script path in Options -&gt; Wallet</source>
        <extracomment>"External signer" means using devices such as hardware wallets.</extracomment>
        <translation type="unfinished">Setel jalur skrip penanda tangan eksternal di Opsi -&gt; Dompet</translation>
    </message>
    <message>
        <source>Cr&amp;eate Unsigned</source>
        <translation type="unfinished">bu&amp;at Tidak ditandai</translation>
    </message>
    <message>
        <source>Creates a Partially Signed Bitcoin Transaction (PSBT) for use with e.g. an offline %1 wallet, or a PSBT-compatible hardware wallet.</source>
        <translation type="unfinished">Membuat sebagian tertanda transaksi bitcoin (PSBT) untuk digunakan dengan contoh dompet offline %1, atau dompet yang kompatibel dengan PSBT</translation>
    </message>
    <message>
        <source> from wallet '%1'</source>
        <translation type="unfinished">dari dompet '%1'</translation>
    </message>
    <message>
        <source>%1 to '%2'</source>
        <translation type="unfinished">%1 ke '%2'</translation>
    </message>
    <message>
        <source>%1 to %2</source>
        <translation type="unfinished">%1 ke %2</translation>
    </message>
    <message>
        <source>To review recipient list click "Show Details…"</source>
        <translation type="unfinished">Untuk meninjau daftar penerima, klik "Tampilkan Detail ..."</translation>
    </message>
    <message>
        <source>Sign failed</source>
        <translation type="unfinished">Tanda tangan gagal</translation>
    </message>
    <message>
        <source>External signer not found</source>
        <extracomment>"External signer" means using devices such as hardware wallets.</extracomment>
        <translation type="unfinished">penandatangan eksternal tidak ditemukan</translation>
    </message>
    <message>
        <source>External signer failure</source>
        <extracomment>"External signer" means using devices such as hardware wallets.</extracomment>
        <translation type="unfinished">penandatangan eksternal gagal</translation>
    </message>
    <message>
        <source>Save Transaction Data</source>
        <translation type="unfinished">Simpan data Transaksi</translation>
    </message>
    <message>
        <source>Partially Signed Transaction (Binary)</source>
        <extracomment>Expanded name of the binary PSBT file format. See: BIP 174.</extracomment>
        <translation type="unfinished">Transaksi yang Ditandatangani Sebagian (Biner)</translation>
    </message>
    <message>
        <source>PSBT saved</source>
        <translation type="unfinished">PSBT disimpan</translation>
    </message>
    <message>
        <source>External balance:</source>
        <translation type="unfinished">Saldo eksternal</translation>
    </message>
    <message>
        <source>or</source>
        <translation type="unfinished">atau</translation>
    </message>
    <message>
        <source>You can increase the fee later (signals Replace-By-Fee, BIP-125).</source>
        <translation type="unfinished">Anda dapat menambah biaya kemudian (sinyal Replace-By-Fee, BIP-125).</translation>
    </message>
    <message>
        <source>Do you want to create this transaction?</source>
        <extracomment>Message displayed when attempting to create a transaction. Cautionary text to prompt the user to verify that the displayed transaction details represent the transaction the user intends to create.</extracomment>
        <translation type="unfinished">Apakah Anda ingin membuat transaksi ini?</translation>
    </message>
    <message>
        <source>Please, review your transaction. You can create and send this transaction or create a Partially Signed Bitcoin Transaction (PSBT), which you can save or copy and then sign with, e.g., an offline %1 wallet, or a PSBT-compatible hardware wallet.</source>
        <extracomment>Text to inform a user attempting to create a transaction of their current options. At this stage, a user can send their transaction or create a PSBT. This string is displayed when both private keys and PSBT controls are enabled.</extracomment>
        <translation type="unfinished">Harap untuk analisi proposal transaksi anda kembali. Anda dapat membuat dan mengirim transaksi ini atau membuat transaksi bitcoin yang ditandai tangani sebagaian (PSBT) yang bisa anda simpan atau salin dan tanda tangan dengan contoh dompet offline %1, atau dompet yang kompatibel dengan PSBT</translation>
    </message>
    <message>
        <source>Please, review your transaction.</source>
        <extracomment>Text to prompt a user to review the details of the transaction they are attempting to send.</extracomment>
        <translation type="unfinished">Mohon periksa kembali transaksi anda.</translation>
    </message>
    <message>
        <source>Transaction fee</source>
        <translation type="unfinished">Biaya Transaksi</translation>
    </message>
    <message>
        <source>Not signalling Replace-By-Fee, BIP-125.</source>
        <translation type="unfinished">Tidak memberi sinyal Replace-By-Fee, BIP-125.</translation>
    </message>
    <message>
        <source>Total Amount</source>
        <translation type="unfinished">Jumlah Keseluruhan</translation>
    </message>
    <message>
        <source>Confirm send coins</source>
        <translation type="unfinished">Konfirmasi pengiriman koin</translation>
    </message>
    <message>
        <source>Watch-only balance:</source>
        <translation type="unfinished">Saldo (hanya lihat):</translation>
    </message>
    <message>
        <source>The recipient address is not valid. Please recheck.</source>
        <translation type="unfinished">Alamat penerima tidak sesuai. Mohon periksa kembali.</translation>
    </message>
    <message>
        <source>The amount to pay must be larger than 0.</source>
        <translation type="unfinished">Jumlah pembayaran harus lebih besar daripada 0.</translation>
    </message>
    <message>
        <source>The amount exceeds your balance.</source>
        <translation type="unfinished">Jumlah melebihi saldo anda.</translation>
    </message>
    <message>
        <source>Duplicate address found: addresses should only be used once each.</source>
        <translation type="unfinished">Alamat duplikat ditemukan: alamat hanya boleh digunakan sekali saja.</translation>
    </message>
    <message>
        <source>Transaction creation failed!</source>
        <translation type="unfinished">Pembuatan transaksi gagal!</translation>
    </message>
    <message>
        <source>A fee higher than %1 is considered an absurdly high fee.</source>
        <translation type="unfinished">Biaya yang lebih tinggi dari %1 dianggap sebagai biaya yang sangat tinggi.</translation>
    </message>
    <message numerus="yes">
        <source>Estimated to begin confirmation within %n block(s).</source>
        <translation type="unfinished">
            <numerusform>Diperkirakan akan memulai konfirmasi dalam %n blok.</numerusform>
        </translation>
    </message>
    <message>
        <source>Warning: Invalid Bitcoin address</source>
        <translation type="unfinished">Peringatan: Alamat Bitcoin tidak valid</translation>
    </message>
    <message>
        <source>Warning: Unknown change address</source>
        <translation type="unfinished">Peringatan: Alamat tidak dikenal</translation>
    </message>
    <message>
        <source>Confirm custom change address</source>
        <translation type="unfinished">Konfirmasi perubahan alamat</translation>
    </message>
    <message>
        <source>The address you selected for change is not part of this wallet. Any or all funds in your wallet may be sent to this address. Are you sure?</source>
        <translation type="unfinished">Alamat yang anda pilih untuk diubah bukan bagian dari dompet ini. Sebagian atau semua dana di dompet anda mungkin dikirim ke alamat ini. Apakah anda yakin?</translation>
    </message>
    <message>
        <source>(no label)</source>
        <translation type="unfinished">(tidak ada label)</translation>
    </message>
</context>
<context>
    <name>SendCoinsEntry</name>
    <message>
        <source>A&amp;mount:</source>
        <translation type="unfinished">J&amp;umlah:</translation>
    </message>
    <message>
        <source>Pay &amp;To:</source>
        <translation type="unfinished">Kirim &amp;Ke:</translation>
    </message>
    <message>
        <source>Choose previously used address</source>
        <translation type="unfinished">Pilih alamat yang telah digunakan sebelumnya</translation>
    </message>
    <message>
        <source>The Bitcoin address to send the payment to</source>
        <translation type="unfinished">Alamat Bitcoin untuk mengirim pembayaran</translation>
    </message>
    <message>
        <source>Paste address from clipboard</source>
        <translation type="unfinished">Tempel alamat dari salinan</translation>
    </message>
    <message>
        <source>Alt+P</source>
        <translation type="unfinished">Alt+B</translation>
    </message>
    <message>
        <source>Remove this entry</source>
        <translation type="unfinished">Hapus masukan ini</translation>
    </message>
    <message>
        <source>The amount to send in the selected unit</source>
        <translation type="unfinished">Jumlah yang ingin dikirim dalam unit yang dipilih</translation>
    </message>
    <message>
        <source>The fee will be deducted from the amount being sent. The recipient will receive less bitcoins than you enter in the amount field. If multiple recipients are selected, the fee is split equally.</source>
        <translation type="unfinished">Biaya akan diambil dari jumlah yang dikirim. Penerima akan menerima bitcoin lebih sedikit daripada yang di masukkan di bidang jumlah. Jika ada beberapa penerima, biaya dibagi rata.</translation>
    </message>
    <message>
        <source>S&amp;ubtract fee from amount</source>
        <translation type="unfinished">Kurangi biaya dari jumlah</translation>
    </message>
    <message>
        <source>Use available balance</source>
        <translation type="unfinished">Gunakan saldo yang tersedia</translation>
    </message>
    <message>
        <source>Message:</source>
        <translation type="unfinished">Pesan:</translation>
    </message>
    <message>
        <source>Enter a label for this address to add it to the list of used addresses</source>
        <translation type="unfinished">Masukkan label untuk alamat ini untuk dimasukan dalam daftar alamat yang pernah digunakan</translation>
    </message>
    <message>
        <source>A message that was attached to the bitcoin: URI which will be stored with the transaction for your reference. Note: This message will not be sent over the Bitcoin network.</source>
        <translation type="unfinished">Pesan yang dilampirkan ke bitcoin: URI yang akan disimpan dengan transaksi untuk referensi Anda. Catatan: Pesan ini tidak akan dikirim melalui jaringan Bitcoin.</translation>
    </message>
</context>
<context>
    <name>SendConfirmationDialog</name>
    <message>
        <source>Send</source>
        <translation type="unfinished">Kirim</translation>
    </message>
    <message>
        <source>Create Unsigned</source>
        <translation type="unfinished">Buat Tidak ditandai</translation>
    </message>
</context>
<context>
    <name>SignVerifyMessageDialog</name>
    <message>
        <source>Signatures - Sign / Verify a Message</source>
        <translation type="unfinished">Tanda Tangan / Verifikasi sebuah Pesan</translation>
    </message>
    <message>
        <source>&amp;Sign Message</source>
        <translation type="unfinished">&amp;Tandakan Pesan</translation>
    </message>
    <message>
        <source>You can sign messages/agreements with your addresses to prove you can receive bitcoins sent to them. Be careful not to sign anything vague or random, as phishing attacks may try to trick you into signing your identity over to them. Only sign fully-detailed statements you agree to.</source>
        <translation type="unfinished">Anda dapat menandatangani pesan / perjanjian dengan alamat Anda untuk membuktikan bahwa Anda dapat menerima bitcoin yang dikirimkan kepada mereka. Berhati-hatilah untuk tidak menandatangani apa pun yang samar-samar atau acak, karena serangan phishing mungkin mencoba menipu Anda untuk menandatangani identitas Anda kepada mereka. Hanya tandatangani pernyataan terperinci yang Anda setujui.</translation>
    </message>
    <message>
        <source>The Bitcoin address to sign the message with</source>
        <translation type="unfinished">Alamat Bitcoin untuk menandatangani pesan</translation>
    </message>
    <message>
        <source>Choose previously used address</source>
        <translation type="unfinished">Pilih alamat yang telah digunakan sebelumnya</translation>
    </message>
    <message>
        <source>Paste address from clipboard</source>
        <translation type="unfinished">Tempel alamat dari salinan</translation>
    </message>
    <message>
        <source>Alt+P</source>
        <translation type="unfinished">Alt+B</translation>
    </message>
    <message>
        <source>Enter the message you want to sign here</source>
        <translation type="unfinished">Masukan pesan yang ingin ditandai disini</translation>
    </message>
    <message>
        <source>Signature</source>
        <translation type="unfinished">Tanda Tangan</translation>
    </message>
    <message>
        <source>Copy the current signature to the system clipboard</source>
        <translation type="unfinished">Salin tanda tangan terpilih ke sistem klipboard</translation>
    </message>
    <message>
        <source>Sign the message to prove you own this Bitcoin address</source>
        <translation type="unfinished">Tandai pesan untuk menyetujui kamu pemiliki alamat Bitcoin ini</translation>
    </message>
    <message>
        <source>Sign &amp;Message</source>
        <translation type="unfinished">Tandakan &amp;Pesan</translation>
    </message>
    <message>
        <source>Reset all sign message fields</source>
        <translation type="unfinished">Hapus semua bidang penanda pesan</translation>
    </message>
    <message>
        <source>Clear &amp;All</source>
        <translation type="unfinished">Hapus &amp;Semua</translation>
    </message>
    <message>
        <source>&amp;Verify Message</source>
        <translation type="unfinished">&amp;Verifikasi Pesan</translation>
    </message>
    <message>
        <source>Enter the receiver's address, message (ensure you copy line breaks, spaces, tabs, etc. exactly) and signature below to verify the message. Be careful not to read more into the signature than what is in the signed message itself, to avoid being tricked by a man-in-the-middle attack. Note that this only proves the signing party receives with the address, it cannot prove sendership of any transaction!</source>
        <translation type="unfinished">Masukkan alamat penerima, pesan (pastikan Anda menyalin persis jeda baris, spasi, tab, dll) dan tanda tangan di bawah untuk memverifikasi pesan. Berhati-hatilah untuk tidak memberi informasi lebih ke tanda tangan daripada apa yang ada dalam pesan yang ditandatangani itu sendiri, untuk menghindari dikelabui oleh serangan man-in-the-middle. Perhatikan bahwa ini hanya membuktikan pihak penandatangan menerima dengan alamat, tapi tidak dapat membuktikan pengiriman dari transaksi apa pun!</translation>
    </message>
    <message>
        <source>The Bitcoin address the message was signed with</source>
        <translation type="unfinished">Alamat Bitcoin yang menandatangani pesan</translation>
    </message>
    <message>
        <source>The signed message to verify</source>
        <translation type="unfinished">Pesan yang ditandatangani untuk diverifikasi</translation>
    </message>
    <message>
        <source>The signature given when the message was signed</source>
        <translation type="unfinished"> Tanda tangan diberikan saat pesan telah ditandatangani</translation>
    </message>
    <message>
        <source>Verify the message to ensure it was signed with the specified Bitcoin address</source>
        <translation type="unfinished">Verifikasi pesan untuk memastikannya ditandatangani dengan alamat Bitcoin tersebut</translation>
    </message>
    <message>
        <source>Verify &amp;Message</source>
        <translation type="unfinished">Verifikasi &amp;Pesan</translation>
    </message>
    <message>
        <source>Reset all verify message fields</source>
        <translation type="unfinished">Hapus semua bidang verifikasi pesan</translation>
    </message>
    <message>
        <source>Click "Sign Message" to generate signature</source>
        <translation type="unfinished">Klik "Sign Message" untuk menghasilkan tanda tangan</translation>
    </message>
    <message>
        <source>The entered address is invalid.</source>
        <translation type="unfinished">Alamat yang dimasukkan tidak valid.</translation>
    </message>
    <message>
        <source>Please check the address and try again.</source>
        <translation type="unfinished">Mohon periksa alamat dan coba lagi.</translation>
    </message>
    <message>
        <source>The entered address does not refer to a key.</source>
        <translation type="unfinished">Alamat yang dimasukkan tidak merujuk pada kunci.</translation>
    </message>
    <message>
        <source>Wallet unlock was cancelled.</source>
        <translation type="unfinished">Pembukaan kunci dompet dibatalkan.</translation>
    </message>
    <message>
        <source>No error</source>
        <translation type="unfinished">Tidak ada kesalahan</translation>
    </message>
    <message>
        <source>Private key for the entered address is not available.</source>
        <translation type="unfinished">Private key untuk alamat yang dimasukkan tidak tersedia.</translation>
    </message>
    <message>
        <source>Message signing failed.</source>
        <translation type="unfinished">Penandatanganan pesan gagal.</translation>
    </message>
    <message>
        <source>Message signed.</source>
        <translation type="unfinished">Pesan sudah ditandatangani.</translation>
    </message>
    <message>
        <source>The signature could not be decoded.</source>
        <translation type="unfinished">Tanda tangan tidak dapat disandikan.</translation>
    </message>
    <message>
        <source>Please check the signature and try again.</source>
        <translation type="unfinished">Mohon periksa tanda tangan dan coba lagi.</translation>
    </message>
    <message>
        <source>The signature did not match the message digest.</source>
        <translation type="unfinished">Tanda tangan tidak cocok dengan intisari pesan.</translation>
    </message>
    <message>
        <source>Message verification failed.</source>
        <translation type="unfinished">Verifikasi pesan gagal.</translation>
    </message>
    <message>
        <source>Message verified.</source>
        <translation type="unfinished">Pesan diverifikasi.</translation>
    </message>
</context>
<context>
    <name>SplashScreen</name>
    <message>
        <source>(press q to shutdown and continue later)</source>
        <translation type="unfinished">(tekan q untuk mematikan dan melanjutkan nanti)</translation>
    </message>
    <message>
        <source>press q to shutdown</source>
        <translation type="unfinished">tekan q untuk mematikan</translation>
    </message>
</context>
<context>
    <name>TransactionDesc</name>
    <message>
        <source>conflicted with a transaction with %1 confirmations</source>
        <extracomment>Text explaining the current status of a transaction, shown in the status field of the details window for this transaction. This status represents an unconfirmed transaction that conflicts with a confirmed transaction.</extracomment>
        <translation type="unfinished">Konflik dengan sebuah transaksi dengan %1 konfirmasi</translation>
    </message>
    <message>
        <source>0/unconfirmed, in memory pool</source>
        <extracomment>Text explaining the current status of a transaction, shown in the status field of the details window for this transaction. This status represents an unconfirmed transaction that is in the memory pool.</extracomment>
        <translation type="unfinished">0/belum dikonfirmasi, di kumpulan memori</translation>
    </message>
    <message>
        <source>0/unconfirmed, not in memory pool</source>
        <extracomment>Text explaining the current status of a transaction, shown in the status field of the details window for this transaction. This status represents an unconfirmed transaction that is not in the memory pool.</extracomment>
        <translation type="unfinished">0/belum dikonfirmasi, tidak di kumpulan memori</translation>
    </message>
    <message>
        <source>abandoned</source>
        <extracomment>Text explaining the current status of a transaction, shown in the status field of the details window for this transaction. This status represents an abandoned transaction.</extracomment>
        <translation type="unfinished">ditinggalkan</translation>
    </message>
    <message>
        <source>%1/unconfirmed</source>
        <extracomment>Text explaining the current status of a transaction, shown in the status field of the details window for this transaction. This status represents a transaction confirmed in at least one block, but less than 6 blocks.</extracomment>
        <translation type="unfinished">%1/belum dikonfirmasi</translation>
    </message>
    <message>
        <source>%1 confirmations</source>
        <extracomment>Text explaining the current status of a transaction, shown in the status field of the details window for this transaction. This status represents a transaction confirmed in 6 or more blocks.</extracomment>
        <translation type="unfinished">%1 konfirmasi</translation>
    </message>
    <message>
        <source>Date</source>
        <translation type="unfinished">Tanggal</translation>
    </message>
    <message>
        <source>Source</source>
        <translation type="unfinished">Sumber</translation>
    </message>
    <message>
        <source>Generated</source>
        <translation type="unfinished">Dihasilkan</translation>
    </message>
    <message>
        <source>From</source>
        <translation type="unfinished">Dari</translation>
    </message>
    <message>
        <source>unknown</source>
        <translation type="unfinished">tidak diketahui</translation>
    </message>
    <message>
        <source>To</source>
        <translation type="unfinished">Untuk</translation>
    </message>
    <message>
        <source>own address</source>
        <translation type="unfinished">alamat milik sendiri</translation>
    </message>
    <message>
        <source>watch-only</source>
        <translation type="unfinished">hanya-melihat</translation>
    </message>
    <message>
        <source>Credit</source>
        <translation type="unfinished">Kredit</translation>
    </message>
    <message numerus="yes">
        <source>matures in %n more block(s)</source>
        <translation type="unfinished">
            <numerusform>matang dalam %n blok lagi</numerusform>
        </translation>
    </message>
    <message>
        <source>not accepted</source>
        <translation type="unfinished">tidak diterima</translation>
    </message>
    <message>
        <source>Total credit</source>
        <translation type="unfinished">Total kredit</translation>
    </message>
    <message>
        <source>Transaction fee</source>
        <translation type="unfinished">Biaya Transaksi</translation>
    </message>
    <message>
        <source>Net amount</source>
        <translation type="unfinished">Jumlah bersih</translation>
    </message>
    <message>
        <source>Message</source>
        <translation type="unfinished">Pesan</translation>
    </message>
    <message>
        <source>Comment</source>
        <translation type="unfinished">Komentar</translation>
    </message>
    <message>
        <source>Transaction ID</source>
        <translation type="unfinished">ID Transaksi</translation>
    </message>
    <message>
        <source>Transaction total size</source>
        <translation type="unfinished">Ukuran transaksi total</translation>
    </message>
    <message>
        <source>Transaction virtual size</source>
        <translation type="unfinished">Ukuran transaksi virtual</translation>
    </message>
    <message>
        <source>Output index</source>
        <translation type="unfinished">Indeks outpu</translation>
    </message>
    <message>
        <source> (Certificate was not verified)</source>
        <translation type="unfinished">(Sertifikat tidak diverifikasi)</translation>
    </message>
    <message>
        <source>Merchant</source>
        <translation type="unfinished">Penjual</translation>
    </message>
    <message>
        <source>Debug information</source>
        <translation type="unfinished">Informasi debug</translation>
    </message>
    <message>
        <source>Transaction</source>
        <translation type="unfinished">Transaksi</translation>
    </message>
    <message>
        <source>Inputs</source>
        <translation type="unfinished">Input</translation>
    </message>
    <message>
        <source>Amount</source>
        <translation type="unfinished">Jumlah</translation>
    </message>
    <message>
        <source>true</source>
        <translation type="unfinished">benar</translation>
    </message>
    <message>
        <source>false</source>
        <translation type="unfinished">salah</translation>
    </message>
</context>
<context>
    <name>TransactionDescDialog</name>
    <message>
        <source>This pane shows a detailed description of the transaction</source>
        <translation type="unfinished">Jendela ini menampilkan deskripsi rinci dari transaksi tersebut</translation>
    </message>
    <message>
        <source>Details for %1</source>
        <translation type="unfinished">Detail untuk %1</translation>
    </message>
</context>
<context>
    <name>TransactionTableModel</name>
    <message>
        <source>Date</source>
        <translation type="unfinished">Tanggal</translation>
    </message>
    <message>
        <source>Type</source>
        <translation type="unfinished">Tipe</translation>
    </message>
    <message>
        <source>Unconfirmed</source>
        <translation type="unfinished">Belum dikonfirmasi</translation>
    </message>
    <message>
        <source>Abandoned</source>
        <translation type="unfinished">yang ditelantarkan</translation>
    </message>
    <message>
        <source>Confirmed (%1 confirmations)</source>
        <translation type="unfinished">Dikonfirmasi (%1 konfirmasi)</translation>
    </message>
    <message>
        <source>Conflicted</source>
        <translation type="unfinished">Bertentangan</translation>
    </message>
    <message>
        <source>Immature (%1 confirmations, will be available after %2)</source>
        <translation type="unfinished">Belum matang (%1 konfirmasi, akan tersedia setelah %2)</translation>
    </message>
    <message>
        <source>Generated but not accepted</source>
        <translation type="unfinished">Dihasilkan tapi tidak diterima</translation>
    </message>
    <message>
        <source>Received with</source>
        <translation type="unfinished">Diterima dengan</translation>
    </message>
    <message>
        <source>Received from</source>
        <translation type="unfinished">Diterima dari</translation>
    </message>
    <message>
        <source>Sent to</source>
        <translation type="unfinished">Dikirim ke</translation>
    </message>
    <message>
        <source>Payment to yourself</source>
        <translation type="unfinished">Pembayaran untuk diri sendiri</translation>
    </message>
    <message>
        <source>Mined</source>
        <translation type="unfinished">Ditambang</translation>
    </message>
    <message>
        <source>watch-only</source>
        <translation type="unfinished">hanya-melihat</translation>
    </message>
    <message>
        <source>(no label)</source>
        <translation type="unfinished">(tidak ada label)</translation>
    </message>
    <message>
        <source>Transaction status. Hover over this field to show number of confirmations.</source>
        <translation type="unfinished">Status transaksi. Arahkan kursor ke bidang ini untuk menampilkan jumlah konfirmasi.</translation>
    </message>
    <message>
        <source>Date and time that the transaction was received.</source>
        <translation type="unfinished">Tanggal dan waktu transaksi telah diterima.</translation>
    </message>
    <message>
        <source>Type of transaction.</source>
        <translation type="unfinished">Tipe transaksi.</translation>
    </message>
    <message>
        <source>Whether or not a watch-only address is involved in this transaction.</source>
        <translation type="unfinished">Apakah alamat hanya-melihat terlibat dalam transaksi ini atau tidak.</translation>
    </message>
    <message>
        <source>User-defined intent/purpose of the transaction.</source>
        <translation type="unfinished">maksud/tujuan transaksi yang ditentukan pengguna.</translation>
    </message>
    <message>
        <source>Amount removed from or added to balance.</source>
        <translation type="unfinished">Jumlah dihapus dari atau ditambahkan ke saldo.</translation>
    </message>
</context>
<context>
    <name>TransactionView</name>
    <message>
        <source>All</source>
        <translation type="unfinished">Semua</translation>
    </message>
    <message>
        <source>Today</source>
        <translation type="unfinished">Hari ini</translation>
    </message>
    <message>
        <source>This week</source>
        <translation type="unfinished">Minggu ini</translation>
    </message>
    <message>
        <source>This month</source>
        <translation type="unfinished">Bulan ini</translation>
    </message>
    <message>
        <source>Last month</source>
        <translation type="unfinished">Bulan lalu</translation>
    </message>
    <message>
        <source>This year</source>
        <translation type="unfinished">Tahun ini</translation>
    </message>
    <message>
        <source>Received with</source>
        <translation type="unfinished">Diterima dengan</translation>
    </message>
    <message>
        <source>Sent to</source>
        <translation type="unfinished">Dikirim ke</translation>
    </message>
    <message>
        <source>To yourself</source>
        <translation type="unfinished">Untuk diri sendiri</translation>
    </message>
    <message>
        <source>Mined</source>
        <translation type="unfinished">Ditambang</translation>
    </message>
    <message>
        <source>Other</source>
        <translation type="unfinished">Lainnya</translation>
    </message>
    <message>
        <source>Enter address, transaction id, or label to search</source>
        <translation type="unfinished">Ketik alamat, id transaksi, atau label untuk menelusuri</translation>
    </message>
    <message>
        <source>Min amount</source>
        <translation type="unfinished">Jumlah min</translation>
    </message>
    <message>
        <source>Range…</source>
        <translation type="unfinished">Jarak...</translation>
    </message>
    <message>
        <source>&amp;Copy address</source>
        <translation type="unfinished">&amp;Salin alamat</translation>
    </message>
    <message>
        <source>Copy &amp;label</source>
        <translation type="unfinished">Salin &amp;label</translation>
    </message>
    <message>
        <source>Copy &amp;amount</source>
        <translation type="unfinished">Salin &amp;jumlah</translation>
    </message>
    <message>
        <source>Copy transaction &amp;ID</source>
        <translation type="unfinished">salin &amp;ID transaksi</translation>
    </message>
    <message>
        <source>Copy &amp;raw transaction</source>
        <translation type="unfinished">salin &amp;transaksi mentah</translation>
    </message>
    <message>
        <source>Copy full transaction &amp;details</source>
        <translation type="unfinished">salin seluruh transaksi &amp;detail</translation>
    </message>
    <message>
        <source>&amp;Show transaction details</source>
        <translation type="unfinished">&amp;Tampilkan detail transaski</translation>
    </message>
    <message>
        <source>Increase transaction &amp;fee</source>
        <translation type="unfinished">Naikkan biaya transaksi</translation>
    </message>
    <message>
        <source>A&amp;bandon transaction</source>
        <translation type="unfinished">A&amp;batalkan transaksi</translation>
    </message>
    <message>
        <source>&amp;Edit address label</source>
        <translation type="unfinished">&amp;Ubah label alamat</translation>
    </message>
    <message>
        <source>Show in %1</source>
        <extracomment>Transactions table context menu action to show the selected transaction in a third-party block explorer. %1 is a stand-in argument for the URL of the explorer.</extracomment>
        <translation type="unfinished">Menunjukkan %1</translation>
    </message>
    <message>
        <source>Export Transaction History</source>
        <translation type="unfinished">Ekspor Riwayat Transaksi</translation>
    </message>
    <message>
        <source>Comma separated file</source>
        <extracomment>Expanded name of the CSV file format. See: https://en.wikipedia.org/wiki/Comma-separated_values.</extracomment>
        <translation type="unfinished">dipisahkan dengan koma</translation>
    </message>
    <message>
        <source>Confirmed</source>
        <translation type="unfinished">Terkonfirmasi</translation>
    </message>
    <message>
        <source>Watch-only</source>
        <translation type="unfinished">Hanya-lihat</translation>
    </message>
    <message>
        <source>Date</source>
        <translation type="unfinished">Tanggal</translation>
    </message>
    <message>
        <source>Type</source>
        <translation type="unfinished">Tipe</translation>
    </message>
    <message>
        <source>Address</source>
        <translation type="unfinished">Alamat</translation>
    </message>
    <message>
        <source>Exporting Failed</source>
        <translation type="unfinished">Gagal Mengekspor</translation>
    </message>
    <message>
        <source>There was an error trying to save the transaction history to %1.</source>
        <translation type="unfinished">Terjadi kesalahan saat mencoba menyimpan riwayat transaksi ke %1.</translation>
    </message>
    <message>
        <source>Exporting Successful</source>
        <translation type="unfinished">Ekspor Berhasil</translation>
    </message>
    <message>
        <source>The transaction history was successfully saved to %1.</source>
        <translation type="unfinished">Riwayat transaksi berhasil disimpan ke %1.</translation>
    </message>
    <message>
        <source>Range:</source>
        <translation type="unfinished">Jarak:</translation>
    </message>
    <message>
        <source>to</source>
        <translation type="unfinished">untuk</translation>
>>>>>>> 9e05de1d
    </message>
</context>
<context>
    <name>WalletFrame</name>
    <message>
<<<<<<< HEAD
        <source>No wallet has been loaded.</source>
        <translation>Tidak ada dompent yang dimuat.</translation>
=======
        <source>No wallet has been loaded.
Go to File &gt; Open Wallet to load a wallet.
- OR -</source>
        <translation type="unfinished">Tidak ada dompet yang dimuat.
Pergi ke File &gt; Open Wallet untuk memuat dompet.
- ATAU -</translation>
    </message>
    <message>
        <source>Create a new wallet</source>
        <translation type="unfinished">Bikin dompet baru</translation>
    </message>
    <message>
        <source>Error</source>
        <translation type="unfinished">Terjadi sebuah kesalahan</translation>
    </message>
    <message>
        <source>Unable to decode PSBT from clipboard (invalid base64)</source>
        <translation type="unfinished">Tidak dapat membaca kode PSBT dari papan klip (base64 tidak valid)</translation>
    </message>
    <message>
        <source>Load Transaction Data</source>
        <translation type="unfinished">Memuat Data Transaksi</translation>
    </message>
    <message>
        <source>Partially Signed Transaction (*.psbt)</source>
        <translation type="unfinished">Transaksi yang Ditandatangani Sebagian (* .psbt)</translation>
    </message>
    <message>
        <source>PSBT file must be smaller than 100 MiB</source>
        <translation type="unfinished">File PSBT harus lebih kecil dari 100 MB</translation>
    </message>
    <message>
        <source>Unable to decode PSBT</source>
        <translation type="unfinished">Tidak dapat membaca kode PSBT</translation>
>>>>>>> 9e05de1d
    </message>
</context>
<context>
    <name>WalletModel</name>
    <message>
        <source>Send Coins</source>
<<<<<<< HEAD
        <translation>Kirim Koin</translation>
    </message>
    <message>
        <source>Fee bump error</source>
        <translation>Kesalahan biaya tagihan</translation>
    </message>
    <message>
        <source>Increasing transaction fee failed</source>
        <translation>Gagal meningkatkan biaya transaksi</translation>
    </message>
    <message>
        <source>Do you want to increase the fee?</source>
        <translation>Apa Anda ingin meningkatkan biayanya?</translation>
    </message>
    <message>
        <source>Do you want to draft a transaction with fee increase?</source>
        <translation>Apakah anda ingin membuat draf transaksi dengan kenaikan biaya?</translation>
    </message>
    <message>
        <source>Current fee:</source>
        <translation>Biaya saat ini:</translation>
    </message>
    <message>
        <source>Increase:</source>
        <translation>Tingkatkan:</translation>
    </message>
    <message>
        <source>New fee:</source>
        <translation>Biaya baru:</translation>
    </message>
    <message>
        <source>Confirm fee bump</source>
        <translation>Konfirmasi biaya tambahan</translation>
    </message>
    <message>
        <source>Can't draft transaction.</source>
        <translation>Tidak dapat membuat konsep transaksi.</translation>
    </message>
    <message>
        <source>PSBT copied</source>
        <translation>PSBT disalin</translation>
    </message>
    <message>
        <source>Can't sign transaction.</source>
        <translation>Tidak dapat menandatangani transaksi.</translation>
    </message>
    <message>
        <source>Could not commit transaction</source>
        <translation>Tidak dapat melakukan transaksi</translation>
    </message>
    <message>
        <source>default wallet</source>
        <translation>wallet default</translation>
=======
        <translation type="unfinished">Kirim Koin</translation>
    </message>
    <message>
        <source>Fee bump error</source>
        <translation type="unfinished">Kesalahan biaya tagihan</translation>
    </message>
    <message>
        <source>Increasing transaction fee failed</source>
        <translation type="unfinished">Peningkatan biaya transaksi gagal</translation>
    </message>
    <message>
        <source>Do you want to increase the fee?</source>
        <extracomment>Asks a user if they would like to manually increase the fee of a transaction that has already been created.</extracomment>
        <translation type="unfinished">Apa Anda ingin meningkatkan biayanya?</translation>
    </message>
    <message>
        <source>Current fee:</source>
        <translation type="unfinished">Biaya saat ini:</translation>
    </message>
    <message>
        <source>Increase:</source>
        <translation type="unfinished">Tingkatkan:</translation>
    </message>
    <message>
        <source>New fee:</source>
        <translation type="unfinished">Biaya baru:</translation>
    </message>
    <message>
        <source>Warning: This may pay the additional fee by reducing change outputs or adding inputs, when necessary. It may add a new change output if one does not already exist. These changes may potentially leak privacy.</source>
        <translation type="unfinished">Peringatan: Bila diperlukan, dimungkinkan membayar biaya tambahan dengan mengurangi perubahan output atau menambahkan input. Ini dapat menambahkan perubahan keluaran baru jika belum ada. Perubahan ini berpotensi membocorkan privasi.</translation>
    </message>
    <message>
        <source>Confirm fee bump</source>
        <translation type="unfinished">Konfirmasi biaya tambahan</translation>
    </message>
    <message>
        <source>Can't draft transaction.</source>
        <translation type="unfinished">Tidak dapat membuat konsep transaksi.</translation>
    </message>
    <message>
        <source>PSBT copied</source>
        <translation type="unfinished">PSBT disalin</translation>
    </message>
    <message>
        <source>Can't sign transaction.</source>
        <translation type="unfinished">Tidak dapat menandatangani transaksi.</translation>
    </message>
    <message>
        <source>Could not commit transaction</source>
        <translation type="unfinished">Tidak dapat melakukan transaksi</translation>
    </message>
    <message>
        <source>Can't display address</source>
        <translation type="unfinished">Tidak dapat menampilkan alamat</translation>
    </message>
    <message>
        <source>default wallet</source>
        <translation type="unfinished">wallet default</translation>
>>>>>>> 9e05de1d
    </message>
</context>
<context>
    <name>WalletView</name>
    <message>
        <source>&amp;Export</source>
<<<<<<< HEAD
        <translation>&amp;Ekspor</translation>
    </message>
    <message>
        <source>Export the data in the current tab to a file</source>
        <translation>Ekspor data dalam tab sekarang ke sebuah berkas</translation>
    </message>
    <message>
        <source>Backup Wallet</source>
        <translation>Cadangkan Dompet</translation>
    </message>
    <message>
        <source>Wallet Data (*.dat)</source>
        <translation>Data Dompet (*.dat)</translation>
    </message>
    <message>
        <source>Backup Failed</source>
        <translation>Pencadangan Gagal</translation>
    </message>
    <message>
        <source>There was an error trying to save the wallet data to %1.</source>
        <translation>Terjadi kesalahan saat mencoba menyimpan data dompet ke %1.</translation>
    </message>
    <message>
        <source>Backup Successful</source>
        <translation>Pencadangan Berhasil</translation>
    </message>
    <message>
        <source>The wallet data was successfully saved to %1.</source>
        <translation>Data dompet berhasil disimpan ke %1.</translation>
    </message>
    <message>
        <source>Cancel</source>
        <translation>Batal</translation>
    </message>
</context>
<context>
    <name>bitcoin-core</name>
    <message>
        <source>Distributed under the MIT software license, see the accompanying file %s or %s</source>
        <translation>Didistribusikan di bawah lisensi perangkat lunak MIT, lihat berkas terlampir %s atau %s</translation>
    </message>
    <message>
        <source>Prune configured below the minimum of %d MiB.  Please use a higher number.</source>
        <translation>Pemangkasan dikonfigurasikan di bawah minimum dari %d MiB. Harap gunakan angka yang lebih tinggi.</translation>
    </message>
    <message>
        <source>Prune: last wallet synchronisation goes beyond pruned data. You need to -reindex (download the whole blockchain again in case of pruned node)</source>
        <translation>Pemangkasan: sinkronisasi dompet terakhir melampaui data yang sudah dipangkas. Anda perlu -reindex (unduh seluruh blockchain lagi jika terjadi node pemangkasan)</translation>
    </message>
    <message>
        <source>Error: A fatal internal error occurred, see debug.log for details</source>
        <translation>Error: Kesalahan internal fatal terjadi, lihat debug.log untuk detailnya</translation>
    </message>
    <message>
        <source>Pruning blockstore...</source>
        <translation>Memangkas blockstore...</translation>
    </message>
    <message>
        <source>Unable to start HTTP server. See debug log for details.</source>
        <translation>Tidak dapat memulai server HTTP. Lihat log debug untuk detailnya.</translation>
    </message>
    <message>
        <source>The %s developers</source>
        <translation>Pengembang %s</translation>
    </message>
    <message>
        <source>Cannot obtain a lock on data directory %s. %s is probably already running.</source>
        <translation>Tidak dapat memperoleh kunci pada direktori data %s. %s mungkin sudah berjalan.</translation>
    </message>
    <message>
        <source>Error reading %s! All keys read correctly, but transaction data or address book entries might be missing or incorrect.</source>
        <translation>Kesalahan membaca %s! Semua kunci dibaca dengan benar, tetapi data transaksi atau entri buku alamat mungkin hilang atau salah.</translation>
    </message>
    <message>
        <source>Please check that your computer's date and time are correct! If your clock is wrong, %s will not work properly.</source>
        <translation>Periksa apakah tanggal dan waktu komputer anda benar! Jika jam anda salah, %s tidak akan berfungsi dengan baik.</translation>
    </message>
    <message>
        <source>Please contribute if you find %s useful. Visit %s for further information about the software.</source>
        <translation>Silakan berkontribusi jika %s berguna. Kunjungi %s untuk informasi lebih lanjut tentang perangkat lunak.</translation>
    </message>
    <message>
        <source>The block database contains a block which appears to be from the future. This may be due to your computer's date and time being set incorrectly. Only rebuild the block database if you are sure that your computer's date and time are correct</source>
        <translation>Blok basis data berisi blok yang tampaknya berasal dari masa depan. Ini mungkin karena tanggal dan waktu komputer anda diatur secara tidak benar. Bangun kembali blok basis data jika anda yakin tanggal dan waktu komputer anda benar</translation>
    </message>
    <message>
        <source>This is a pre-release test build - use at your own risk - do not use for mining or merchant applications</source>
        <translation>Ini adalah uji coba pra-rilis - gunakan dengan risiko anda sendiri - jangan digunakan untuk aplikasi penambangan atau penjual</translation>
    </message>
    <message>
        <source>Warning: The network does not appear to fully agree! Some miners appear to be experiencing issues.</source>
        <translation>Peringatan: Jaringan tampaknya tidak sepenuhnya setuju! Beberapa penambang tampaknya mengalami masalah.</translation>
    </message>
    <message>
        <source>Warning: We do not appear to fully agree with our peers! You may need to upgrade, or other nodes may need to upgrade.</source>
        <translation>Peringatan: Kami tampaknya tidak sepenuhnya setuju dengan peers kami! Anda mungkin perlu memutakhirkan, atau nodes lain mungkin perlu dimutakhirkan.</translation>
    </message>
    <message>
        <source>Corrupted block database detected</source>
        <translation>Menemukan database blok yang rusak</translation>
    </message>
    <message>
        <source>Do you want to rebuild the block database now?</source>
        <translation>Apakah Anda ingin coba membangun kembali database blok sekarang?</translation>
    </message>
    <message>
        <source>Error initializing block database</source>
        <translation>Kesalahan menginisialisasi database blok</translation>
    </message>
    <message>
        <source>Error initializing wallet database environment %s!</source>
        <translation>Kesalahan menginisialisasi dompet pada database%s!</translation>
    </message>
    <message>
        <source>Error loading block database</source>
        <translation>Gagal memuat database blok</translation>
    </message>
    <message>
        <source>Error opening block database</source>
        <translation>Menemukan masalah membukakan database blok</translation>
    </message>
    <message>
        <source>Importing...</source>
        <translation>mengimpor...</translation>
    </message>
    <message>
        <source>Incorrect or no genesis block found. Wrong datadir for network?</source>
        <translation>Tidak bisa cari blok pertama, atau blok pertama salah. Salah direktori untuk jaringan?</translation>
    </message>
    <message>
        <source>Loading P2P addresses...</source>
        <translation>Memuat alamat P2P....</translation>
    </message>
    <message>
        <source>Error: Disk space is too low!</source>
        <translation>Eror: Kapasitas penyimpanan penuh!</translation>
    </message>
    <message>
        <source>Loading banlist...</source>
        <translation>Memuat banlist...</translation>
    </message>
    <message>
        <source>Not enough file descriptors available.</source>
        <translation>Deskripsi berkas tidak tersedia dengan cukup.</translation>
    </message>
    <message>
        <source>Prune cannot be configured with a negative value.</source>
        <translation>Pemangkasan tidak dapat dikonfigurasi dengan nilai negatif.</translation>
    </message>
    <message>
        <source>The source code is available from %s.</source>
        <translation>Kode sumber tersedia dari %s.</translation>
    </message>
    <message>
        <source>Transaction fee and change calculation failed</source>
        <translation>Biaya transaksi dan kalkulasi perubahan gagal</translation>
    </message>
    <message>
        <source>Unable to bind to %s on this computer. %s is probably already running.</source>
        <translation>Tidak dapat mengikat ke %s di komputer ini. %s mungkin sudah berjalan.</translation>
    </message>
    <message>
        <source>Unable to generate keys</source>
        <translation>Tidak dapat menghasilkan kunci</translation>
    </message>
    <message>
        <source>Unsupported logging category %s=%s.</source>
        <translation>Kategori logging yang tidak didukung %s=%s.</translation>
    </message>
    <message>
        <source>Upgrading UTXO database</source>
        <translation>Memutakhirkan basis data UTXO</translation>
    </message>
    <message>
        <source>User Agent comment (%s) contains unsafe characters.</source>
        <translation>Komentar Agen Pengguna (%s) berisi karakter yang tidak aman.</translation>
    </message>
    <message>
        <source>Verifying blocks...</source>
        <translation>Blok-blok sedang diverifikasi...</translation>
    </message>
    <message>
        <source>Wallet needed to be rewritten: restart %s to complete</source>
        <translation>Dompet harus ditulis ulang: mulai ulang %s untuk menyelesaikan</translation>
    </message>
    <message>
        <source>Error: Listening for incoming connections failed (listen returned error %s)</source>
        <translation>Error: Mendengarkan koneksi yang masuk gagal (dengarkan kesalahan yang dikembalikan %s)</translation>
    </message>
    <message>
        <source>The transaction amount is too small to send after the fee has been deducted</source>
        <translation>Jumlah transaksi terlalu kecil untuk dikirim setelah biaya dikurangi</translation>
    </message>
    <message>
        <source>You need to rebuild the database using -reindex to go back to unpruned mode.  This will redownload the entire blockchain</source>
        <translation>Anda perlu membangun kembali basis data menggunakan -reindex untuk kembali ke mode tidak dipangkas. Ini akan mengunduh ulang seluruh blockchain</translation>
    </message>
    <message>
        <source>Error reading from database, shutting down.</source>
        <translation>Kesalahan membaca dari basis data, mematikan.</translation>
    </message>
    <message>
        <source>Error upgrading chainstate database</source>
        <translation>Kesalahan memutakhirkan basis data chainstate</translation>
    </message>
    <message>
        <source>Error: Disk space is low for %s</source>
        <translation>Eror: Kapasitas penyimpanan penuh untuk %s</translation>
    </message>
    <message>
        <source>Invalid -onion address or hostname: '%s'</source>
        <translation>Alamat -onion atau hostname tidak valid: '%s'</translation>
    </message>
    <message>
        <source>Invalid -proxy address or hostname: '%s'</source>
        <translation>Alamat proxy atau hostname tidak valid: '%s'</translation>
    </message>
    <message>
        <source>Invalid netmask specified in -whitelist: '%s'</source>
        <translation>Netmask tidak valid yang ditentukan di -whitelist: '%s'</translation>
    </message>
    <message>
        <source>Need to specify a port with -whitebind: '%s'</source>
        <translation>Perlu menentukan port dengan -whitebind: '%s'</translation>
    </message>
    <message>
        <source>Prune mode is incompatible with -blockfilterindex.</source>
        <translation>Mode pemangkasan tidak kompatibel dengan -blockfilterindex.</translation>
    </message>
    <message>
        <source>Section [%s] is not recognized.</source>
        <translation>Bagian [%s] tidak dikenali.</translation>
    </message>
    <message>
        <source>Signing transaction failed</source>
        <translation>Tandatangani transaksi tergagal</translation>
    </message>
    <message>
        <source>The specified config file %s does not exist
</source>
        <translation>Berkas konfigurasi %s yang ditentukan tidak ada
</translation>
    </message>
    <message>
        <source>The transaction amount is too small to pay the fee</source>
        <translation>Jumlah transaksi terlalu kecil untuk membayar biaya ongkos</translation>
    </message>
    <message>
        <source>This is experimental software.</source>
        <translation>Ini adalah perangkat lunak eksperimental.</translation>
    </message>
    <message>
        <source>Transaction amount too small</source>
        <translation>Nilai transaksi terlalu kecil</translation>
    </message>
    <message>
        <source>Transaction too large</source>
        <translation>Transaksi terlalu besar</translation>
    </message>
    <message>
        <source>Verifying wallet(s)...</source>
        <translation>Memverifikasi dompet...</translation>
    </message>
    <message>
        <source>Zapping all transactions from wallet...</source>
        <translation>Setiap transaksi dalam dompet sedang di-'Zap'...</translation>
    </message>
    <message>
        <source>%s is set very high!</source>
        <translation>%s diset sangat tinggi!</translation>
    </message>
    <message>
        <source>The wallet will avoid paying less than the minimum relay fee.</source>
        <translation>Dompet akan menghindari pembayaran kurang dari biaya minimum ongkos relay.</translation>
    </message>
    <message>
        <source>This is the minimum transaction fee you pay on every transaction.</source>
        <translation>Ini adalah ongkos transaksi minimum yang anda bayarkan untuk setiap transaksi.</translation>
    </message>
    <message>
        <source>This is the transaction fee you will pay if you send a transaction.</source>
        <translation>Ini adalah ongkos transaksi yang akan anda bayarkan jika anda mengirim transaksi.</translation>
    </message>
    <message>
        <source>Transaction amounts must not be negative</source>
        <translation>Jumlah transaksi tidak boleh negatif</translation>
    </message>
    <message>
        <source>Transaction has too long of a mempool chain</source>
        <translation>Transaksi mempunyai rantai mempool yang terlalu panjang</translation>
    </message>
    <message>
        <source>Transaction must have at least one recipient</source>
        <translation>Transaksi harus mempunyai paling tidak satu penerima</translation>
    </message>
    <message>
        <source>Unknown network specified in -onlynet: '%s'</source>
        <translation>Jaringan tidak diketahui yang ditentukan dalam -onlynet: '%s'</translation>
    </message>
    <message>
        <source>Insufficient funds</source>
        <translation>Saldo tidak mencukupi</translation>
    </message>
    <message>
        <source>Warning: Private keys detected in wallet {%s} with disabled private keys</source>
        <translation>Peringatan: Kunci pribadi terdeteksi di dompet {%s} dengan kunci pribadi yang dinonaktifkan</translation>
    </message>
    <message>
        <source>Cannot write to data directory '%s'; check permissions.</source>
        <translation>Tidak dapat menulis ke direktori data '%s'; periksa izinnya.</translation>
    </message>
    <message>
        <source>Loading block index...</source>
        <translation>Memuat indeks blok...</translation>
    </message>
    <message>
        <source>Loading wallet...</source>
        <translation>Memuat dompet...</translation>
    </message>
    <message>
        <source>Cannot downgrade wallet</source>
        <translation>Tidak dapat menurunkan versi dompet</translation>
    </message>
    <message>
        <source>Rescanning...</source>
        <translation>Memindai ulang...</translation>
    </message>
    <message>
        <source>Done loading</source>
        <translation>Memuat selesai</translation>
=======
        <translation type="unfinished">&amp;Ekspor</translation>
    </message>
    <message>
        <source>Export the data in the current tab to a file</source>
        <translation type="unfinished">Ekspor data dalam tab sekarang ke sebuah berkas</translation>
    </message>
    <message>
        <source>Backup Wallet</source>
        <translation type="unfinished">Cadangkan Dompet</translation>
    </message>
    <message>
        <source>Wallet Data</source>
        <extracomment>Name of the wallet data file format.</extracomment>
        <translation type="unfinished">Data Dompet</translation>
    </message>
    <message>
        <source>Backup Failed</source>
        <translation type="unfinished">Pencadangan Gagal</translation>
    </message>
    <message>
        <source>There was an error trying to save the wallet data to %1.</source>
        <translation type="unfinished">Terjadi kesalahan saat mencoba menyimpan data dompet ke %1.</translation>
    </message>
    <message>
        <source>Backup Successful</source>
        <translation type="unfinished">Pencadangan Berhasil</translation>
    </message>
    <message>
        <source>The wallet data was successfully saved to %1.</source>
        <translation type="unfinished">Data dompet berhasil disimpan ke %1.</translation>
    </message>
    <message>
        <source>Cancel</source>
        <translation type="unfinished">Batal</translation>
>>>>>>> 9e05de1d
    </message>
</context>
</TS><|MERGE_RESOLUTION|>--- conflicted
+++ resolved
@@ -2,17 +2,8 @@
 <context>
     <name>AddressBookPage</name>
     <message>
-<<<<<<< HEAD
-        <source>Right-click to edit address or label</source>
-        <translation>Klik-kanan untuk mengubah alamat atau label</translation>
-    </message>
-    <message>
-        <source>Create a new address</source>
-        <translation>Buat alamat baru</translation>
-=======
         <source>Create a new address</source>
         <translation type="unfinished">Buat alamat baru</translation>
->>>>>>> 9e05de1d
     </message>
     <message>
         <source>&amp;New</source>
@@ -20,11 +11,7 @@
     </message>
     <message>
         <source>Copy the currently selected address to the system clipboard</source>
-<<<<<<< HEAD
-        <translation>Salin alamat yang dipilih ke clipboard</translation>
-=======
         <translation type="unfinished">Salin alamat yang dipilih ke clipboard</translation>
->>>>>>> 9e05de1d
     </message>
     <message>
         <source>&amp;Copy</source>
@@ -32,19 +19,11 @@
     </message>
     <message>
         <source>C&amp;lose</source>
-<<<<<<< HEAD
-        <translation>T&amp;utup</translation>
-    </message>
-    <message>
-        <source>Delete the currently selected address from the list</source>
-        <translation>Hapus alamat yang sementara dipilih dari daftar</translation>
-=======
         <translation type="unfinished">&amp;Tutup</translation>
     </message>
     <message>
         <source>Delete the currently selected address from the list</source>
         <translation type="unfinished">Hapus alamat yang dipilih dari daftar</translation>
->>>>>>> 9e05de1d
     </message>
     <message>
         <source>Enter address or label to search</source>
@@ -52,19 +31,11 @@
     </message>
     <message>
         <source>Export the data in the current tab to a file</source>
-<<<<<<< HEAD
-        <translation>Ekspor data dalam tab sekarang ke sebuah berkas</translation>
-    </message>
-    <message>
-        <source>&amp;Export</source>
-        <translation>&amp;Ekspor</translation>
-=======
         <translation type="unfinished">Ekspor data dalam tab sekarang ke sebuah berkas</translation>
     </message>
     <message>
         <source>&amp;Export</source>
         <translation type="unfinished">&amp;Ekspor</translation>
->>>>>>> 9e05de1d
     </message>
     <message>
         <source>&amp;Delete</source>
@@ -72,33 +43,6 @@
     </message>
     <message>
         <source>Choose the address to send coins to</source>
-<<<<<<< HEAD
-        <translation>Pilih alamat untuk mengirim koin</translation>
-    </message>
-    <message>
-        <source>Choose the address to receive coins with</source>
-        <translation>Piih alamat untuk menerima koin</translation>
-    </message>
-    <message>
-        <source>C&amp;hoose</source>
-        <translation>&amp;Pilih</translation>
-    </message>
-    <message>
-        <source>Sending addresses</source>
-        <translation>Alamat-alamat pengirim</translation>
-    </message>
-    <message>
-        <source>Receiving addresses</source>
-        <translation>Alamat-alamat penerima</translation>
-    </message>
-    <message>
-        <source>These are your Bitcoin addresses for sending payments. Always check the amount and the receiving address before sending coins.</source>
-        <translation>Berikut ialah alamat-alamat Bitcoin Anda yang digunakan untuk mengirimkan pembayaran. Selalu periksa jumlah dan alamat penerima sebelum mengirimkan koin.</translation>
-    </message>
-    <message>
-        <source>These are your Bitcoin addresses for receiving payments. Use the 'Create new receiving address' button in the receive tab to create new addresses.</source>
-        <translation>Ini adalah alamat Bitcoin untuk menerima pembayaran. Gunakan tombol 'Buat alamat penerima baru' di tab terima untuk membuat alamat baru.</translation>
-=======
         <translation type="unfinished">Pilih alamat untuk mengirim koin</translation>
     </message>
     <message>
@@ -121,7 +65,6 @@
         <source>These are your Bitcoin addresses for receiving payments. Use the 'Create new receiving address' button in the receive tab to create new addresses.
 Signing is only possible with addresses of the type 'legacy'.</source>
         <translation type="unfinished">Berikut ini adalah alamat-alamat bitcoinmu untuk menerima pembayaran. Gunakan tombol 'Buat alamat penerima baru' di tab menerima untuk membuat alamat baru. Tanda tangan hanya bisa digunakan dengan tipe alamat 'warisan'</translation>
->>>>>>> 9e05de1d
     </message>
     <message>
         <source>&amp;Copy Address</source>
@@ -129,29 +72,6 @@
     </message>
     <message>
         <source>Copy &amp;Label</source>
-<<<<<<< HEAD
-        <translation>Salin&amp; Label</translation>
-    </message>
-    <message>
-        <source>&amp;Edit</source>
-        <translation>&amp;Ubah</translation>
-    </message>
-    <message>
-        <source>Export Address List</source>
-        <translation>Ekspor Daftar Alamat</translation>
-    </message>
-    <message>
-        <source>Comma separated file (*.csv)</source>
-        <translation>Berkas CSV (*.csv)</translation>
-    </message>
-    <message>
-        <source>Exporting Failed</source>
-        <translation>Gagal Mengekspor</translation>
-    </message>
-    <message>
-        <source>There was an error trying to save the address list to %1. Please try again.</source>
-        <translation>Terjadi kesalahan saat mencoba menyimpan daftar alamat ke %1. Silakan coba lagi.</translation>
-=======
         <translation type="unfinished">Salin&amp; Label</translation>
     </message>
     <message>
@@ -175,7 +95,6 @@
     <message>
         <source>Exporting Failed</source>
         <translation type="unfinished">Gagal Mengekspor</translation>
->>>>>>> 9e05de1d
     </message>
 </context>
 <context>
@@ -186,136 +105,13 @@
     </message>
     <message>
         <source>(no label)</source>
-<<<<<<< HEAD
-        <translation>(tidak ada label)</translation>
-=======
         <translation type="unfinished">(tidak ada label)</translation>
->>>>>>> 9e05de1d
     </message>
 </context>
 <context>
     <name>AskPassphraseDialog</name>
     <message>
         <source>Passphrase Dialog</source>
-<<<<<<< HEAD
-        <translation>Dialog Kata Sandi</translation>
-    </message>
-    <message>
-        <source>Enter passphrase</source>
-        <translation>Masukkan kata sandi</translation>
-    </message>
-    <message>
-        <source>New passphrase</source>
-        <translation>Kata sandi baru</translation>
-    </message>
-    <message>
-        <source>Repeat new passphrase</source>
-        <translation>Ulangi kata sandi baru</translation>
-    </message>
-    <message>
-        <source>Show passphrase</source>
-        <translation>Perlihatkan passphrase</translation>
-    </message>
-    <message>
-        <source>Encrypt wallet</source>
-        <translation>Enkripsi dompet</translation>
-    </message>
-    <message>
-        <source>This operation needs your wallet passphrase to unlock the wallet.</source>
-        <translation>Operasi ini memerlukan kata sandi dompet Anda untuk membuka dompet.</translation>
-    </message>
-    <message>
-        <source>Unlock wallet</source>
-        <translation>Buka dompet</translation>
-    </message>
-    <message>
-        <source>This operation needs your wallet passphrase to decrypt the wallet.</source>
-        <translation>Operasi ini memerlukan kata sandi dompet Anda untuk mendekripsikan dompet.</translation>
-    </message>
-    <message>
-        <source>Decrypt wallet</source>
-        <translation>Dekripsi dompet</translation>
-    </message>
-    <message>
-        <source>Change passphrase</source>
-        <translation>Ganti kata sandi</translation>
-    </message>
-    <message>
-        <source>Confirm wallet encryption</source>
-        <translation>Konfirmasi pengenkripsian dompet</translation>
-    </message>
-    <message>
-        <source>Warning: If you encrypt your wallet and lose your passphrase, you will &lt;b&gt;LOSE ALL OF YOUR BITCOINS&lt;/b&gt;!</source>
-        <translation>Peringatan: Jika Anda mengenkripsi dompet Anda dan lupa kata sandi Anda, Anda akan &lt;b&gt;KEHILANGAN SEMUA BITCOIN ANDA&lt;/b&gt;!</translation>
-    </message>
-    <message>
-        <source>Are you sure you wish to encrypt your wallet?</source>
-        <translation>Apakah Anda yakin ingin enkripsi dompet Anda?</translation>
-    </message>
-    <message>
-        <source>Wallet encrypted</source>
-        <translation>Dompet terenkripsi</translation>
-    </message>
-    <message>
-        <source>Enter the new passphrase for the wallet.&lt;br/&gt;Please use a passphrase of &lt;b&gt;ten or more random characters&lt;/b&gt;, or &lt;b&gt;eight or more words&lt;/b&gt;.</source>
-        <translation>Masukkan passphrase baru ke dompet.&lt;br/&gt;Harap gunakan passphrase dari &lt;b&gt;sepuluh atau lebih karakter acak&lt;/b&gt;, or &lt;b&gt;delapan atau lebih kata&lt;/b&gt;.</translation>
-    </message>
-    <message>
-        <source>Enter the old passphrase and new passphrase for the wallet.</source>
-        <translation>Masukan passphrase lama dan passphrase baru ke dompet</translation>
-    </message>
-    <message>
-        <source>Remember that encrypting your wallet cannot fully protect your bitcoins from being stolen by malware infecting your computer.</source>
-        <translation>Mengenkripsi dompet Anda tidak dapat sepenuhnya melindungi bitcoin Anda dari pencurian oleh malware yang menginfeksi komputer Anda.</translation>
-    </message>
-    <message>
-        <source>Wallet to be encrypted</source>
-        <translation>Dompet yang akan dienkripsi</translation>
-    </message>
-    <message>
-        <source>Your wallet is about to be encrypted. </source>
-        <translation>Dompet anda akan dienkripsi</translation>
-    </message>
-    <message>
-        <source>Your wallet is now encrypted. </source>
-        <translation>Dompet anda sudah dienkripsi</translation>
-    </message>
-    <message>
-        <source>IMPORTANT: Any previous backups you have made of your wallet file should be replaced with the newly generated, encrypted wallet file. For security reasons, previous backups of the unencrypted wallet file will become useless as soon as you start using the new, encrypted wallet.</source>
-        <translation>PENTING: Backup sebelumnya yang Anda buat dari file dompet Anda harus diganti dengan file dompet terenkripsi yang baru dibuat. Demi keamanan, backup file dompet sebelumnya yang tidak dienkripsi sebelumnya akan menjadi tidak berguna begitu Anda mulai menggunakan dompet terenkripsi yang baru.</translation>
-    </message>
-    <message>
-        <source>Wallet encryption failed</source>
-        <translation>Pengenkripsian dompet gagal</translation>
-    </message>
-    <message>
-        <source>Wallet encryption failed due to an internal error. Your wallet was not encrypted.</source>
-        <translation>Pengenkripsian dompet gagal karena kesalahan internal. Dompet Anda tidak dienkripsi.</translation>
-    </message>
-    <message>
-        <source>The supplied passphrases do not match.</source>
-        <translation>Kata sandi yang dimasukkan tidak cocok.</translation>
-    </message>
-    <message>
-        <source>Wallet unlock failed</source>
-        <translation>Membuka dompet gagal</translation>
-    </message>
-    <message>
-        <source>The passphrase entered for the wallet decryption was incorrect.</source>
-        <translation>Kata sandi yang dimasukkan untuk dekripsi dompet salah.</translation>
-    </message>
-    <message>
-        <source>Wallet decryption failed</source>
-        <translation>Dekripsi dompet gagal</translation>
-    </message>
-    <message>
-        <source>Wallet passphrase was successfully changed.</source>
-        <translation>Kata sandi berhasil diganti.</translation>
-    </message>
-    <message>
-        <source>Warning: The Caps Lock key is on!</source>
-        <translation>Peringatan: Tombol Caps Lock aktif!</translation>
-=======
         <translation type="unfinished">Dialog Kata Sandi</translation>
     </message>
     <message>
@@ -421,7 +217,6 @@
     <message>
         <source>Warning: The Caps Lock key is on!</source>
         <translation type="unfinished">Peringatan: Tombol Caps Lock aktif!</translation>
->>>>>>> 9e05de1d
     </message>
 </context>
 <context>
@@ -434,10 +229,6 @@
 <context>
     <name>BitcoinApplication</name>
     <message>
-<<<<<<< HEAD
-        <source>Banned Until</source>
-        <translation>Di banned sampai</translation>
-=======
         <source>Settings file %1 might be corrupt or invalid.</source>
         <translation type="unfinished">File pengaturan %1 mungkin rusak atau tidak valid.</translation>
     </message>
@@ -456,28 +247,11 @@
     <message>
         <source>An internal error occurred. %1 will attempt to continue safely. This is an unexpected bug which can be reported as described below.</source>
         <translation type="unfinished">Terjadi kesalahan. %1 akan mencoba melanjutkan secara aman. Ini adalah bug yang tidak terduga yang dapat dilaporkan seperti penjelasan di bawah ini.</translation>
->>>>>>> 9e05de1d
     </message>
 </context>
 <context>
     <name>QObject</name>
     <message>
-<<<<<<< HEAD
-        <source>Sign &amp;message...</source>
-        <translation>Pesan &amp;penanda...</translation>
-    </message>
-    <message>
-        <source>Synchronizing with network...</source>
-        <translation>Sinkronisasi dengan jaringan...</translation>
-    </message>
-    <message>
-        <source>&amp;Overview</source>
-        <translation>&amp;Kilasan</translation>
-    </message>
-    <message>
-        <source>Show general overview of wallet</source>
-        <translation>Tampilkan gambaran umum dompet Anda</translation>
-=======
         <source>Do you want to reset settings to default values, or to abort without making changes?</source>
         <extracomment>Explanatory text shown on startup when the settings file cannot be read. Prompts user to make a choice between resetting or aborting.</extracomment>
         <translation type="unfinished">Apakah Anda ingin mereset pengaturan ke nilai default, atau membatalkan tanpa membuat perubahan?</translation>
@@ -497,41 +271,12 @@
     <message>
         <source>%1 didn't yet exit safely…</source>
         <translation type="unfinished">%1 masih belum keluar secara aman...</translation>
->>>>>>> 9e05de1d
     </message>
     <message>
         <source>unknown</source>
         <translation type="unfinished">tidak diketahui</translation>
     </message>
     <message>
-<<<<<<< HEAD
-        <source>Browse transaction history</source>
-        <translation>Lihat riwayat transaksi</translation>
-    </message>
-    <message>
-        <source>E&amp;xit</source>
-        <translation>K&amp;eluar</translation>
-    </message>
-    <message>
-        <source>Quit application</source>
-        <translation>Keluar dari aplikasi</translation>
-    </message>
-    <message>
-        <source>&amp;About %1</source>
-        <translation>&amp;Tentang%1</translation>
-    </message>
-    <message>
-        <source>Show information about %1</source>
-        <translation>Tampilkan informasi perihal %1</translation>
-    </message>
-    <message>
-        <source>About &amp;Qt</source>
-        <translation>Mengenai &amp;Qt</translation>
-    </message>
-    <message>
-        <source>Show information about Qt</source>
-        <translation>Tampilkan informasi mengenai Qt</translation>
-=======
         <source>Amount</source>
         <translation type="unfinished">Jumlah</translation>
     </message>
@@ -562,7 +307,6 @@
         <source>Block Relay</source>
         <extracomment>Peer connection type that relays network information about blocks and not transactions or addresses.</extracomment>
         <translation type="unfinished">Blok Relay</translation>
->>>>>>> 9e05de1d
     </message>
     <message>
         <source>Feeler</source>
@@ -570,30 +314,6 @@
         <translation type="unfinished">Pengintai</translation>
     </message>
     <message>
-<<<<<<< HEAD
-        <source>Modify configuration options for %1</source>
-        <translation>Pengubahan opsi konfigurasi untuk %1</translation>
-    </message>
-    <message>
-        <source>&amp;Encrypt Wallet...</source>
-        <translation>&amp;Enkripsi Dompet...</translation>
-    </message>
-    <message>
-        <source>&amp;Backup Wallet...</source>
-        <translation>&amp;Cadangkan Dompet...</translation>
-    </message>
-    <message>
-        <source>&amp;Change Passphrase...</source>
-        <translation>&amp;Ubah Kata Kunci...</translation>
-    </message>
-    <message>
-        <source>Open &amp;URI...</source>
-        <translation>Buka &amp;URI</translation>
-    </message>
-    <message>
-        <source>Create Wallet...</source>
-        <translation>Bikin dompet...</translation>
-=======
         <source>Address Fetch</source>
         <extracomment>Short-lived peer connection type that solicits known addresses from a peer.</extracomment>
         <translation type="unfinished">Ambil Alamat</translation>
@@ -653,60 +373,11 @@
         <translation type="unfinished">
             <numerusform>%n tahun</numerusform>
         </translation>
->>>>>>> 9e05de1d
     </message>
     </context>
 <context>
     <name>bitcoin-core</name>
     <message>
-<<<<<<< HEAD
-        <source>Create a new wallet</source>
-        <translation>Bikin dompet baru</translation>
-    </message>
-    <message>
-        <source>Wallet:</source>
-        <translation>Wallet:</translation>
-    </message>
-    <message>
-        <source>Click to disable network activity.</source>
-        <translation>Klik untuk menonaktifkan aktivitas jaringan.</translation>
-    </message>
-    <message>
-        <source>Network activity disabled.</source>
-        <translation>Aktivitas jaringan dinonaktifkan.</translation>
-    </message>
-    <message>
-        <source>Click to enable network activity again.</source>
-        <translation>Klik untuk mengaktifkan aktivitas jaringan lagi.</translation>
-    </message>
-    <message>
-        <source>Syncing Headers (%1%)...</source>
-        <translation>Menyinkronkan Header (%1%) ...</translation>
-    </message>
-    <message>
-        <source>Reindexing blocks on disk...</source>
-        <translation>Mengindex ulang blok di dalam disk...</translation>
-    </message>
-    <message>
-        <source>Proxy is &lt;b&gt;enabled&lt;/b&gt;: %1</source>
-        <translation>Proxy di &lt;b&gt;aktifkan&lt;/b&gt;: %1</translation>
-    </message>
-    <message>
-        <source>Send coins to a Bitcoin address</source>
-        <translation>Kirim koin ke alamat Bitcoin</translation>
-    </message>
-    <message>
-        <source>Backup wallet to another location</source>
-        <translation>Cadangkan dompet ke lokasi lain</translation>
-    </message>
-    <message>
-        <source>Change the passphrase used for wallet encryption</source>
-        <translation>Ubah kata kunci yang digunakan untuk enkripsi dompet</translation>
-    </message>
-    <message>
-        <source>&amp;Verify message...</source>
-        <translation>&amp;Verifikasi pesan...</translation>
-=======
         <source>Settings file could not be read</source>
         <translation type="unfinished">File setting tidak dapat dibaca.</translation>
     </message>
@@ -757,41 +428,12 @@
     <message>
         <source>Error: Dumpfile version is not supported. This version of bitcoin-wallet only supports version 1 dumpfiles. Got dumpfile with version %s</source>
         <translation type="unfinished">Kesalahan: Versi Dumpfile tidak didukung. Versi dompet bitcoin ini hanya mendukung dumpfile versi 1. Dumpfile yang didapat adalah versi %s</translation>
->>>>>>> 9e05de1d
     </message>
     <message>
         <source>Error: Legacy wallets only support the "legacy", "p2sh-segwit", and "bech32" address types</source>
         <translation type="unfinished">Kesalahan: Dompet lama hanya mendukung jenis alamat "warisan", "p2sh-segwit", dan "bech32"</translation>
     </message>
     <message>
-<<<<<<< HEAD
-        <source>&amp;Receive</source>
-        <translation>&amp;Menerima</translation>
-    </message>
-    <message>
-        <source>&amp;Show / Hide</source>
-        <translation>&amp;Tampilkan / Sembunyikan</translation>
-    </message>
-    <message>
-        <source>Show or hide the main Window</source>
-        <translation>Tampilkan atau sembunyikan jendela utama</translation>
-    </message>
-    <message>
-        <source>Encrypt the private keys that belong to your wallet</source>
-        <translation>Enkripsi private key yang dimiliki dompet Anda</translation>
-    </message>
-    <message>
-        <source>Sign messages with your Bitcoin addresses to prove you own them</source>
-        <translation>Tanda tangani sebuah pesan menggunakan alamat Bitcoin Anda untuk membuktikan bahwa Anda adalah pemilik alamat tersebut</translation>
-    </message>
-    <message>
-        <source>Verify messages to ensure they were signed with specified Bitcoin addresses</source>
-        <translation>Verifikasi pesan untuk memastikan bahwa pesan tersebut ditanda tangani oleh suatu alamat Bitcoin tertentu</translation>
-    </message>
-    <message>
-        <source>&amp;File</source>
-        <translation>&amp;Berkas</translation>
-=======
         <source>Fee estimation failed. Fallbackfee is disabled. Wait a few blocks or enable -fallbackfee.</source>
         <translation type="unfinished">Estimasi biaya gagal. Biaya fallback dimatikan. Tunggu beberapa blocks atau nyalakan -fallbackfee</translation>
     </message>
@@ -818,7 +460,6 @@
     <message>
         <source>Please check that your computer's date and time are correct! If your clock is wrong, %s will not work properly.</source>
         <translation type="unfinished">Periksa apakah tanggal dan waktu komputer anda benar! Jika jam anda salah, %s tidak akan berfungsi dengan baik.</translation>
->>>>>>> 9e05de1d
     </message>
     <message>
         <source>Please contribute if you find %s useful. Visit %s for further information about the software.</source>
@@ -829,58 +470,6 @@
         <translation type="unfinished">Pemangkasan dikonfigurasikan di bawah minimum dari %d MiB. Harap gunakan angka yang lebih tinggi.</translation>
     </message>
     <message>
-<<<<<<< HEAD
-        <source>Tabs toolbar</source>
-        <translation>Baris tab</translation>
-    </message>
-    <message>
-        <source>Request payments (generates QR codes and bitcoin: URIs)</source>
-        <translation>Permintaan pembayaran (membuat kode QR dan bitcoin: URIs)</translation>
-    </message>
-    <message>
-        <source>Show the list of used sending addresses and labels</source>
-        <translation>Tampilkan daftar alamat dan label yang terkirim</translation>
-    </message>
-    <message>
-        <source>Show the list of used receiving addresses and labels</source>
-        <translation>Tampilkan daftar alamat dan label yang diterima</translation>
-    </message>
-    <message>
-        <source>&amp;Command-line options</source>
-        <translation>&amp;pilihan Command-line</translation>
-    </message>
-    <message numerus="yes">
-        <source>%n active connection(s) to Bitcoin network</source>
-        <translation><numerusform>%n koneksi aktif ke jaringan Bitcoin</numerusform></translation>
-    </message>
-    <message>
-        <source>Indexing blocks on disk...</source>
-        <translation>Pengindeksan blok pada disk ...</translation>
-    </message>
-    <message>
-        <source>Processing blocks on disk...</source>
-        <translation>Memproses blok pada disk ...</translation>
-    </message>
-    <message numerus="yes">
-        <source>Processed %n block(s) of transaction history.</source>
-        <translation><numerusform>%n blok dari riwayat transaksi diproses.</numerusform></translation>
-    </message>
-    <message>
-        <source>%1 behind</source>
-        <translation>kurang %1</translation>
-    </message>
-    <message>
-        <source>Last received block was generated %1 ago.</source>
-        <translation>Blok terakhir yang diterima %1 lalu.</translation>
-    </message>
-    <message>
-        <source>Transactions after this will not yet be visible.</source>
-        <translation>Transaksi setelah ini belum akan terlihat.</translation>
-    </message>
-    <message>
-        <source>Error</source>
-        <translation>Terjadi sebuah kesalahan</translation>
-=======
         <source>Prune mode is incompatible with -reindex-chainstate. Use full -reindex instead.</source>
         <translation type="unfinished">Mode pangkas tidak kompatibel dengan -reindex-chainstate. Gunakan full -reindex sebagai gantinya.</translation>
     </message>
@@ -891,7 +480,6 @@
     <message>
         <source>SQLiteDatabase: Unknown sqlite wallet schema version %d. Only version %d is supported</source>
         <translation type="unfinished">SQLiteDatabase: Versi skema dompet sqlite tidak diketahui %d. Hanya versi %d yang didukung</translation>
->>>>>>> 9e05de1d
     </message>
     <message>
         <source>The block database contains a block which appears to be from the future. This may be due to your computer's date and time being set incorrectly. Only rebuild the block database if you are sure that your computer's date and time are correct</source>
@@ -902,94 +490,6 @@
         <translation type="unfinished">Jumlah transaksi terlalu kecil untuk dikirim setelah biaya dikurangi</translation>
     </message>
     <message>
-<<<<<<< HEAD
-        <source>Up to date</source>
-        <translation>Terbaru</translation>
-    </message>
-    <message>
-        <source>Node window</source>
-        <translation>Jendela Node</translation>
-    </message>
-    <message>
-        <source>Open node debugging and diagnostic console</source>
-        <translation>Buka konsol debug dan diagnosa node</translation>
-    </message>
-    <message>
-        <source>&amp;Sending addresses</source>
-        <translation>Address &amp;Pengirim</translation>
-    </message>
-    <message>
-        <source>&amp;Receiving addresses</source>
-        <translation>Address &amp;Penerima</translation>
-    </message>
-    <message>
-        <source>Open a bitcoin: URI</source>
-        <translation>Buka URI bitcoin:</translation>
-    </message>
-    <message>
-        <source>Open Wallet</source>
-        <translation>Buka Wallet</translation>
-    </message>
-    <message>
-        <source>Open a wallet</source>
-        <translation>Buka sebuah wallet</translation>
-    </message>
-    <message>
-        <source>Close Wallet...</source>
-        <translation>Tutup Wallet</translation>
-    </message>
-    <message>
-        <source>Close wallet</source>
-        <translation>Tutup wallet</translation>
-    </message>
-    <message>
-        <source>Show the %1 help message to get a list with possible Bitcoin command-line options</source>
-        <translation>Tampilkan %1 pesan bantuan untuk mendapatkan daftar opsi baris perintah Bitcoin yang memungkinkan</translation>
-    </message>
-    <message>
-        <source>default wallet</source>
-        <translation>wallet default</translation>
-    </message>
-    <message>
-        <source>No wallets available</source>
-        <translation>Tidak ada wallet tersedia</translation>
-    </message>
-    <message>
-        <source>&amp;Window</source>
-        <translation>&amp;Jendela</translation>
-    </message>
-    <message>
-        <source>Minimize</source>
-        <translation>Minimalkan</translation>
-    </message>
-    <message>
-        <source>Zoom</source>
-        <translation>Zoom</translation>
-    </message>
-    <message>
-        <source>Main Window</source>
-        <translation>Jendela Utama</translation>
-    </message>
-    <message>
-        <source>%1 client</source>
-        <translation>%1 klien</translation>
-    </message>
-    <message>
-        <source>Connecting to peers...</source>
-        <translation>Menghubungkan ke peer...</translation>
-    </message>
-    <message>
-        <source>Catching up...</source>
-        <translation>Menyusul...</translation>
-    </message>
-    <message>
-        <source>Error: %1</source>
-        <translation>Error: %1</translation>
-    </message>
-    <message>
-        <source>Warning: %1</source>
-        <translation>Peringatan: %1</translation>
-=======
         <source>This error could occur if this wallet was not shutdown cleanly and was last loaded using a build with a newer version of Berkeley DB. If so, please use the software that last loaded this wallet</source>
         <translation type="unfinished">Kesalahan ini dapat terjadi jika dompet ini tidak dimatikan dengan bersih dan terakhir dimuat menggunakan build dengan versi Berkeley DB yang lebih baru. Jika demikian, silakan gunakan perangkat lunak yang terakhir memuat dompet ini</translation>
     </message>
@@ -1004,7 +504,6 @@
     <message>
         <source>This is the transaction fee you may discard if change is smaller than dust at this level</source>
         <translation type="unfinished">Ini adalah biaya transaksi, kamu boleh menutup kalau uang kembali lebih kecil daripada debu di level ini</translation>
->>>>>>> 9e05de1d
     </message>
     <message>
         <source>This is the transaction fee you may pay when fee estimates are not available.</source>
@@ -1015,21 +514,8 @@
         <translation type="unfinished">Panjang total dari versi string jaringan (%i) melewati panjang maximum (%i). Kurangi nomornya atau besar dari uacomments</translation>
     </message>
     <message>
-<<<<<<< HEAD
-        <source>Wallet: %1
-</source>
-        <translation>Wallet: %1
-</translation>
-    </message>
-    <message>
-        <source>Type: %1
-</source>
-        <translation>Tipe: %1
-</translation>
-=======
         <source>Unable to replay blocks. You will need to rebuild the database using -reindex-chainstate.</source>
         <translation type="unfinished">Tidak bisa mengulang blocks. Kamu harus membuat ulang database menggunakan -reindex-chainstate</translation>
->>>>>>> 9e05de1d
     </message>
     <message>
         <source>Unknown wallet file format "%s" provided. Please provide one of "bdb" or "sqlite".</source>
@@ -1044,54 +530,17 @@
         <translation type="unfinished">Dompet berhasil dibuat. Jenis dompet lama tidak digunakan lagi dan dukungan untuk membuat dan membuka dompet lama akan dihapus di masa mendatang.</translation>
     </message>
     <message>
-<<<<<<< HEAD
-        <source>Incoming transaction</source>
-        <translation>Transaksi diterima</translation>
-    </message>
-    <message>
-        <source>HD key generation is &lt;b&gt;enabled&lt;/b&gt;</source>
-        <translation>Pembuatan kunci HD &lt;b&gt;diaktifkan&lt;/b&gt;</translation>
-=======
         <source>Warning: Dumpfile wallet format "%s" does not match command line specified format "%s".</source>
         <translation type="unfinished">Peringatan: Dumpfile dompet format "%s" tidak cocok dengan format baris perintah yang ditentukan "%s". </translation>
     </message>
     <message>
         <source>Warning: Private keys detected in wallet {%s} with disabled private keys</source>
         <translation type="unfinished">Peringatan: Kunci pribadi terdeteksi di dompet {%s} dengan kunci pribadi yang dinonaktifkan</translation>
->>>>>>> 9e05de1d
     </message>
     <message>
         <source>Warning: We do not appear to fully agree with our peers! You may need to upgrade, or other nodes may need to upgrade.</source>
         <translation type="unfinished">Peringatan: Kami tampaknya tidak sepenuhnya setuju dengan peers kami! Anda mungkin perlu memutakhirkan, atau nodes lain mungkin perlu dimutakhirkan.</translation>
     </message>
-<<<<<<< HEAD
-    <message>
-        <source>Private key &lt;b&gt;disabled&lt;/b&gt;</source>
-        <translation>Private key &lt;b&gt;non aktif&lt;/b&gt;</translation>
-    </message>
-    <message>
-        <source>Wallet is &lt;b&gt;encrypted&lt;/b&gt; and currently &lt;b&gt;unlocked&lt;/b&gt;</source>
-        <translation>Dompet saat ini &lt;b&gt;terenkripsi&lt;/b&gt; dan &lt;b&gt;terbuka&lt;/b&gt;</translation>
-    </message>
-    <message>
-        <source>Wallet is &lt;b&gt;encrypted&lt;/b&gt; and currently &lt;b&gt;locked&lt;/b&gt;</source>
-        <translation>Dompet saat ini &lt;b&gt;terenkripsi&lt;/b&gt; dan &lt;b&gt;terkunci&lt;/b&gt;</translation>
-    </message>
-    <message>
-        <source>A fatal error occurred. Bitcoin can no longer continue safely and will quit.</source>
-        <translation>Terjadi Kesalahan Fatal. Bitcoin Tidak Dapat Melanjutkan Dengan Aman Dan Akan Keluar</translation>
-    </message>
-</context>
-<context>
-    <name>CoinControlDialog</name>
-    <message>
-        <source>Coin Selection</source>
-        <translation>Pemilihan Koin</translation>
-    </message>
-    <message>
-        <source>Quantity:</source>
-        <translation>Kuantitas:</translation>
-=======
     <message>
         <source>Witness data for blocks after height %d requires validation. Please restart with -reindex.</source>
         <translation type="unfinished">Menyaksikan data untuk blok setelah ketinggian %d membutuhkan validasi. Harap mengulang kembali dengan -reindex. </translation>
@@ -1099,7 +548,6 @@
     <message>
         <source>You need to rebuild the database using -reindex to go back to unpruned mode.  This will redownload the entire blockchain</source>
         <translation type="unfinished">Anda perlu membangun kembali basis data menggunakan -reindex untuk kembali ke mode tidak dipangkas. Ini akan mengunduh ulang seluruh blockchain</translation>
->>>>>>> 9e05de1d
     </message>
     <message>
         <source>%s is set very high!</source>
@@ -1118,26 +566,6 @@
         <translation type="unfinished">Tidak bisa menyelesaikan -%s alamat: '%s'</translation>
     </message>
     <message>
-<<<<<<< HEAD
-        <source>After Fee:</source>
-        <translation>Dengan Biaya:</translation>
-    </message>
-    <message>
-        <source>Change:</source>
-        <translation>Kembalian:</translation>
-    </message>
-    <message>
-        <source>(un)select all</source>
-        <translation>(Tidak)memilih semua</translation>
-    </message>
-    <message>
-        <source>Tree mode</source>
-        <translation>Tree mode</translation>
-    </message>
-    <message>
-        <source>List mode</source>
-        <translation>Mode daftar</translation>
-=======
         <source>Cannot set -forcednsseed to true when setting -dnsseed to false.</source>
         <translation type="unfinished">Tidak bisa mengatur -forcednsseed ke benar ketika mengatur -dnsseed ke salah</translation>
     </message>
@@ -1156,7 +584,6 @@
     <message>
         <source>-reindex-chainstate option is not compatible with -coinstatsindex. Please temporarily disable coinstatsindex while using -reindex-chainstate, or replace -reindex-chainstate with -reindex to fully rebuild all indexes.</source>
         <translation type="unfinished">Opsi -reindex-chainstate tidak kompatibel dengan -coinstatsindex. Harap nonaktifkan sementara coinstatsindex saat menggunakan -reindex-chainstate, atau ganti -reindex-chainstate dengan -reindex untuk membangun kembali semua indeks sepenuhnya.</translation>
->>>>>>> 9e05de1d
     </message>
     <message>
         <source>-reindex-chainstate option is not compatible with -txindex. Please temporarily disable txindex while using -reindex-chainstate, or replace -reindex-chainstate with -reindex to fully rebuild all indexes.</source>
@@ -1179,13 +606,8 @@
         <translation type="unfinished">Kesalahan: %s transaksi di dompet tidak dapat diidentifikasi sebagai dompet yang dimigrasikan</translation>
     </message>
     <message>
-<<<<<<< HEAD
-        <source>Confirmed</source>
-        <translation>Terkonfirmasi</translation>
-=======
         <source>Error: Unable to produce descriptors for this legacy wallet. Make sure the wallet is unlocked first</source>
         <translation type="unfinished">Kesalahan: Tidak dapat membuat deskriptor untuk dompet lawas ini. Pastikan dompet tidak terkunci terlebih dahulu</translation>
->>>>>>> 9e05de1d
     </message>
     <message>
         <source>Incompatible options: -dnsseed=1 was explicitly specified, but -onlynet forbids connections to IPv4/IPv6</source>
@@ -1196,26 +618,6 @@
         <translation type="unfinished">Koneksi keluar dibatasi untuk Tor (-onlynet=onion) tetapi proxy untuk mencapai jaringan Tor secara eksplisit dilarang: -onion=0</translation>
     </message>
     <message>
-<<<<<<< HEAD
-        <source>Copy amount</source>
-        <translation>Salin Jumlah</translation>
-    </message>
-    <message>
-        <source>Copy transaction ID</source>
-        <translation>Salain ID Transaksi</translation>
-    </message>
-    <message>
-        <source>Lock unspent</source>
-        <translation>Kunci Yang Tidak Digunakan</translation>
-    </message>
-    <message>
-        <source>Unlock unspent</source>
-        <translation>Buka Kunci Yang Tidak Digunakan</translation>
-    </message>
-    <message>
-        <source>Copy quantity</source>
-        <translation>Salin Kuantitas</translation>
-=======
         <source>Outbound connections restricted to Tor (-onlynet=onion) but the proxy for reaching the Tor network is not provided: none of -proxy, -onion or -listenonion is given</source>
         <translation type="unfinished">Koneksi keluar dibatasi untuk Tor (-onlynet=onion) tetapi proxy untuk mencapai jaringan Tor tidak disediakan: tidak ada -proxy, -onion atau -listenonion yang diberikan</translation>
     </message>
@@ -1246,29 +648,12 @@
 Unable to restore backup of wallet.</source>
         <translation type="unfinished">
 Tidak dapat memulihkan cadangan dompet..</translation>
->>>>>>> 9e05de1d
     </message>
     <message>
         <source>Config setting for %s only applied on %s network when in [%s] section.</source>
         <translation type="unfinished">Pengaturan konfigurasi untuk %s hanya diterapkan di jaringan %s saat berada di bagian [%s].</translation>
     </message>
     <message>
-<<<<<<< HEAD
-        <source>Copy after fee</source>
-        <translation>Salin Setelah Upah</translation>
-    </message>
-    <message>
-        <source>Copy bytes</source>
-        <translation>Salin bytes</translation>
-    </message>
-    <message>
-        <source>Copy dust</source>
-        <translation>Salin jumlah yang lebih kecil</translation>
-    </message>
-    <message>
-        <source>Copy change</source>
-        <translation>Salin Perubahan</translation>
-=======
         <source>Corrupted block database detected</source>
         <translation type="unfinished">Menemukan database blok yang rusak</translation>
     </message>
@@ -1283,7 +668,6 @@
     <message>
         <source>Disk space is too low!</source>
         <translation type="unfinished">Ruang disk terlalu sedikit!</translation>
->>>>>>> 9e05de1d
     </message>
     <message>
         <source>Do you want to rebuild the block database now?</source>
@@ -1298,87 +682,12 @@
         <translation type="unfinished">Dumpfile %stidak ada. </translation>
     </message>
     <message>
-<<<<<<< HEAD
-        <source>This label turns red if any recipient receives an amount smaller than the current dust threshold.</source>
-        <translation>Label ini akan menjadi merah apabila penerima menerima jumlah yang lebih kecil daripada ambang habuk semasa.</translation>
-    </message>
-    <message>
-        <source>Can vary +/- %1 satoshi(s) per input.</source>
-        <translation>Dapat bervariasi +/- %1 satoshi per input.</translation>
-    </message>
-    <message>
-        <source>(no label)</source>
-        <translation>(tidak ada label)</translation>
-    </message>
-    <message>
-        <source>change from %1 (%2)</source>
-        <translation>kembalian dari %1 (%2)</translation>
-    </message>
-    <message>
-        <source>(change)</source>
-        <translation>(kembalian)</translation>
-    </message>
-</context>
-<context>
-    <name>CreateWalletActivity</name>
-    <message>
-        <source>Creating Wallet &lt;b&gt;%1&lt;/b&gt;...</source>
-        <translation>Membuat Dompet &lt;b&gt;%1&lt;/b&gt;...</translation>
-    </message>
-    <message>
-        <source>Create wallet failed</source>
-        <translation>Pembuatan dompet gagal</translation>
-    </message>
-    <message>
-        <source>Create wallet warning</source>
-        <translation>Peringatan membuat dompet</translation>
-    </message>
-</context>
-<context>
-    <name>CreateWalletDialog</name>
-    <message>
-        <source>Create Wallet</source>
-        <translation>Bikin dompet</translation>
-    </message>
-    <message>
-        <source>Wallet Name</source>
-        <translation>Nama Dompet</translation>
-    </message>
-    <message>
-        <source>Encrypt the wallet. The wallet will be encrypted with a passphrase of your choice.</source>
-        <translation>Enkripsi dompet. Dompet akan dienkripsi dengan passphrase pilihan Anda.</translation>
-    </message>
-    <message>
-        <source>Encrypt Wallet</source>
-        <translation>Enkripsi Dompet</translation>
-    </message>
-    <message>
-        <source>Disable private keys for this wallet. Wallets with private keys disabled will have no private keys and cannot have an HD seed or imported private keys. This is ideal for watch-only wallets.</source>
-        <translation>Nonaktifkan private keys dompet ini. Dompet dengan private keys nonaktif tidak akan memiliki private keys dan tidak dapat memiliki seed HD atau private keys impor. Ini sangat ideal untuk dompet watch-only.</translation>
-    </message>
-    <message>
-        <source>Disable Private Keys</source>
-        <translation>Nonaktifkan private keys</translation>
-    </message>
-    <message>
-        <source>Make a blank wallet. Blank wallets do not initially have private keys or scripts. Private keys and addresses can be imported, or an HD seed can be set, at a later time.</source>
-        <translation>Buat dompet kosong. Dompet kosong pada awalnya tidak memiliki private keys atau skrip pribadi. Private keys dan alamat pribadi dapat diimpor, atau seed HD dapat diatur di kemudian hari.</translation>
-    </message>
-    <message>
-        <source>Make Blank Wallet</source>
-        <translation>Buat dompet kosong</translation>
-    </message>
-    <message>
-        <source>Create</source>
-        <translation>Membuat</translation>
-=======
         <source>Error creating %s</source>
         <translation type="unfinished">Terjadi kesalahan saat membuat %s</translation>
     </message>
     <message>
         <source>Error initializing block database</source>
         <translation type="unfinished">Kesalahan menginisialisasi database blok</translation>
->>>>>>> 9e05de1d
     </message>
     <message>
         <source>Error initializing wallet database environment %s!</source>
@@ -1389,2200 +698,34 @@
         <translation type="unfinished">Kesalahan memuat %s</translation>
     </message>
     <message>
-<<<<<<< HEAD
-        <source>The label associated with this address list entry</source>
-        <translation>Label yang terkait dengan daftar alamat</translation>
-    </message>
-    <message>
-        <source>The address associated with this address list entry. This can only be modified for sending addresses.</source>
-        <translation>Alamat yang terkait dengan daftar alamat. Hanya dapat diubah untuk alamat pengirim.</translation>
-    </message>
-    <message>
-        <source>&amp;Address</source>
-        <translation>&amp;Alamat</translation>
-    </message>
-    <message>
-        <source>New sending address</source>
-        <translation>Alamat pengirim baru</translation>
-=======
         <source>Error loading %s: Private keys can only be disabled during creation</source>
         <translation type="unfinished">Kesalahan memuat %s: Kunci privat hanya bisa dimatikan saat membuat</translation>
->>>>>>> 9e05de1d
     </message>
     <message>
         <source>Error loading %s: Wallet corrupted</source>
         <translation type="unfinished">Kesalahan memuat %s: Dompet rusak</translation>
     </message>
     <message>
-<<<<<<< HEAD
-        <source>Edit sending address</source>
-        <translation>Ubah alamat pengirim</translation>
-    </message>
-    <message>
-        <source>The entered address "%1" is not a valid Bitcoin address.</source>
-        <translation>Alamat yang dimasukkan "%1" bukanlah alamat Bitcoin yang valid.</translation>
-    </message>
-    <message>
-        <source>Address "%1" already exists as a receiving address with label "%2" and so cannot be added as a sending address.</source>
-        <translation>Alamat "%1" sudah ada sebagai alamat penerimaan dengan label "%2" sehingga tidak bisa ditambah sebagai alamat pengiriman.</translation>
-    </message>
-    <message>
-        <source>The entered address "%1" is already in the address book with label "%2".</source>
-        <translation>Alamat "%1" yang dimasukkan sudah ada di dalam buku alamat dengan label "%2".</translation>
-    </message>
-    <message>
-        <source>Could not unlock wallet.</source>
-        <translation>Tidak dapat membuka dompet.</translation>
-=======
         <source>Error loading %s: Wallet requires newer version of %s</source>
         <translation type="unfinished">Kesalahan memuat %s: Dompet membutuhkan versi yang lebih baru dari %s</translation>
     </message>
     <message>
         <source>Error loading block database</source>
         <translation type="unfinished">Kesalahan memuat database blok</translation>
->>>>>>> 9e05de1d
     </message>
     <message>
         <source>Error opening block database</source>
         <translation type="unfinished">Kesalahan membukakan database blok</translation>
     </message>
     <message>
-<<<<<<< HEAD
-        <source>A new data directory will be created.</source>
-        <translation>Sebuah data direktori baru telah dibuat.</translation>
-    </message>
-    <message>
-        <source>name</source>
-        <translation>nama</translation>
-    </message>
-    <message>
-        <source>Directory already exists. Add %1 if you intend to create a new directory here.</source>
-        <translation>Direktori masih ada. Tambahlah %1 apabila Anda ingin membuat direktori baru disini.</translation>
-    </message>
-    <message>
-        <source>Path already exists, and is not a directory.</source>
-        <translation>Sudah ada path, dan itu bukan direktori.</translation>
-    </message>
-    <message>
-        <source>Cannot create data directory here.</source>
-        <translation>Tidak bisa membuat direktori data disini.</translation>
-    </message>
-</context>
-<context>
-    <name>HelpMessageDialog</name>
-=======
         <source>Error reading from database, shutting down.</source>
         <translation type="unfinished">Kesalahan membaca dari basis data, mematikan.</translation>
     </message>
->>>>>>> 9e05de1d
     <message>
         <source>Error reading next record from wallet database</source>
         <translation type="unfinished">Kesalahan membaca catatan berikutnya dari basis data dompet</translation>
     </message>
     <message>
-<<<<<<< HEAD
-        <source>About %1</source>
-        <translation>Tentang %1</translation>
-    </message>
-    <message>
-        <source>Command-line options</source>
-        <translation>Pilihan Command-line</translation>
-    </message>
-</context>
-<context>
-    <name>Intro</name>
-    <message>
-        <source>Welcome</source>
-        <translation>Selamat Datang</translation>
-    </message>
-    <message>
-        <source>Welcome to %1.</source>
-        <translation>Selamat Datang di %1.</translation>
-    </message>
-    <message>
-        <source>As this is the first time the program is launched, you can choose where %1 will store its data.</source>
-        <translation>Karena ini adalah pertama kalinya program dijalankan, Anda dapat memilih lokasi %1 akan menyimpan data.</translation>
-    </message>
-    <message>
-        <source>When you click OK, %1 will begin to download and process the full %4 block chain (%2GB) starting with the earliest transactions in %3 when %4 initially launched.</source>
-        <translation>Ketika Anda mengklik OK, %1 akan mulai mengunduh dan memproses %4 block chain penuh (%2GB), dimulai dari transaksi-transaksi awal di %3 saat %4 diluncurkan pertama kali.</translation>
-    </message>
-    <message>
-        <source>Reverting this setting requires re-downloading the entire blockchain. It is faster to download the full chain first and prune it later. Disables some advanced features.</source>
-        <translation>Mengembalikan pengaturan perlu mengunduh ulang seluruh blockchain. Lebih cepat mengunduh rantai penuh terlebih dahulu dan memangkasnya kemudian. Menonaktifkan beberapa fitur lanjutan.</translation>
-    </message>
-    <message>
-        <source>This initial synchronisation is very demanding, and may expose hardware problems with your computer that had previously gone unnoticed. Each time you run %1, it will continue downloading where it left off.</source>
-        <translation>Sinkronisasi awal sangat berat dan mungkin akan menunjukkan permasalahan pada perangkat keras komputer Anda yang sebelumnya tidak tampak. Setiap kali Anda menjalankan %1, aplikasi ini akan melanjutkan pengunduhan dari posisi terakhir.</translation>
-    </message>
-    <message>
-        <source>If you have chosen to limit block chain storage (pruning), the historical data must still be downloaded and processed, but will be deleted afterward to keep your disk usage low.</source>
-        <translation>Apabila Anda memilih untuk membatasi penyimpanan block chain (pruning), data historis tetap akan diunduh dan diproses. Namun, data akan dihapus setelahnya untuk menjaga pemakaian disk agar tetap sedikit.</translation>
-    </message>
-    <message>
-        <source>Use the default data directory</source>
-        <translation>Gunakan direktori data default.</translation>
-    </message>
-    <message>
-        <source>Use a custom data directory:</source>
-        <translation>Gunakan direktori pilihan Anda:</translation>
-    </message>
-    <message>
-        <source>Bitcoin</source>
-        <translation>Bitcoin</translation>
-    </message>
-    <message>
-        <source>Discard blocks after verification, except most recent %1 GB (prune)</source>
-        <translation>Buang blok setelah verifikasi, kecuali %1 GB terbaru (prune)</translation>
-    </message>
-    <message>
-        <source>At least %1 GB of data will be stored in this directory, and it will grow over time.</source>
-        <translation>Setidaknya %1 GB data akan disimpan di direktori ini dan akan berkembang seiring berjalannya waktu.</translation>
-    </message>
-    <message>
-        <source>Approximately %1 GB of data will be stored in this directory.</source>
-        <translation>%1 GB data akan disimpan di direktori ini.</translation>
-    </message>
-    <message>
-        <source>%1 will download and store a copy of the Bitcoin block chain.</source>
-        <translation>%1 akan mengunduh dan menyimpan salinan Bitcoin block chain.</translation>
-    </message>
-    <message>
-        <source>The wallet will also be stored in this directory.</source>
-        <translation>Dompet juga akan disimpan di direktori ini.</translation>
-    </message>
-    <message>
-        <source>Error: Specified data directory "%1" cannot be created.</source>
-        <translation>Kesalahan: Direktori data "%1" tidak dapat dibuat.</translation>
-    </message>
-    <message>
-        <source>Error</source>
-        <translation>Kesalahan</translation>
-    </message>
-    <message numerus="yes">
-        <source>%n GB of free space available</source>
-        <translation><numerusform>%n GB ruang kosong tersedia.</numerusform></translation>
-    </message>
-    <message numerus="yes">
-        <source>(of %n GB needed)</source>
-        <translation><numerusform>(dari %n GB yang dibutuhkan)</numerusform></translation>
-    </message>
-    <message numerus="yes">
-        <source>(%n GB needed for full chain)</source>
-        <translation><numerusform>(%n GB dibutuhkan untuk rantai penuh)</numerusform></translation>
-    </message>
-</context>
-<context>
-    <name>ModalOverlay</name>
-    <message>
-        <source>Form</source>
-        <translation>Formulir</translation>
-    </message>
-    <message>
-        <source>Recent transactions may not yet be visible, and therefore your wallet's balance might be incorrect. This information will be correct once your wallet has finished synchronizing with the bitcoin network, as detailed below.</source>
-        <translation>Transaksi-transaksi terkini mungkin belum terlihat dan oleh karenanya, saldo dompet Anda mungkin tidak tepat. Informasi ini akan akurat ketika dompet Anda tersinkronisasi dengan jaringan Bitcoin, seperti rincian berikut.</translation>
-    </message>
-    <message>
-        <source>Attempting to spend bitcoins that are affected by not-yet-displayed transactions will not be accepted by the network.</source>
-        <translation>Usaha untuk menggunakan bitcoin yang dipengaruhi oleh transaksi yang belum terlihat tidak akan diterima oleh jaringan.</translation>
-    </message>
-    <message>
-        <source>Number of blocks left</source>
-        <translation>Jumlah blok tersisa</translation>
-    </message>
-    <message>
-        <source>Unknown...</source>
-        <translation>Tidak diketahui...</translation>
-    </message>
-    <message>
-        <source>Last block time</source>
-        <translation>Waktu blok terakhir</translation>
-    </message>
-    <message>
-        <source>Progress</source>
-        <translation>Perkembangan</translation>
-    </message>
-    <message>
-        <source>Progress increase per hour</source>
-        <translation>Peningkatan perkembangan per jam</translation>
-    </message>
-    <message>
-        <source>calculating...</source>
-        <translation>menghitung...</translation>
-    </message>
-    <message>
-        <source>Estimated time left until synced</source>
-        <translation>Estimasi waktu tersisa sampai tersinkronisasi</translation>
-    </message>
-    <message>
-        <source>Hide</source>
-        <translation>Sembunyikan</translation>
-    </message>
-    <message>
-        <source>Esc</source>
-        <translation>Keluar</translation>
-    </message>
-    <message>
-        <source>%1 is currently syncing.  It will download headers and blocks from peers and validate them until reaching the tip of the block chain.</source>
-        <translation>%1 menyinkronkan. Program ini akan mengunduh header dan blok dari rekan dan memvalidasi sampai blok terbaru.</translation>
-    </message>
-    <message>
-        <source>Unknown. Syncing Headers (%1, %2%)...</source>
-        <translation>Tidak diketahui. Sinkronisasi Header (%1, %2%)...</translation>
-    </message>
-</context>
-<context>
-    <name>OpenURIDialog</name>
-    <message>
-        <source>Open bitcoin URI</source>
-        <translation>Buka URI bitcoin:</translation>
-    </message>
-    <message>
-        <source>URI:</source>
-        <translation>URI:</translation>
-    </message>
-</context>
-<context>
-    <name>OpenWalletActivity</name>
-    <message>
-        <source>Open wallet failed</source>
-        <translation>Gagal membuka wallet</translation>
-    </message>
-    <message>
-        <source>Open wallet warning</source>
-        <translation>Peringatan membuka wallet</translation>
-    </message>
-    <message>
-        <source>default wallet</source>
-        <translation>wallet default</translation>
-    </message>
-    <message>
-        <source>Opening Wallet &lt;b&gt;%1&lt;/b&gt;...</source>
-        <translation>Membuka Wallet &lt;b&gt;%1&lt;/b&gt;...</translation>
-    </message>
-</context>
-<context>
-    <name>OptionsDialog</name>
-    <message>
-        <source>Options</source>
-        <translation>Pilihan</translation>
-    </message>
-    <message>
-        <source>&amp;Main</source>
-        <translation>&amp;Utama</translation>
-    </message>
-    <message>
-        <source>Automatically start %1 after logging in to the system.</source>
-        <translation>Mulai %1 secara otomatis setelah masuk ke dalam sistem.</translation>
-    </message>
-    <message>
-        <source>&amp;Start %1 on system login</source>
-        <translation>Mulai %1 ketika masuk ke &amp;sistem</translation>
-    </message>
-    <message>
-        <source>Size of &amp;database cache</source>
-        <translation>Ukuran cache &amp;database</translation>
-    </message>
-    <message>
-        <source>Number of script &amp;verification threads</source>
-        <translation>Jumlah script &amp;verification threads</translation>
-    </message>
-    <message>
-        <source>IP address of the proxy (e.g. IPv4: 127.0.0.1 / IPv6: ::1)</source>
-        <translation>Alamat IP proxy (cth. IPv4: 127.0.0.1 / IPv6: ::1)</translation>
-    </message>
-    <message>
-        <source>Shows if the supplied default SOCKS5 proxy is used to reach peers via this network type.</source>
-        <translation>Perlihatkan apabila proxy SOCKS5 default digunakan untuk berhungan dengan orang lain lewat tipe jaringan ini.</translation>
-    </message>
-    <message>
-        <source>Use separate SOCKS&amp;5 proxy to reach peers via Tor hidden services:</source>
-        <translation>Menggunakan proxy SOCKS5 tersendiri untuk berhubungan dengan orang lain melalui layanan Tor:</translation>
-    </message>
-    <message>
-        <source>Hide the icon from the system tray.</source>
-        <translation>Sembunyikan ikon dari system tray.</translation>
-    </message>
-    <message>
-        <source>&amp;Hide tray icon</source>
-        <translation>&amp;Sembunyikan ikon tray</translation>
-    </message>
-    <message>
-        <source>Minimize instead of exit the application when the window is closed. When this option is enabled, the application will be closed only after selecting Exit in the menu.</source>
-        <translation>Minimalisasi aplikasi ketika jendela ditutup. Ketika pilihan ini dipilih, aplikasi akan menutup seluruhnya jika anda memilih Keluar di menu yang tersedia.</translation>
-    </message>
-    <message>
-        <source>Third party URLs (e.g. a block explorer) that appear in the transactions tab as context menu items. %s in the URL is replaced by transaction hash. Multiple URLs are separated by vertical bar |.</source>
-        <translation>URL pihak ketika (misalnya sebuah block explorer) yang mumcul dalam tab transaksi sebagai konteks menu. %s dalam URL diganti dengan kode transaksi. URL dipisahkan dengan tanda vertikal |.</translation>
-    </message>
-    <message>
-        <source>Open the %1 configuration file from the working directory.</source>
-        <translation>Buka file konfigurasi %1 dari direktori kerja.</translation>
-    </message>
-    <message>
-        <source>Open Configuration File</source>
-        <translation>Buka Berkas Konfigurasi</translation>
-    </message>
-    <message>
-        <source>Reset all client options to default.</source>
-        <translation>Kembalikan semua pengaturan ke awal.</translation>
-    </message>
-    <message>
-        <source>&amp;Reset Options</source>
-        <translation>&amp;Reset Pilihan</translation>
-    </message>
-    <message>
-        <source>&amp;Network</source>
-        <translation>&amp;Jaringan</translation>
-    </message>
-    <message>
-        <source>Disables some advanced features but all blocks will still be fully validated. Reverting this setting requires re-downloading the entire blockchain. Actual disk usage may be somewhat higher.</source>
-        <translation>Menonaktifkan beberapa fitur canggih akan tetapi semua block akan tetap divalidasi seutuhnya. Mengembalikan pengaturan ini memerlukan untuk mengunduh seluruh blockchain. Penggunaan disk mungkin akan lebih tinggi.</translation>
-    </message>
-    <message>
-        <source>Prune &amp;block storage to</source>
-        <translation>Prune &amp;ruang penyimpan block ke</translation>
-    </message>
-    <message>
-        <source>GB</source>
-        <translation>GB</translation>
-    </message>
-    <message>
-        <source>Reverting this setting requires re-downloading the entire blockchain.</source>
-        <translation>Mengembalikan pengaturan ini membutuhkan pengunduhan seluruh blockchain lagi.</translation>
-    </message>
-    <message>
-        <source>MiB</source>
-        <translation>MiB</translation>
-    </message>
-    <message>
-        <source>(0 = auto, &lt;0 = leave that many cores free)</source>
-        <translation>(0 = auto, &lt;0 = leave that many cores free)</translation>
-    </message>
-    <message>
-        <source>W&amp;allet</source>
-        <translation>D&amp;ompet</translation>
-    </message>
-    <message>
-        <source>Expert</source>
-        <translation>Ahli</translation>
-    </message>
-    <message>
-        <source>Enable coin &amp;control features</source>
-        <translation>Perbolehkan fitur &amp;pengaturan koin</translation>
-    </message>
-    <message>
-        <source>If you disable the spending of unconfirmed change, the change from a transaction cannot be used until that transaction has at least one confirmation. This also affects how your balance is computed.</source>
-        <translation>Jika Anda menonaktifkan perubahan saldo untuk transaksi yang belum dikonfirmasi, perubahan dari transaksi tidak dapat dilakukan sampai transaksi memiliki setidaknya satu konfirmasi. Hal ini juga mempengaruhi bagaimana saldo Anda dihitung.</translation>
-    </message>
-    <message>
-        <source>&amp;Spend unconfirmed change</source>
-        <translation>&amp;Perubahan saldo untuk transaksi yang belum dikonfirmasi</translation>
-    </message>
-    <message>
-        <source>Automatically open the Bitcoin client port on the router. This only works when your router supports UPnP and it is enabled.</source>
-        <translation>Otomatis membuka port client Bitcoin di router. Hanya berjalan apabila router anda mendukung UPnP dan di-enable.</translation>
-    </message>
-    <message>
-        <source>Map port using &amp;UPnP</source>
-        <translation>Petakan port dengan &amp;UPnP</translation>
-    </message>
-    <message>
-        <source>Accept connections from outside.</source>
-        <translation>Terima koneksi-koneksi dari luar.</translation>
-    </message>
-    <message>
-        <source>Allow incomin&amp;g connections</source>
-        <translation>Terima koneksi-koneksi masuk</translation>
-    </message>
-    <message>
-        <source>Connect to the Bitcoin network through a SOCKS5 proxy.</source>
-        <translation>Hubungkan ke jaringan Bitcoin melalui SOCKS5 proxy.</translation>
-    </message>
-    <message>
-        <source>&amp;Connect through SOCKS5 proxy (default proxy):</source>
-        <translation>&amp;Hubungkan melalui proxy SOCKS5 (proxy default):</translation>
-    </message>
-    <message>
-        <source>Proxy &amp;IP:</source>
-        <translation>IP Proxy:</translation>
-    </message>
-    <message>
-        <source>&amp;Port:</source>
-        <translation>&amp;Port:</translation>
-    </message>
-    <message>
-        <source>Port of the proxy (e.g. 9050)</source>
-        <translation>Port proxy (cth. 9050)</translation>
-    </message>
-    <message>
-        <source>Used for reaching peers via:</source>
-        <translation>Digunakan untuk berhubungan dengan peers melalui:</translation>
-    </message>
-    <message>
-        <source>IPv4</source>
-        <translation>IPv4</translation>
-    </message>
-    <message>
-        <source>IPv6</source>
-        <translation>IPv6</translation>
-    </message>
-    <message>
-        <source>Tor</source>
-        <translation>Tor</translation>
-    </message>
-    <message>
-        <source>Connect to the Bitcoin network through a separate SOCKS5 proxy for Tor hidden services.</source>
-        <translation>Koneksi ke jaringan bitcoin melalui proxy SOCKS5 yang berbeda untuk layanan Tor tersembunyi.</translation>
-    </message>
-    <message>
-        <source>&amp;Window</source>
-        <translation>&amp;Jendela</translation>
-    </message>
-    <message>
-        <source>Show only a tray icon after minimizing the window.</source>
-        <translation>Hanya tampilkan ikon tray setelah meminilisasi jendela</translation>
-    </message>
-    <message>
-        <source>&amp;Minimize to the tray instead of the taskbar</source>
-        <translation>&amp;Meminilisasi ke tray daripada taskbar</translation>
-    </message>
-    <message>
-        <source>M&amp;inimize on close</source>
-        <translation>M&amp;eminilisasi saat tutup</translation>
-    </message>
-    <message>
-        <source>&amp;Display</source>
-        <translation>&amp;Tampilan</translation>
-    </message>
-    <message>
-        <source>User Interface &amp;language:</source>
-        <translation>&amp;Bahasa Antarmuka Pengguna:</translation>
-    </message>
-    <message>
-        <source>The user interface language can be set here. This setting will take effect after restarting %1.</source>
-        <translation>Bahasa tampilan dapat diatur di sini. Pengaturan ini akan berpengaruh setelah memulai ulang %1.</translation>
-    </message>
-    <message>
-        <source>&amp;Unit to show amounts in:</source>
-        <translation>&amp;Unit untuk menunjukkan nilai:</translation>
-    </message>
-    <message>
-        <source>Choose the default subdivision unit to show in the interface and when sending coins.</source>
-        <translation>Pilihan standar unit yang ingin ditampilkan pada layar aplikasi dan saat mengirim koin.</translation>
-    </message>
-    <message>
-        <source>Whether to show coin control features or not.</source>
-        <translation>Ingin menunjukkan cara pengaturan koin atau tidak.</translation>
-    </message>
-    <message>
-        <source>&amp;Third party transaction URLs</source>
-        <translation>&amp;URL transaksi pihak ketiga</translation>
-    </message>
-    <message>
-        <source>Options set in this dialog are overridden by the command line or in the configuration file:</source>
-        <translation>Set opsi pengaturan pada jendela dialog ini tertutup oleh baris perintah atau dalam konfigurasi file:</translation>
-    </message>
-    <message>
-        <source>&amp;OK</source>
-        <translation>&amp;YA</translation>
-    </message>
-    <message>
-        <source>&amp;Cancel</source>
-        <translation>&amp;Batal</translation>
-    </message>
-    <message>
-        <source>default</source>
-        <translation>standar</translation>
-    </message>
-    <message>
-        <source>none</source>
-        <translation>tidak satupun</translation>
-    </message>
-    <message>
-        <source>Confirm options reset</source>
-        <translation>Memastikan reset pilihan</translation>
-    </message>
-    <message>
-        <source>Client restart required to activate changes.</source>
-        <translation>Restart klien diperlukan untuk mengaktifkan perubahan.</translation>
-    </message>
-    <message>
-        <source>Client will be shut down. Do you want to proceed?</source>
-        <translation>Klien akan dimatikan, apakah anda hendak melanjutkan?</translation>
-    </message>
-    <message>
-        <source>Configuration options</source>
-        <translation>Konfigurasi pengaturan</translation>
-    </message>
-    <message>
-        <source>The configuration file is used to specify advanced user options which override GUI settings. Additionally, any command-line options will override this configuration file.</source>
-        <translation>File konfigurasi digunakan untuk menspesifikkan pilihan khusus pengguna yang akan menimpa pengaturan GUI. Sebagai tambahan, pengaturan command-line apapun akan menimpa file konfigurasi itu.</translation>
-    </message>
-    <message>
-        <source>Error</source>
-        <translation>Terjadi sebuah kesalahan</translation>
-    </message>
-    <message>
-        <source>The configuration file could not be opened.</source>
-        <translation>Berkas konfigurasi tidak dapat dibuka.</translation>
-    </message>
-    <message>
-        <source>This change would require a client restart.</source>
-        <translation>Perubahan ini akan memerlukan restart klien</translation>
-    </message>
-    <message>
-        <source>The supplied proxy address is invalid.</source>
-        <translation>Alamat proxy yang diisi tidak valid.</translation>
-    </message>
-</context>
-<context>
-    <name>OverviewPage</name>
-    <message>
-        <source>Form</source>
-        <translation>Formulir</translation>
-    </message>
-    <message>
-        <source>The displayed information may be out of date. Your wallet automatically synchronizes with the Bitcoin network after a connection is established, but this process has not completed yet.</source>
-        <translation>Informasi terlampir mungkin sudah kedaluwarsa. Dompet Anda secara otomatis mensinkronisasi dengan jaringan Bitcoin ketika sebuah hubungan terbentuk, namun proses ini belum selesai.</translation>
-    </message>
-    <message>
-        <source>Watch-only:</source>
-        <translation>Hanya lihat:</translation>
-    </message>
-    <message>
-        <source>Available:</source>
-        <translation>Tersedia:</translation>
-    </message>
-    <message>
-        <source>Your current spendable balance</source>
-        <translation>Jumlah yang Anda bisa keluarkan sekarang</translation>
-    </message>
-    <message>
-        <source>Pending:</source>
-        <translation>Ditunda</translation>
-    </message>
-    <message>
-        <source>Total of transactions that have yet to be confirmed, and do not yet count toward the spendable balance</source>
-        <translation>Jumlah keseluruhan transaksi yang belum dikonfirmasi, dan belum saatnya dihitung sebagai pengeluaran saldo yang telah dibelanjakan.</translation>
-    </message>
-    <message>
-        <source>Immature:</source>
-        <translation>Terlalu Muda:</translation>
-    </message>
-    <message>
-        <source>Mined balance that has not yet matured</source>
-        <translation>Saldo ditambang yang masih terlalu muda</translation>
-    </message>
-    <message>
-        <source>Balances</source>
-        <translation>Saldo:</translation>
-    </message>
-    <message>
-        <source>Total:</source>
-        <translation>Jumlah:</translation>
-    </message>
-    <message>
-        <source>Your current total balance</source>
-        <translation>Jumlah saldo Anda sekarang</translation>
-    </message>
-    <message>
-        <source>Your current balance in watch-only addresses</source>
-        <translation>Saldomu di alamat hanya lihat</translation>
-    </message>
-    <message>
-        <source>Spendable:</source>
-        <translation>Bisa digunakan:</translation>
-    </message>
-    <message>
-        <source>Recent transactions</source>
-        <translation>Transaksi-transaksi terkini</translation>
-    </message>
-    <message>
-        <source>Unconfirmed transactions to watch-only addresses</source>
-        <translation>Transaksi yang belum terkonfirmasi ke alamat hanya lihat</translation>
-    </message>
-    <message>
-        <source>Mined balance in watch-only addresses that has not yet matured</source>
-        <translation>Saldo hasil mining di alamat hanya lihat yang belum bisa digunakan</translation>
-    </message>
-    <message>
-        <source>Current total balance in watch-only addresses</source>
-        <translation>Jumlah saldo di alamat hanya lihat</translation>
-    </message>
-</context>
-<context>
-    <name>PaymentServer</name>
-    <message>
-        <source>Payment request error</source>
-        <translation>Terjadi kesalahan pada permintaan pembayaran</translation>
-    </message>
-    <message>
-        <source>Cannot start bitcoin: click-to-pay handler</source>
-        <translation>Tidak bisa memulai bitcoin: handler click-to-pay</translation>
-    </message>
-    <message>
-        <source>URI handling</source>
-        <translation>Pengelolaan URI</translation>
-    </message>
-    <message>
-        <source>'bitcoin://' is not a valid URI. Use 'bitcoin:' instead.</source>
-        <translation>'bitcoin://' bukanlah alamat URI yang valid. Silakan gunakan 'bitcoin:'.</translation>
-    </message>
-    <message>
-        <source>Cannot process payment request because BIP70 is not supported.</source>
-        <translation>Tidak dapat memproses pembayaran karena dukungan BIP70 tidak disertakan.</translation>
-    </message>
-    <message>
-        <source>Due to widespread security flaws in BIP70 it's strongly recommended that any merchant instructions to switch wallets be ignored.</source>
-        <translation>Berhubung kelemahan keamanan yang meluas di BIP70, sangat disarankan agar instruksi pedagang untuk mengganti dompet diabaikan.</translation>
-    </message>
-    <message>
-        <source>If you are receiving this error you should request the merchant provide a BIP21 compatible URI.</source>
-        <translation>Jika Anda menerima kesalahan ini, Anda harus meminta pedagang memberikan URI yang kompatibel dengan BIP21.</translation>
-    </message>
-    <message>
-        <source>Invalid payment address %1</source>
-        <translation>Alamat pembayaran tidak valid %1</translation>
-    </message>
-    <message>
-        <source>URI cannot be parsed! This can be caused by an invalid Bitcoin address or malformed URI parameters.</source>
-        <translation>URI tidak bisa dimengerti! Hal ini bisa disebabkan karena alamat Bitcoin yang tidak sah atau parameter URI yang tidak tepat.</translation>
-    </message>
-    <message>
-        <source>Payment request file handling</source>
-        <translation>Pengelolaan file permintaan pembayaran</translation>
-    </message>
-</context>
-<context>
-    <name>PeerTableModel</name>
-    <message>
-        <source>User Agent</source>
-        <translation>Agen Pengguna</translation>
-    </message>
-    <message>
-        <source>Node/Service</source>
-        <translation>Node/Service</translation>
-    </message>
-    <message>
-        <source>NodeId</source>
-        <translation>NodeID</translation>
-    </message>
-    <message>
-        <source>Ping</source>
-        <translation>Ping</translation>
-    </message>
-    <message>
-        <source>Sent</source>
-        <translation>Terkirim</translation>
-    </message>
-    <message>
-        <source>Received</source>
-        <translation>Diterima</translation>
-    </message>
-</context>
-<context>
-    <name>QObject</name>
-    <message>
-        <source>Amount</source>
-        <translation>Nilai</translation>
-    </message>
-    <message>
-        <source>Enter a Bitcoin address (e.g. %1)</source>
-        <translation>Masukkan alamat Bitcoin (contoh %1)</translation>
-    </message>
-    <message>
-        <source>%1 d</source>
-        <translation>%1 d</translation>
-    </message>
-    <message>
-        <source>%1 h</source>
-        <translation>%1 Jam</translation>
-    </message>
-    <message>
-        <source>%1 m</source>
-        <translation>%1 menit</translation>
-    </message>
-    <message>
-        <source>%1 s</source>
-        <translation>%1 s</translation>
-    </message>
-    <message>
-        <source>None</source>
-        <translation>Tidak ada</translation>
-    </message>
-    <message>
-        <source>N/A</source>
-        <translation>T/S</translation>
-    </message>
-    <message>
-        <source>%1 ms</source>
-        <translation>%1 ms</translation>
-    </message>
-    <message numerus="yes">
-        <source>%n second(s)</source>
-        <translation><numerusform>%n detik</numerusform></translation>
-    </message>
-    <message numerus="yes">
-        <source>%n minute(s)</source>
-        <translation><numerusform>%n menit</numerusform></translation>
-    </message>
-    <message numerus="yes">
-        <source>%n hour(s)</source>
-        <translation><numerusform>%n jam</numerusform></translation>
-    </message>
-    <message numerus="yes">
-        <source>%n day(s)</source>
-        <translation><numerusform>%n hari</numerusform></translation>
-    </message>
-    <message numerus="yes">
-        <source>%n week(s)</source>
-        <translation><numerusform>%n minggu</numerusform></translation>
-    </message>
-    <message>
-        <source>%1 and %2</source>
-        <translation>%1 dan %2</translation>
-    </message>
-    <message numerus="yes">
-        <source>%n year(s)</source>
-        <translation><numerusform>%n tahun</numerusform></translation>
-    </message>
-    <message>
-        <source>%1 B</source>
-        <translation>%1 B</translation>
-    </message>
-    <message>
-        <source>%1 KB</source>
-        <translation>%1 KB</translation>
-    </message>
-    <message>
-        <source>%1 MB</source>
-        <translation>%1 MB</translation>
-    </message>
-    <message>
-        <source>%1 GB</source>
-        <translation>%1 GB</translation>
-    </message>
-    <message>
-        <source>Error: Specified data directory "%1" does not exist.</source>
-        <translation>Error: Direktori data yang ditentukan "%1" tidak ada.</translation>
-    </message>
-    <message>
-        <source>Error: Cannot parse configuration file: %1.</source>
-        <translation>Error: Tidak dapat parse konfigurasi file: %1.</translation>
-    </message>
-    <message>
-        <source>Error: %1</source>
-        <translation>Error: %1</translation>
-    </message>
-    <message>
-        <source>%1 didn't yet exit safely...</source>
-        <translation>%1 masih belum keluar secara aman...</translation>
-    </message>
-    <message>
-        <source>unknown</source>
-        <translation>tidak diketahui</translation>
-    </message>
-</context>
-<context>
-    <name>QRImageWidget</name>
-    <message>
-        <source>&amp;Save Image...</source>
-        <translation>&amp;Simpan Gambaran...</translation>
-    </message>
-    <message>
-        <source>&amp;Copy Image</source>
-        <translation>&amp;Salin Gambar</translation>
-    </message>
-    <message>
-        <source>Resulting URI too long, try to reduce the text for label / message.</source>
-        <translation>Pembuatan tautan terlalu lama, coba kurangi teks untuk label / pesan.</translation>
-    </message>
-    <message>
-        <source>Error encoding URI into QR Code.</source>
-        <translation>Error saat menyandikan tautan ke dalam kode QR.</translation>
-    </message>
-    <message>
-        <source>QR code support not available.</source>
-        <translation>Dukungan kode QR tidak tersedia.</translation>
-    </message>
-    <message>
-        <source>Save QR Code</source>
-        <translation>Simpan Kode QR</translation>
-    </message>
-    <message>
-        <source>PNG Image (*.png)</source>
-        <translation>Gambar PNG (*.png)</translation>
-    </message>
-</context>
-<context>
-    <name>RPCConsole</name>
-    <message>
-        <source>N/A</source>
-        <translation>T/S</translation>
-    </message>
-    <message>
-        <source>Client version</source>
-        <translation>Versi Klien</translation>
-    </message>
-    <message>
-        <source>&amp;Information</source>
-        <translation>&amp;Informasi</translation>
-    </message>
-    <message>
-        <source>General</source>
-        <translation>Umum</translation>
-    </message>
-    <message>
-        <source>Using BerkeleyDB version</source>
-        <translation>Menggunakan versi BerkeleyDB</translation>
-    </message>
-    <message>
-        <source>Datadir</source>
-        <translation>Datadir</translation>
-    </message>
-    <message>
-        <source>To specify a non-default location of the data directory use the '%1' option.</source>
-        <translation>Untuk menentukan lokasi direktori data yang tidak standar gunakan opsi '%1'.</translation>
-    </message>
-    <message>
-        <source>Blocksdir</source>
-        <translation>Blocksdir</translation>
-    </message>
-    <message>
-        <source>To specify a non-default location of the blocks directory use the '%1' option.</source>
-        <translation>Untuk menentukan lokasi direktori block non-default, gunakan opsi '%1'.</translation>
-    </message>
-    <message>
-        <source>Startup time</source>
-        <translation>Waktu nyala</translation>
-    </message>
-    <message>
-        <source>Network</source>
-        <translation>Jaringan</translation>
-    </message>
-    <message>
-        <source>Name</source>
-        <translation>Nama</translation>
-    </message>
-    <message>
-        <source>Number of connections</source>
-        <translation>Jumlah hubungan</translation>
-    </message>
-    <message>
-        <source>Block chain</source>
-        <translation>Rantai blok</translation>
-    </message>
-    <message>
-        <source>Current number of blocks</source>
-        <translation>Jumlah blok terkini</translation>
-    </message>
-    <message>
-        <source>Memory Pool</source>
-        <translation>Memory Pool</translation>
-    </message>
-    <message>
-        <source>Current number of transactions</source>
-        <translation>Jumlah transaksi saat ini</translation>
-    </message>
-    <message>
-        <source>Memory usage</source>
-        <translation>Penggunaan memori</translation>
-    </message>
-    <message>
-        <source>Wallet: </source>
-        <translation>Wallet:</translation>
-    </message>
-    <message>
-        <source>(none)</source>
-        <translation>(tidak ada)</translation>
-    </message>
-    <message>
-        <source>&amp;Reset</source>
-        <translation>&amp;Reset</translation>
-    </message>
-    <message>
-        <source>Received</source>
-        <translation>Diterima</translation>
-    </message>
-    <message>
-        <source>Sent</source>
-        <translation>Terkirim</translation>
-    </message>
-    <message>
-        <source>&amp;Peers</source>
-        <translation>&amp;Peer</translation>
-    </message>
-    <message>
-        <source>Banned peers</source>
-        <translation>Peer yang telah dilarang</translation>
-    </message>
-    <message>
-        <source>Select a peer to view detailed information.</source>
-        <translation>Pilih satu peer untuk melihat informasi detail.</translation>
-    </message>
-    <message>
-        <source>Whitelisted</source>
-        <translation>Whitelist</translation>
-    </message>
-    <message>
-        <source>Direction</source>
-        <translation>Panduan</translation>
-    </message>
-    <message>
-        <source>Version</source>
-        <translation>Versi</translation>
-    </message>
-    <message>
-        <source>Starting Block</source>
-        <translation>Mulai Block</translation>
-    </message>
-    <message>
-        <source>Synced Headers</source>
-        <translation>Header Yang Telah Sinkron</translation>
-    </message>
-    <message>
-        <source>Synced Blocks</source>
-        <translation>Block Yang Telah Sinkron</translation>
-    </message>
-    <message>
-        <source>User Agent</source>
-        <translation>Agen Pengguna
-
-</translation>
-    </message>
-    <message>
-        <source>Node window</source>
-        <translation>Jendela Node</translation>
-    </message>
-    <message>
-        <source>Open the %1 debug log file from the current data directory. This can take a few seconds for large log files.</source>
-        <translation>Buka file log debug %1 dari direktori data saat ini. Dapat memakan waktu beberapa detik untuk file log besar.</translation>
-    </message>
-    <message>
-        <source>Decrease font size</source>
-        <translation>Mengurangi ukuran font</translation>
-    </message>
-    <message>
-        <source>Increase font size</source>
-        <translation>Menambah ukuran font</translation>
-    </message>
-    <message>
-        <source>Services</source>
-        <translation>Layanan</translation>
-    </message>
-    <message>
-        <source>Ban Score</source>
-        <translation>Ban Score</translation>
-    </message>
-    <message>
-        <source>Connection Time</source>
-        <translation>Waktu Koneksi</translation>
-    </message>
-    <message>
-        <source>Last Send</source>
-        <translation>Pengiriman Terakhir</translation>
-    </message>
-    <message>
-        <source>Last Receive</source>
-        <translation>Kiriman Terakhir</translation>
-    </message>
-    <message>
-        <source>Ping Time</source>
-        <translation>Waktu Ping</translation>
-    </message>
-    <message>
-        <source>The duration of a currently outstanding ping.</source>
-        <translation>Durasi ping saat ini.</translation>
-    </message>
-    <message>
-        <source>Ping Wait</source>
-        <translation>Ping Tunggu</translation>
-    </message>
-    <message>
-        <source>Min Ping</source>
-        <translation>Ping Min</translation>
-    </message>
-    <message>
-        <source>Time Offset</source>
-        <translation>Waktu Offset</translation>
-    </message>
-    <message>
-        <source>Last block time</source>
-        <translation>Waktu blok terakhir</translation>
-    </message>
-    <message>
-        <source>&amp;Open</source>
-        <translation>&amp;Buka</translation>
-    </message>
-    <message>
-        <source>&amp;Console</source>
-        <translation>&amp;Konsol</translation>
-    </message>
-    <message>
-        <source>&amp;Network Traffic</source>
-        <translation>Kemacetan &amp;Jaringan</translation>
-    </message>
-    <message>
-        <source>Totals</source>
-        <translation>Total</translation>
-    </message>
-    <message>
-        <source>In:</source>
-        <translation>Masuk:</translation>
-    </message>
-    <message>
-        <source>Out:</source>
-        <translation>Keluar:</translation>
-    </message>
-    <message>
-        <source>Debug log file</source>
-        <translation>Berkas catatan debug</translation>
-    </message>
-    <message>
-        <source>Clear console</source>
-        <translation>Bersihkan konsol</translation>
-    </message>
-    <message>
-        <source>1 &amp;hour</source>
-        <translation>1 &amp;jam</translation>
-    </message>
-    <message>
-        <source>1 &amp;day</source>
-        <translation>1 &amp;hari</translation>
-    </message>
-    <message>
-        <source>1 &amp;week</source>
-        <translation>1 &amp;minggu</translation>
-    </message>
-    <message>
-        <source>1 &amp;year</source>
-        <translation>1 &amp;tahun</translation>
-    </message>
-    <message>
-        <source>&amp;Disconnect</source>
-        <translation>&amp;Memutuskan</translation>
-    </message>
-    <message>
-        <source>Ban for</source>
-        <translation>Ban untuk</translation>
-    </message>
-    <message>
-        <source>&amp;Unban</source>
-        <translation>&amp;Lepas ban</translation>
-    </message>
-    <message>
-        <source>Welcome to the %1 RPC console.</source>
-        <translation>Selamat datang pada konsol %1 RPC.</translation>
-    </message>
-    <message>
-        <source>Use up and down arrows to navigate history, and %1 to clear screen.</source>
-        <translation>Gunakan panah atas dan bawah untuk riwayat navigasi, dan %1 untuk bersihkan layar.</translation>
-    </message>
-    <message>
-        <source>Type %1 for an overview of available commands.</source>
-        <translation>Ketik %1 untuk ringkasan perintah yang tersedia.</translation>
-    </message>
-    <message>
-        <source>For more information on using this console type %1.</source>
-        <translation>Untuk informasi lebih gunakan konsol ini dengan ketik %1.</translation>
-    </message>
-    <message>
-        <source>WARNING: Scammers have been active, telling users to type commands here, stealing their wallet contents. Do not use this console without fully understanding the ramifications of a command.</source>
-        <translation>PERHATIAN: Para penipu sedang aktif, memberi tahu pengguna untuk mengetik perintah di sini, mencuri isi dompet mereka. Mohon tidak mengunakan konsol ini tanpa sepenuhnya memahami konsekuensi dari suatu perintah.</translation>
-    </message>
-    <message>
-        <source>Network activity disabled</source>
-        <translation>Aktivitas jaringan nonaktif</translation>
-    </message>
-    <message>
-        <source>Executing command without any wallet</source>
-        <translation>Menjalankan perintah tanpa dompet apa pun</translation>
-    </message>
-    <message>
-        <source>(node id: %1)</source>
-        <translation>(id simpul: %1)</translation>
-    </message>
-    <message>
-        <source>via %1</source>
-        <translation>via %1</translation>
-    </message>
-    <message>
-        <source>never</source>
-        <translation>tidak pernah</translation>
-    </message>
-    <message>
-        <source>Inbound</source>
-        <translation>masuk</translation>
-    </message>
-    <message>
-        <source>Outbound</source>
-        <translation>keluar</translation>
-    </message>
-    <message>
-        <source>Yes</source>
-        <translation>Ya</translation>
-    </message>
-    <message>
-        <source>No</source>
-        <translation>Tidak</translation>
-    </message>
-    <message>
-        <source>Unknown</source>
-        <translation>Tidak diketahui</translation>
-    </message>
-</context>
-<context>
-    <name>ReceiveCoinsDialog</name>
-    <message>
-        <source>&amp;Amount:</source>
-        <translation>&amp;Nilai:</translation>
-    </message>
-    <message>
-        <source>&amp;Label:</source>
-        <translation>&amp;Label:</translation>
-    </message>
-    <message>
-        <source>&amp;Message:</source>
-        <translation>&amp;Pesan:</translation>
-    </message>
-    <message>
-        <source>An optional message to attach to the payment request, which will be displayed when the request is opened. Note: The message will not be sent with the payment over the Bitcoin network.</source>
-        <translation>Pesan opsional untuk dilampirkan ke permintaan pembayaran, yang akan ditampilkan ketika permintaan dibuka. Catatan: Pesan tidak akan dikirim dengan pembayaran melalui jaringan Bitcoin.</translation>
-    </message>
-    <message>
-        <source>An optional label to associate with the new receiving address.</source>
-        <translation>Label opsional untuk mengasosiasikan dengan alamat penerima baru.</translation>
-    </message>
-    <message>
-        <source>Use this form to request payments. All fields are &lt;b&gt;optional&lt;/b&gt;.</source>
-        <translation>Gunakan form ini untuk meminta pembayaran. Semua bidang adalah &lt;b&gt;opsional&lt;/b&gt;.</translation>
-    </message>
-    <message>
-        <source>An optional amount to request. Leave this empty or zero to not request a specific amount.</source>
-        <translation>Nilai permintaan opsional. Biarkan ini kosong atau nol bila tidak meminta nilai tertentu.</translation>
-    </message>
-    <message>
-        <source>&amp;Create new receiving address</source>
-        <translation>&amp;Create alamat penerima baru</translation>
-    </message>
-    <message>
-        <source>Clear all fields of the form.</source>
-        <translation>Hapus informasi dari form.</translation>
-    </message>
-    <message>
-        <source>Clear</source>
-        <translation>Hapus</translation>
-    </message>
-    <message>
-        <source>Native segwit addresses (aka Bech32 or BIP-173) reduce your transaction fees later on and offer better protection against typos, but old wallets don't support them. When unchecked, an address compatible with older wallets will be created instead.</source>
-        <translation>Alamat segwit asli (alias Bech32 atau BIP-173) akan mengurangi biaya transaksi anda nantinya dan menawarkan perlindungan yang lebih baik terhadap kesalahan pengetikan, tetapi dompet lama tidak mendukungnya. Ketika tidak dicentang, alamat yang kompatibel dengan dompet lama akan dibuat sebagai gantinya.</translation>
-    </message>
-    <message>
-        <source>Generate native segwit (Bech32) address</source>
-        <translation>Hasilkan alamat asli segwit (Bech32)</translation>
-    </message>
-    <message>
-        <source>Requested payments history</source>
-        <translation>Riwayat pembayaran yang diminta Anda</translation>
-    </message>
-    <message>
-        <source>Show the selected request (does the same as double clicking an entry)</source>
-        <translation>Menunjukkan permintaan yang dipilih (sama dengan tekan pilihan dua kali)</translation>
-    </message>
-    <message>
-        <source>Show</source>
-        <translation>Menunjukkan</translation>
-    </message>
-    <message>
-        <source>Remove the selected entries from the list</source>
-        <translation>Menghapus informasi terpilih dari daftar</translation>
-    </message>
-    <message>
-        <source>Remove</source>
-        <translation>Menghapus</translation>
-    </message>
-    <message>
-        <source>Copy URI</source>
-        <translation>Salin tautan</translation>
-    </message>
-    <message>
-        <source>Copy label</source>
-        <translation>Salin label</translation>
-    </message>
-    <message>
-        <source>Copy message</source>
-        <translation>Salin pesan</translation>
-    </message>
-    <message>
-        <source>Copy amount</source>
-        <translation>Salin Jumlah</translation>
-    </message>
-</context>
-<context>
-    <name>ReceiveRequestDialog</name>
-    <message>
-        <source>QR Code</source>
-        <translation>Kode QR</translation>
-    </message>
-    <message>
-        <source>Copy &amp;URI</source>
-        <translation>Salin &amp;URI</translation>
-    </message>
-    <message>
-        <source>Copy &amp;Address</source>
-        <translation>Salin &amp;Alamat</translation>
-    </message>
-    <message>
-        <source>&amp;Save Image...</source>
-        <translation>&amp;Simpan Gambaran...</translation>
-    </message>
-    <message>
-        <source>Request payment to %1</source>
-        <translation>Minta pembayaran ke %1</translation>
-    </message>
-    <message>
-        <source>Payment information</source>
-        <translation>Informasi pembayaran</translation>
-    </message>
-    <message>
-        <source>URI</source>
-        <translation>Tautan</translation>
-    </message>
-    <message>
-        <source>Address</source>
-        <translation>Alamat</translation>
-    </message>
-    <message>
-        <source>Amount</source>
-        <translation>Jumlah</translation>
-    </message>
-    <message>
-        <source>Label</source>
-        <translation>Label</translation>
-    </message>
-    <message>
-        <source>Message</source>
-        <translation>Pesan</translation>
-    </message>
-    <message>
-        <source>Wallet</source>
-        <translation>Dompet</translation>
-    </message>
-</context>
-<context>
-    <name>RecentRequestsTableModel</name>
-    <message>
-        <source>Date</source>
-        <translation>Tanggal</translation>
-    </message>
-    <message>
-        <source>Label</source>
-        <translation>Label</translation>
-    </message>
-    <message>
-        <source>Message</source>
-        <translation>Pesan</translation>
-    </message>
-    <message>
-        <source>(no label)</source>
-        <translation>(tidak ada label)</translation>
-    </message>
-    <message>
-        <source>(no message)</source>
-        <translation>(tidak ada pesan)</translation>
-    </message>
-    <message>
-        <source>(no amount requested)</source>
-        <translation>(tidak ada jumlah yang diminta)</translation>
-    </message>
-    <message>
-        <source>Requested</source>
-        <translation>Diminta</translation>
-    </message>
-</context>
-<context>
-    <name>SendCoinsDialog</name>
-    <message>
-        <source>Send Coins</source>
-        <translation>Kirim Koin</translation>
-    </message>
-    <message>
-        <source>Coin Control Features</source>
-        <translation>Cara Pengaturan Koin</translation>
-    </message>
-    <message>
-        <source>Inputs...</source>
-        <translation>Masukan...</translation>
-    </message>
-    <message>
-        <source>automatically selected</source>
-        <translation>Pemilihan otomatis</translation>
-    </message>
-    <message>
-        <source>Insufficient funds!</source>
-        <translation>Saldo tidak mencukupi!</translation>
-    </message>
-    <message>
-        <source>Quantity:</source>
-        <translation>Kuantitas:</translation>
-    </message>
-    <message>
-        <source>Bytes:</source>
-        <translation>Bytes:</translation>
-    </message>
-    <message>
-        <source>Amount:</source>
-        <translation>Nilai:</translation>
-    </message>
-    <message>
-        <source>Fee:</source>
-        <translation>Biaya:</translation>
-    </message>
-    <message>
-        <source>After Fee:</source>
-        <translation>Dengan Biaya:</translation>
-    </message>
-    <message>
-        <source>Change:</source>
-        <translation>Uang Kembali:</translation>
-    </message>
-    <message>
-        <source>If this is activated, but the change address is empty or invalid, change will be sent to a newly generated address.</source>
-        <translation>Jiki ini dipilih, tetapi alamat pengembalian uang kosong atau salah, uang kembali akan dikirim ke alamat yang baru dibuat.</translation>
-    </message>
-    <message>
-        <source>Custom change address</source>
-        <translation>Alamat uang kembali yang kustom</translation>
-    </message>
-    <message>
-        <source>Transaction Fee:</source>
-        <translation>Biaya Transaksi:</translation>
-    </message>
-    <message>
-        <source>Choose...</source>
-        <translation>Pilih...</translation>
-    </message>
-    <message>
-        <source>Using the fallbackfee can result in sending a transaction that will take several hours or days (or never) to confirm. Consider choosing your fee manually or wait until you have validated the complete chain.</source>
-        <translation>Menggunakan fallbackfee dapat mengakibatkan pengiriman transaksi yang akan memakan waktu beberapa jam atau hari (atau tidak pernah) untuk dikonfirmasi. Pertimbangkan untuk memilih biaya anda secara manual atau tunggu hingga anda telah megesahkan rantai yang lengkap.</translation>
-    </message>
-    <message>
-        <source>Warning: Fee estimation is currently not possible.</source>
-        <translation>Peringatan: Perkiraan biaya saat ini tidak memungkinkan.</translation>
-    </message>
-    <message>
-        <source>Specify a custom fee per kB (1,000 bytes) of the transaction's virtual size.
-
-Note:  Since the fee is calculated on a per-byte basis, a fee of "100 satoshis per kB" for a transaction size of 500 bytes (half of 1 kB) would ultimately yield a fee of only 50 satoshis.</source>
-        <translation>Tentukan biaya khusus per kB (1.000 byte) dari ukuran transaksi maya.
-
-Catatan: Karena biaya dihitung berdasarkan per byte, biaya "100 satoshi per kB" untuk ukuran transaksi 500 byte (setengah dari 1 kB) pada akhirnya akan menghasilkan biaya hanya 50 satoshi.</translation>
-    </message>
-    <message>
-        <source>per kilobyte</source>
-        <translation>per kilobyte</translation>
-    </message>
-    <message>
-        <source>Hide</source>
-        <translation>Sembunyikan</translation>
-    </message>
-    <message>
-        <source>Recommended:</source>
-        <translation>Disarankan</translation>
-    </message>
-    <message>
-        <source>Custom:</source>
-        <translation>Khusus</translation>
-    </message>
-    <message>
-        <source>(Smart fee not initialized yet. This usually takes a few blocks...)</source>
-        <translation>(Smart fee belum di-inisialisasi. Biasanya hal ini akan memerlukan beberapa block...)</translation>
-    </message>
-    <message>
-        <source>Send to multiple recipients at once</source>
-        <translation>Kirim ke beberapa penerima sekaligus</translation>
-    </message>
-    <message>
-        <source>Add &amp;Recipient</source>
-        <translation>Tambahlah &amp;Penerima</translation>
-    </message>
-    <message>
-        <source>Clear all fields of the form.</source>
-        <translation>Hapus informasi dari form.</translation>
-    </message>
-    <message>
-        <source>Dust:</source>
-        <translation>Dust:</translation>
-    </message>
-    <message>
-        <source>Hide transaction fee settings</source>
-        <translation>Sembunyikan pengaturan biaya transaksi</translation>
-    </message>
-    <message>
-        <source>When there is less transaction volume than space in the blocks, miners as well as relaying nodes may enforce a minimum fee. Paying only this minimum fee is just fine, but be aware that this can result in a never confirming transaction once there is more demand for bitcoin transactions than the network can process.</source>
-        <translation>Ketika volume transaksi lebih sedikit daripada ruang di blok, penambang serta simpul yang menyiarkanikan dapat memberlakukan biaya minimum. Anda boleh hanya membayar biaya minimum, tetapi perlu diketahui bahwa ini dapat menghasilkan transaksi yang tidak pernah dikonfirmasi setelah ada lebih banyak permintaan untuk transaksi bitcoin daripada yang dapat diproses jaringan.</translation>
-    </message>
-    <message>
-        <source>A too low fee might result in a never confirming transaction (read the tooltip)</source>
-        <translation>Biaya yang terlalu rendah dapat menyebabkan transaksi tidak terkonfirmasi (baca tooltip)</translation>
-    </message>
-    <message>
-        <source>Confirmation time target:</source>
-        <translation>Target waktu konfirmasi:</translation>
-    </message>
-    <message>
-        <source>Enable Replace-By-Fee</source>
-        <translation>Izinkan Replace-By-Fee</translation>
-    </message>
-    <message>
-        <source>With Replace-By-Fee (BIP-125) you can increase a transaction's fee after it is sent. Without this, a higher fee may be recommended to compensate for increased transaction delay risk.</source>
-        <translation>Dengan Replace-By-Fee (BIP-125) Anda dapat menambah biaya transaksi setelah dikirim. Tanpa ini, biaya yang lebih tinggi dapat direkomendasikan untuk mengkompensasi peningkatan risiko keterlambatan transaksi.</translation>
-    </message>
-    <message>
-        <source>Clear &amp;All</source>
-        <translation>Hapus &amp;Semua</translation>
-    </message>
-    <message>
-        <source>Balance:</source>
-        <translation>Saldo:</translation>
-    </message>
-    <message>
-        <source>Confirm the send action</source>
-        <translation>Konfirmasi aksi pengiriman</translation>
-    </message>
-    <message>
-        <source>S&amp;end</source>
-        <translation>K&amp;irim</translation>
-    </message>
-    <message>
-        <source>Copy quantity</source>
-        <translation>Salin Kuantitas</translation>
-    </message>
-    <message>
-        <source>Copy amount</source>
-        <translation>Salin Jumlah</translation>
-    </message>
-    <message>
-        <source>Copy fee</source>
-        <translation>Salin biaya</translation>
-    </message>
-    <message>
-        <source>Copy after fee</source>
-        <translation>Salin Setelah Upah</translation>
-    </message>
-    <message>
-        <source>Copy bytes</source>
-        <translation>Salin bytes</translation>
-    </message>
-    <message>
-        <source>Copy dust</source>
-        <translation>Salin dust</translation>
-    </message>
-    <message>
-        <source>Copy change</source>
-        <translation>Salin Perubahan</translation>
-    </message>
-    <message>
-        <source>%1 (%2 blocks)</source>
-        <translation>%1 (%2 block)</translation>
-    </message>
-    <message>
-        <source> from wallet '%1'</source>
-        <translation>dari dompet '%1'</translation>
-    </message>
-    <message>
-        <source>%1 to '%2'</source>
-        <translation>%1 ke '%2'</translation>
-    </message>
-    <message>
-        <source>%1 to %2</source>
-        <translation>%1 ke %2</translation>
-    </message>
-    <message>
-        <source>Do you want to draft this transaction?</source>
-        <translation>Apakah anda ingin menjadikan transaksi ini sebagai konsep?</translation>
-    </message>
-    <message>
-        <source>Are you sure you want to send?</source>
-        <translation>Apakah anda yakin ingin mengirimkan?</translation>
-    </message>
-    <message>
-        <source>or</source>
-        <translation>atau</translation>
-    </message>
-    <message>
-        <source>You can increase the fee later (signals Replace-By-Fee, BIP-125).</source>
-        <translation>Anda dapat menambah biaya kemudian (sinyal Replace-By-Fee, BIP-125).</translation>
-    </message>
-    <message>
-        <source>Please, review your transaction.</source>
-        <translation>Mohon periksa kembali transaksi anda.</translation>
-    </message>
-    <message>
-        <source>Transaction fee</source>
-        <translation>Biaya Transaksi</translation>
-    </message>
-    <message>
-        <source>Not signalling Replace-By-Fee, BIP-125.</source>
-        <translation>Tidak memberi sinyal Replace-By-Fee, BIP-125.</translation>
-    </message>
-    <message>
-        <source>Total Amount</source>
-        <translation>Jumlah Keseluruhan</translation>
-    </message>
-    <message>
-        <source>To review recipient list click "Show Details..."</source>
-        <translation>Untuk meninjau daftar penerima, klik "Tampilkan Detail ..."</translation>
-    </message>
-    <message>
-        <source>Confirm send coins</source>
-        <translation>Konfirmasi pengiriman koin</translation>
-    </message>
-    <message>
-        <source>Confirm transaction proposal</source>
-        <translation>Konfirmasi proposal transaksi</translation>
-    </message>
-    <message>
-        <source>Copy PSBT to clipboard</source>
-        <translation>Salin PSBT ke papan klip</translation>
-    </message>
-    <message>
-        <source>Send</source>
-        <translation>Kirim</translation>
-    </message>
-    <message>
-        <source>PSBT copied</source>
-        <translation>PSBT disalin</translation>
-    </message>
-    <message>
-        <source>Watch-only balance:</source>
-        <translation>Saldo (hanya lihat):</translation>
-    </message>
-    <message>
-        <source>The recipient address is not valid. Please recheck.</source>
-        <translation>Alamat penerima tidak sesuai. Mohon periksa kembali.</translation>
-    </message>
-    <message>
-        <source>The amount to pay must be larger than 0.</source>
-        <translation>Jumlah pembayaran harus lebih besar daripada 0.</translation>
-    </message>
-    <message>
-        <source>The amount exceeds your balance.</source>
-        <translation>Jumlah melebihi saldo anda.</translation>
-    </message>
-    <message>
-        <source>Duplicate address found: addresses should only be used once each.</source>
-        <translation>Alamat duplikat ditemukan: alamat hanya boleh digunakan sekali saja.</translation>
-    </message>
-    <message>
-        <source>Transaction creation failed!</source>
-        <translation>Pembuatan transaksi gagal!</translation>
-    </message>
-    <message>
-        <source>A fee higher than %1 is considered an absurdly high fee.</source>
-        <translation>Biaya yang lebih tinggi dari %1 dianggap sebagai biaya yang sangat tinggi.</translation>
-    </message>
-    <message>
-        <source>Payment request expired.</source>
-        <translation>Permintaan pembayaran telah kadaluarsa.</translation>
-    </message>
-    <message numerus="yes">
-        <source>Estimated to begin confirmation within %n block(s).</source>
-        <translation><numerusform>Diperkirakan akan memulai konfirmasi dalam %n blok.</numerusform></translation>
-    </message>
-    <message>
-        <source>Warning: Invalid Bitcoin address</source>
-        <translation>Peringatan: Alamat Bitcoin tidak valid</translation>
-    </message>
-    <message>
-        <source>Warning: Unknown change address</source>
-        <translation>Peringatan: Alamat tidak dikenal</translation>
-    </message>
-    <message>
-        <source>Confirm custom change address</source>
-        <translation>Konfirmasi perubahan alamat</translation>
-    </message>
-    <message>
-        <source>The address you selected for change is not part of this wallet. Any or all funds in your wallet may be sent to this address. Are you sure?</source>
-        <translation>Alamat yang anda pilih untuk diubah bukan bagian dari dompet ini. Sebagian atau semua dana di dompet anda mungkin dikirim ke alamat ini. Apakah anda yakin?</translation>
-    </message>
-    <message>
-        <source>(no label)</source>
-        <translation>(tidak ada label)</translation>
-    </message>
-</context>
-<context>
-    <name>SendCoinsEntry</name>
-    <message>
-        <source>A&amp;mount:</source>
-        <translation>J&amp;umlah:</translation>
-    </message>
-    <message>
-        <source>Pay &amp;To:</source>
-        <translation>Kirim &amp;Ke:</translation>
-    </message>
-    <message>
-        <source>&amp;Label:</source>
-        <translation>&amp;Label:</translation>
-    </message>
-    <message>
-        <source>Choose previously used address</source>
-        <translation>Pilih alamat yang telah digunakan sebelumnya</translation>
-    </message>
-    <message>
-        <source>The Bitcoin address to send the payment to</source>
-        <translation>Alamat Bitcoin untuk mengirim pembayaran</translation>
-    </message>
-    <message>
-        <source>Alt+A</source>
-        <translation>Alt+J</translation>
-    </message>
-    <message>
-        <source>Paste address from clipboard</source>
-        <translation>Tempel alamat dari salinan</translation>
-    </message>
-    <message>
-        <source>Alt+P</source>
-        <translation>Alt+B</translation>
-    </message>
-    <message>
-        <source>Remove this entry</source>
-        <translation>Hapus masukan ini</translation>
-    </message>
-    <message>
-        <source>The amount to send in the selected unit</source>
-        <translation>Jumlah yang ingin dikirim dalam unit yang dipilih</translation>
-    </message>
-    <message>
-        <source>The fee will be deducted from the amount being sent. The recipient will receive less bitcoins than you enter in the amount field. If multiple recipients are selected, the fee is split equally.</source>
-        <translation>Biaya akan diambil dari jumlah yang dikirim. Penerima akan menerima bitcoin lebih sedikit daripada yang di masukkan di bidang jumlah. Jika ada beberapa penerima, biaya dibagi rata.</translation>
-    </message>
-    <message>
-        <source>S&amp;ubtract fee from amount</source>
-        <translation>Kurangi biaya dari jumlah</translation>
-    </message>
-    <message>
-        <source>Use available balance</source>
-        <translation>Gunakan saldo yang tersedia</translation>
-    </message>
-    <message>
-        <source>Message:</source>
-        <translation>Pesan:</translation>
-    </message>
-    <message>
-        <source>This is an unauthenticated payment request.</source>
-        <translation>Ini permintaan pembayaran yang tidak diautentikasi.</translation>
-    </message>
-    <message>
-        <source>This is an authenticated payment request.</source>
-        <translation>Ini permintaan pembayaran yang diautentikasi.</translation>
-    </message>
-    <message>
-        <source>Enter a label for this address to add it to the list of used addresses</source>
-        <translation>Masukkan label untuk alamat ini untuk dimasukan dalam daftar alamat yang pernah digunakan</translation>
-    </message>
-    <message>
-        <source>A message that was attached to the bitcoin: URI which will be stored with the transaction for your reference. Note: This message will not be sent over the Bitcoin network.</source>
-        <translation>Pesan yang dilampirkan ke bitcoin: URI yang akan disimpan dengan transaksi untuk referensi Anda. Catatan: Pesan ini tidak akan dikirim melalui jaringan Bitcoin.</translation>
-    </message>
-    <message>
-        <source>Pay To:</source>
-        <translation>Kirim Ke:</translation>
-    </message>
-    <message>
-        <source>Memo:</source>
-        <translation>Catatan Peringatan:</translation>
-    </message>
-</context>
-<context>
-    <name>ShutdownWindow</name>
-    <message>
-        <source>Do not shut down the computer until this window disappears.</source>
-        <translation>Kamu tidak dapat mematikan komputer sebelum jendela ini tertutup sendiri.</translation>
-    </message>
-</context>
-<context>
-    <name>SignVerifyMessageDialog</name>
-    <message>
-        <source>Signatures - Sign / Verify a Message</source>
-        <translation>Tanda Tangan / Verifikasi sebuah Pesan</translation>
-    </message>
-    <message>
-        <source>&amp;Sign Message</source>
-        <translation>&amp;Tandakan Pesan</translation>
-    </message>
-    <message>
-        <source>You can sign messages/agreements with your addresses to prove you can receive bitcoins sent to them. Be careful not to sign anything vague or random, as phishing attacks may try to trick you into signing your identity over to them. Only sign fully-detailed statements you agree to.</source>
-        <translation>Anda dapat menandatangani pesan / perjanjian dengan alamat Anda untuk membuktikan bahwa Anda dapat menerima bitcoin yang dikirimkan kepada mereka. Berhati-hatilah untuk tidak menandatangani apa pun yang samar-samar atau acak, karena serangan phishing mungkin mencoba menipu Anda untuk menandatangani identitas Anda kepada mereka. Hanya tandatangani pernyataan terperinci yang Anda setujui.</translation>
-    </message>
-    <message>
-        <source>The Bitcoin address to sign the message with</source>
-        <translation>Alamat Bitcoin untuk menandatangani pesan</translation>
-    </message>
-    <message>
-        <source>Choose previously used address</source>
-        <translation>Pilih alamat yang telah digunakan sebelumnya</translation>
-    </message>
-    <message>
-        <source>Alt+A</source>
-        <translation>Alt+A</translation>
-    </message>
-    <message>
-        <source>Paste address from clipboard</source>
-        <translation>Tempel alamat dari salinan</translation>
-    </message>
-    <message>
-        <source>Alt+P</source>
-        <translation>Alt+B</translation>
-    </message>
-    <message>
-        <source>Enter the message you want to sign here</source>
-        <translation>Masukan pesan yang ingin ditandai disini</translation>
-    </message>
-    <message>
-        <source>Signature</source>
-        <translation>Tanda Tangan</translation>
-    </message>
-    <message>
-        <source>Copy the current signature to the system clipboard</source>
-        <translation>Salin tanda tangan terpilih ke sistem klipboard</translation>
-    </message>
-    <message>
-        <source>Sign the message to prove you own this Bitcoin address</source>
-        <translation>Tandai pesan untuk menyetujui kamu pemiliki alamat Bitcoin ini</translation>
-    </message>
-    <message>
-        <source>Sign &amp;Message</source>
-        <translation>Tandakan &amp;Pesan</translation>
-    </message>
-    <message>
-        <source>Reset all sign message fields</source>
-        <translation>Hapus semua bidang penanda pesan</translation>
-    </message>
-    <message>
-        <source>Clear &amp;All</source>
-        <translation>Hapus &amp;Semua</translation>
-    </message>
-    <message>
-        <source>&amp;Verify Message</source>
-        <translation>&amp;Verifikasi Pesan</translation>
-    </message>
-    <message>
-        <source>Enter the receiver's address, message (ensure you copy line breaks, spaces, tabs, etc. exactly) and signature below to verify the message. Be careful not to read more into the signature than what is in the signed message itself, to avoid being tricked by a man-in-the-middle attack. Note that this only proves the signing party receives with the address, it cannot prove sendership of any transaction!</source>
-        <translation>Masukkan alamat penerima, pesan (pastikan Anda menyalin persis jeda baris, spasi, tab, dll) dan tanda tangan di bawah untuk memverifikasi pesan. Berhati-hatilah untuk tidak memberi informasi lebih ke tanda tangan daripada apa yang ada dalam pesan yang ditandatangani itu sendiri, untuk menghindari dikelabui oleh serangan man-in-the-middle. Perhatikan bahwa ini hanya membuktikan pihak penandatangan menerima dengan alamat, tapi tidak dapat membuktikan pengiriman dari transaksi apa pun!</translation>
-    </message>
-    <message>
-        <source>The Bitcoin address the message was signed with</source>
-        <translation>Alamat Bitcoin yang menandatangani pesan</translation>
-    </message>
-    <message>
-        <source>The signed message to verify</source>
-        <translation>Pesan yang ditandatangani untuk diverifikasi</translation>
-    </message>
-    <message>
-        <source>Verify the message to ensure it was signed with the specified Bitcoin address</source>
-        <translation>Verifikasi pesan untuk memastikannya ditandatangani dengan alamat Bitcoin tersebut</translation>
-    </message>
-    <message>
-        <source>Verify &amp;Message</source>
-        <translation>Verifikasi &amp;Pesan</translation>
-    </message>
-    <message>
-        <source>Reset all verify message fields</source>
-        <translation>Hapus semua bidang verifikasi pesan</translation>
-    </message>
-    <message>
-        <source>Click "Sign Message" to generate signature</source>
-        <translation>Klik "Sign Message" untuk menghasilkan tanda tangan</translation>
-    </message>
-    <message>
-        <source>The entered address is invalid.</source>
-        <translation>Alamat yang dimasukkan tidak valid.</translation>
-    </message>
-    <message>
-        <source>Please check the address and try again.</source>
-        <translation>Mohon periksa alamat dan coba lagi.</translation>
-    </message>
-    <message>
-        <source>The entered address does not refer to a key.</source>
-        <translation>Alamat yang dimasukkan tidak merujuk pada kunci.</translation>
-    </message>
-    <message>
-        <source>Wallet unlock was cancelled.</source>
-        <translation>Pembukaan kunci dompet dibatalkan.</translation>
-    </message>
-    <message>
-        <source>No error</source>
-        <translation>Tidak ada kesalahan</translation>
-    </message>
-    <message>
-        <source>Private key for the entered address is not available.</source>
-        <translation>Private key untuk alamat yang dimasukkan tidak tersedia.</translation>
-    </message>
-    <message>
-        <source>Message signing failed.</source>
-        <translation>Penandatanganan pesan gagal.</translation>
-    </message>
-    <message>
-        <source>Message signed.</source>
-        <translation>Pesan sudah ditandatangani.</translation>
-    </message>
-    <message>
-        <source>The signature could not be decoded.</source>
-        <translation>Tanda tangan tidak dapat disandikan.</translation>
-    </message>
-    <message>
-        <source>Please check the signature and try again.</source>
-        <translation>Mohon periksa tanda tangan dan coba lagi.</translation>
-    </message>
-    <message>
-        <source>The signature did not match the message digest.</source>
-        <translation>Tanda tangan tidak cocok dengan intisari pesan.</translation>
-    </message>
-    <message>
-        <source>Message verification failed.</source>
-        <translation>Verifikasi pesan gagal.</translation>
-    </message>
-    <message>
-        <source>Message verified.</source>
-        <translation>Pesan diverifikasi.</translation>
-    </message>
-</context>
-<context>
-    <name>TrafficGraphWidget</name>
-    <message>
-        <source>KB/s</source>
-        <translation>KB/s</translation>
-    </message>
-</context>
-<context>
-    <name>TransactionDesc</name>
-    <message numerus="yes">
-        <source>Open for %n more block(s)</source>
-        <translation><numerusform>Buka untuk %n lebih blok</numerusform></translation>
-    </message>
-    <message>
-        <source>Open until %1</source>
-        <translation>Buka sampai %1</translation>
-    </message>
-    <message>
-        <source>conflicted with a transaction with %1 confirmations</source>
-        <translation>Konflik dengan sebuah transaksi dengan %1 konfirmasi</translation>
-    </message>
-    <message>
-        <source>0/unconfirmed, %1</source>
-        <translation>0/belum dikonfirmasi, %1</translation>
-    </message>
-    <message>
-        <source>in memory pool</source>
-        <translation>Dalam pool memory</translation>
-    </message>
-    <message>
-        <source>not in memory pool</source>
-        <translation>Tidak dalam pool memory</translation>
-    </message>
-    <message>
-        <source>%1/unconfirmed</source>
-        <translation>%1/belum dikonfirmasi</translation>
-    </message>
-    <message>
-        <source>%1 confirmations</source>
-        <translation>%1 konfirmasi</translation>
-    </message>
-    <message>
-        <source>Status</source>
-        <translation>Status</translation>
-    </message>
-    <message>
-        <source>Date</source>
-        <translation>Tanggal</translation>
-    </message>
-    <message>
-        <source>Source</source>
-        <translation>Sumber</translation>
-    </message>
-    <message>
-        <source>Generated</source>
-        <translation>Dihasilkan</translation>
-    </message>
-    <message>
-        <source>From</source>
-        <translation>Dari</translation>
-    </message>
-    <message>
-        <source>unknown</source>
-        <translation>tidak diketahui</translation>
-    </message>
-    <message>
-        <source>To</source>
-        <translation>Untuk</translation>
-    </message>
-    <message>
-        <source>own address</source>
-        <translation>alamat milik sendiri</translation>
-    </message>
-    <message>
-        <source>watch-only</source>
-        <translation>hanya-melihat</translation>
-    </message>
-    <message>
-        <source>label</source>
-        <translation>label</translation>
-    </message>
-    <message>
-        <source>Credit</source>
-        <translation>Kredit</translation>
-    </message>
-    <message>
-        <source>not accepted</source>
-        <translation>tidak diterima</translation>
-    </message>
-    <message>
-        <source>Debit</source>
-        <translation>Debit</translation>
-    </message>
-    <message>
-        <source>Total debit</source>
-        <translation>Total debit</translation>
-    </message>
-    <message>
-        <source>Total credit</source>
-        <translation>Total kredit</translation>
-    </message>
-    <message>
-        <source>Transaction fee</source>
-        <translation>Biaya Transaksi</translation>
-    </message>
-    <message>
-        <source>Net amount</source>
-        <translation>Jumlah bersih</translation>
-    </message>
-    <message>
-        <source>Message</source>
-        <translation>Pesan</translation>
-    </message>
-    <message>
-        <source>Comment</source>
-        <translation>Komentar</translation>
-    </message>
-    <message>
-        <source>Transaction ID</source>
-        <translation>ID Transaksi</translation>
-    </message>
-    <message>
-        <source>Transaction total size</source>
-        <translation>Ukuran transaksi total</translation>
-    </message>
-    <message>
-        <source>Transaction virtual size</source>
-        <translation>Ukuran transaksi virtual</translation>
-    </message>
-    <message>
-        <source>Output index</source>
-        <translation>Indeks outpu</translation>
-    </message>
-    <message>
-        <source> (Certificate was not verified)</source>
-        <translation>(Sertifikat tidak diverifikasi)</translation>
-    </message>
-    <message>
-        <source>Merchant</source>
-        <translation>Penjual</translation>
-    </message>
-    <message>
-        <source>Debug information</source>
-        <translation>Informasi debug</translation>
-    </message>
-    <message>
-        <source>Transaction</source>
-        <translation>Transaksi</translation>
-    </message>
-    <message>
-        <source>Inputs</source>
-        <translation>Input</translation>
-    </message>
-    <message>
-        <source>Amount</source>
-        <translation>Jumlah</translation>
-    </message>
-    <message>
-        <source>true</source>
-        <translation>benar</translation>
-    </message>
-    <message>
-        <source>false</source>
-        <translation>salah</translation>
-    </message>
-</context>
-<context>
-    <name>TransactionDescDialog</name>
-    <message>
-        <source>This pane shows a detailed description of the transaction</source>
-        <translation>Jendela ini menampilkan deskripsi rinci dari transaksi tersebut</translation>
-    </message>
-    <message>
-        <source>Details for %1</source>
-        <translation>Detail untuk %1</translation>
-    </message>
-</context>
-<context>
-    <name>TransactionTableModel</name>
-    <message>
-        <source>Date</source>
-        <translation>Tanggal</translation>
-    </message>
-    <message>
-        <source>Type</source>
-        <translation>Tipe</translation>
-    </message>
-    <message>
-        <source>Label</source>
-        <translation>Label</translation>
-    </message>
-    <message numerus="yes">
-        <source>Open for %n more block(s)</source>
-        <translation><numerusform>Buka %n untuk blok lebih</numerusform></translation>
-    </message>
-    <message>
-        <source>Open until %1</source>
-        <translation>Buka sampai %1</translation>
-    </message>
-    <message>
-        <source>Unconfirmed</source>
-        <translation>Belum dikonfirmasi</translation>
-    </message>
-    <message>
-        <source>Confirmed (%1 confirmations)</source>
-        <translation>Dikonfirmasi (%1 konfirmasi)</translation>
-    </message>
-    <message>
-        <source>Conflicted</source>
-        <translation>Bertentangan</translation>
-    </message>
-    <message>
-        <source>Generated but not accepted</source>
-        <translation>Dihasilkan tapi tidak diterima</translation>
-    </message>
-    <message>
-        <source>Received with</source>
-        <translation>Diterima dengan</translation>
-    </message>
-    <message>
-        <source>Received from</source>
-        <translation>Diterima dari</translation>
-    </message>
-    <message>
-        <source>Sent to</source>
-        <translation>Dikirim ke</translation>
-    </message>
-    <message>
-        <source>Payment to yourself</source>
-        <translation>Pembayaran untuk diri sendiri</translation>
-    </message>
-    <message>
-        <source>Mined</source>
-        <translation>Ditambang</translation>
-    </message>
-    <message>
-        <source>watch-only</source>
-        <translation>hanya-melihat</translation>
-    </message>
-    <message>
-        <source>(no label)</source>
-        <translation>(tidak ada label)</translation>
-    </message>
-    <message>
-        <source>Transaction status. Hover over this field to show number of confirmations.</source>
-        <translation>Status transaksi. Arahkan kursor ke bidang ini untuk menampilkan jumlah konfirmasi.</translation>
-    </message>
-    <message>
-        <source>Date and time that the transaction was received.</source>
-        <translation>Tanggal dan waktu transaksi telah diterima.</translation>
-    </message>
-    <message>
-        <source>Type of transaction.</source>
-        <translation>Tipe transaksi.</translation>
-    </message>
-    <message>
-        <source>Whether or not a watch-only address is involved in this transaction.</source>
-        <translation>Apakah alamat hanya-melihat terlibat dalam transaksi ini atau tidak.</translation>
-    </message>
-    <message>
-        <source>User-defined intent/purpose of the transaction.</source>
-        <translation>maksud/tujuan transaksi yang ditentukan pengguna.</translation>
-    </message>
-    <message>
-        <source>Amount removed from or added to balance.</source>
-        <translation>Jumlah dihapus dari atau ditambahkan ke saldo.</translation>
-    </message>
-</context>
-<context>
-    <name>TransactionView</name>
-    <message>
-        <source>All</source>
-        <translation>Semua</translation>
-    </message>
-    <message>
-        <source>Today</source>
-        <translation>Hari ini</translation>
-    </message>
-    <message>
-        <source>This week</source>
-        <translation>Minggu ini</translation>
-    </message>
-    <message>
-        <source>This month</source>
-        <translation>Bulan ini</translation>
-    </message>
-    <message>
-        <source>Last month</source>
-        <translation>Bulan lalu</translation>
-    </message>
-    <message>
-        <source>This year</source>
-        <translation>Tahun ini</translation>
-    </message>
-    <message>
-        <source>Range...</source>
-        <translation>Jarak...</translation>
-    </message>
-    <message>
-        <source>Received with</source>
-        <translation>Diterima dengan</translation>
-    </message>
-    <message>
-        <source>Sent to</source>
-        <translation>Dikirim ke</translation>
-    </message>
-    <message>
-        <source>To yourself</source>
-        <translation>Untuk diri sendiri</translation>
-    </message>
-    <message>
-        <source>Mined</source>
-        <translation>Ditambang</translation>
-    </message>
-    <message>
-        <source>Other</source>
-        <translation>Lainnya</translation>
-    </message>
-    <message>
-        <source>Enter address, transaction id, or label to search</source>
-        <translation>Ketik alamat, id transaksi, atau label untuk menelusuri</translation>
-    </message>
-    <message>
-        <source>Min amount</source>
-        <translation>Jumlah min</translation>
-    </message>
-    <message>
-        <source>Abandon transaction</source>
-        <translation>Batalkan transaksi</translation>
-    </message>
-    <message>
-        <source>Increase transaction fee</source>
-        <translation>Tingkatkan biaya transaksi</translation>
-=======
         <source>Error: Could not add watchonly tx to watchonly wallet</source>
         <translation type="unfinished">Kesalahan: Tidak dapat menambahkan watchonly tx ke dompet watchonly</translation>
     </message>
@@ -3717,7 +860,6 @@
     <message>
         <source>Invalid P2P permission: '%s'</source>
         <translation type="unfinished">Izin P2P yang tidak sah: '%s'</translation>
->>>>>>> 9e05de1d
     </message>
     <message>
         <source>Invalid amount for -discardfee=&lt;amount&gt;: '%s'</source>
@@ -3728,46 +870,6 @@
         <translation type="unfinished">Jumlah tidak sah untuk -fallbackfee=&lt;amount&gt;: '%s'</translation>
     </message>
     <message>
-<<<<<<< HEAD
-        <source>Copy amount</source>
-        <translation>Salin Jumlah</translation>
-    </message>
-    <message>
-        <source>Copy transaction ID</source>
-        <translation>Salain ID Transaksi</translation>
-    </message>
-    <message>
-        <source>Copy raw transaction</source>
-        <translation>Salin transaksi yang belum diproses</translation>
-    </message>
-    <message>
-        <source>Copy full transaction details</source>
-        <translation>Salin detail transaksi</translation>
-    </message>
-    <message>
-        <source>Edit label</source>
-        <translation>Ubah label</translation>
-    </message>
-    <message>
-        <source>Show transaction details</source>
-        <translation>Lihat detail transaksi</translation>
-    </message>
-    <message>
-        <source>Export Transaction History</source>
-        <translation>Ekspor Riwayat Transaksi</translation>
-    </message>
-    <message>
-        <source>Comma separated file (*.csv)</source>
-        <translation>Berkas yang berformat(*.csv)</translation>
-    </message>
-    <message>
-        <source>Confirmed</source>
-        <translation>Terkonfirmasi</translation>
-    </message>
-    <message>
-        <source>Watch-only</source>
-        <translation>Hanya-melihat</translation>
-=======
         <source>Invalid amount for -paytxfee=&lt;amount&gt;: '%s' (must be at least %s)</source>
         <translation type="unfinished">Jumlah yang tidak sah untuk -paytxfee=&lt;amount&gt;: '%s' (Paling sedikit harus %s)</translation>
     </message>
@@ -3782,80 +884,20 @@
     <message>
         <source>Loading P2P addresses…</source>
         <translation type="unfinished">Memuat alamat P2P....</translation>
->>>>>>> 9e05de1d
     </message>
     <message>
         <source>Loading banlist…</source>
         <translation type="unfinished">Memuat daftar larangan..</translation>
     </message>
     <message>
-<<<<<<< HEAD
-        <source>Type</source>
-        <translation>Tipe</translation>
-    </message>
-    <message>
-        <source>Label</source>
-        <translation>Label</translation>
-=======
         <source>Loading block index…</source>
         <translation type="unfinished">Memuat indeks blok...</translation>
->>>>>>> 9e05de1d
     </message>
     <message>
         <source>Loading wallet…</source>
         <translation type="unfinished">Memuat dompet...</translation>
     </message>
     <message>
-<<<<<<< HEAD
-        <source>ID</source>
-        <translation>ID</translation>
-    </message>
-    <message>
-        <source>Exporting Failed</source>
-        <translation>Mengekspor Gagal</translation>
-    </message>
-    <message>
-        <source>There was an error trying to save the transaction history to %1.</source>
-        <translation>Terjadi kesalahan saat mencoba menyimpan riwayat transaksi ke %1.</translation>
-    </message>
-    <message>
-        <source>Exporting Successful</source>
-        <translation>Ekspor Berhasil</translation>
-    </message>
-    <message>
-        <source>The transaction history was successfully saved to %1.</source>
-        <translation>Riwayat transaksi berhasil disimpan ke %1.</translation>
-    </message>
-    <message>
-        <source>Range:</source>
-        <translation>Jarak:</translation>
-    </message>
-    <message>
-        <source>to</source>
-        <translation>untuk</translation>
-    </message>
-</context>
-<context>
-    <name>UnitDisplayStatusBarControl</name>
-    <message>
-        <source>Unit to show amounts in. Click to select another unit.</source>
-        <translation>Unit untuk menunjukkan jumlah. Klik untuk memilih unit lain.</translation>
-    </message>
-</context>
-<context>
-    <name>WalletController</name>
-    <message>
-        <source>Close wallet</source>
-        <translation>Tutup wallet</translation>
-    </message>
-    <message>
-        <source>Are you sure you wish to close the wallet &lt;i&gt;%1&lt;/i&gt;?</source>
-        <translation>Apakah anda yakin ingin menutup dompet &lt;i&gt;%1&lt;/i&gt;?</translation>
-    </message>
-    <message>
-        <source>Closing the wallet for too long can result in having to resync the entire chain if pruning is enabled.</source>
-        <translation>Menutup dompet terlalu lama dapat menyebabkan harus menyinkron ulang seluruh rantai jika pemangkasan diaktifkan.</translation>
-=======
         <source>Missing amount</source>
         <translation type="unfinished">Jumlah tidak ada</translation>
     </message>
@@ -7336,16 +4378,11 @@
     <message>
         <source>to</source>
         <translation type="unfinished">untuk</translation>
->>>>>>> 9e05de1d
     </message>
 </context>
 <context>
     <name>WalletFrame</name>
     <message>
-<<<<<<< HEAD
-        <source>No wallet has been loaded.</source>
-        <translation>Tidak ada dompent yang dimuat.</translation>
-=======
         <source>No wallet has been loaded.
 Go to File &gt; Open Wallet to load a wallet.
 - OR -</source>
@@ -7380,68 +4417,12 @@
     <message>
         <source>Unable to decode PSBT</source>
         <translation type="unfinished">Tidak dapat membaca kode PSBT</translation>
->>>>>>> 9e05de1d
     </message>
 </context>
 <context>
     <name>WalletModel</name>
     <message>
         <source>Send Coins</source>
-<<<<<<< HEAD
-        <translation>Kirim Koin</translation>
-    </message>
-    <message>
-        <source>Fee bump error</source>
-        <translation>Kesalahan biaya tagihan</translation>
-    </message>
-    <message>
-        <source>Increasing transaction fee failed</source>
-        <translation>Gagal meningkatkan biaya transaksi</translation>
-    </message>
-    <message>
-        <source>Do you want to increase the fee?</source>
-        <translation>Apa Anda ingin meningkatkan biayanya?</translation>
-    </message>
-    <message>
-        <source>Do you want to draft a transaction with fee increase?</source>
-        <translation>Apakah anda ingin membuat draf transaksi dengan kenaikan biaya?</translation>
-    </message>
-    <message>
-        <source>Current fee:</source>
-        <translation>Biaya saat ini:</translation>
-    </message>
-    <message>
-        <source>Increase:</source>
-        <translation>Tingkatkan:</translation>
-    </message>
-    <message>
-        <source>New fee:</source>
-        <translation>Biaya baru:</translation>
-    </message>
-    <message>
-        <source>Confirm fee bump</source>
-        <translation>Konfirmasi biaya tambahan</translation>
-    </message>
-    <message>
-        <source>Can't draft transaction.</source>
-        <translation>Tidak dapat membuat konsep transaksi.</translation>
-    </message>
-    <message>
-        <source>PSBT copied</source>
-        <translation>PSBT disalin</translation>
-    </message>
-    <message>
-        <source>Can't sign transaction.</source>
-        <translation>Tidak dapat menandatangani transaksi.</translation>
-    </message>
-    <message>
-        <source>Could not commit transaction</source>
-        <translation>Tidak dapat melakukan transaksi</translation>
-    </message>
-    <message>
-        <source>default wallet</source>
-        <translation>wallet default</translation>
-=======
         <translation type="unfinished">Kirim Koin</translation>
     </message>
     <message>
@@ -7500,345 +4481,12 @@
     <message>
         <source>default wallet</source>
         <translation type="unfinished">wallet default</translation>
->>>>>>> 9e05de1d
     </message>
 </context>
 <context>
     <name>WalletView</name>
     <message>
         <source>&amp;Export</source>
-<<<<<<< HEAD
-        <translation>&amp;Ekspor</translation>
-    </message>
-    <message>
-        <source>Export the data in the current tab to a file</source>
-        <translation>Ekspor data dalam tab sekarang ke sebuah berkas</translation>
-    </message>
-    <message>
-        <source>Backup Wallet</source>
-        <translation>Cadangkan Dompet</translation>
-    </message>
-    <message>
-        <source>Wallet Data (*.dat)</source>
-        <translation>Data Dompet (*.dat)</translation>
-    </message>
-    <message>
-        <source>Backup Failed</source>
-        <translation>Pencadangan Gagal</translation>
-    </message>
-    <message>
-        <source>There was an error trying to save the wallet data to %1.</source>
-        <translation>Terjadi kesalahan saat mencoba menyimpan data dompet ke %1.</translation>
-    </message>
-    <message>
-        <source>Backup Successful</source>
-        <translation>Pencadangan Berhasil</translation>
-    </message>
-    <message>
-        <source>The wallet data was successfully saved to %1.</source>
-        <translation>Data dompet berhasil disimpan ke %1.</translation>
-    </message>
-    <message>
-        <source>Cancel</source>
-        <translation>Batal</translation>
-    </message>
-</context>
-<context>
-    <name>bitcoin-core</name>
-    <message>
-        <source>Distributed under the MIT software license, see the accompanying file %s or %s</source>
-        <translation>Didistribusikan di bawah lisensi perangkat lunak MIT, lihat berkas terlampir %s atau %s</translation>
-    </message>
-    <message>
-        <source>Prune configured below the minimum of %d MiB.  Please use a higher number.</source>
-        <translation>Pemangkasan dikonfigurasikan di bawah minimum dari %d MiB. Harap gunakan angka yang lebih tinggi.</translation>
-    </message>
-    <message>
-        <source>Prune: last wallet synchronisation goes beyond pruned data. You need to -reindex (download the whole blockchain again in case of pruned node)</source>
-        <translation>Pemangkasan: sinkronisasi dompet terakhir melampaui data yang sudah dipangkas. Anda perlu -reindex (unduh seluruh blockchain lagi jika terjadi node pemangkasan)</translation>
-    </message>
-    <message>
-        <source>Error: A fatal internal error occurred, see debug.log for details</source>
-        <translation>Error: Kesalahan internal fatal terjadi, lihat debug.log untuk detailnya</translation>
-    </message>
-    <message>
-        <source>Pruning blockstore...</source>
-        <translation>Memangkas blockstore...</translation>
-    </message>
-    <message>
-        <source>Unable to start HTTP server. See debug log for details.</source>
-        <translation>Tidak dapat memulai server HTTP. Lihat log debug untuk detailnya.</translation>
-    </message>
-    <message>
-        <source>The %s developers</source>
-        <translation>Pengembang %s</translation>
-    </message>
-    <message>
-        <source>Cannot obtain a lock on data directory %s. %s is probably already running.</source>
-        <translation>Tidak dapat memperoleh kunci pada direktori data %s. %s mungkin sudah berjalan.</translation>
-    </message>
-    <message>
-        <source>Error reading %s! All keys read correctly, but transaction data or address book entries might be missing or incorrect.</source>
-        <translation>Kesalahan membaca %s! Semua kunci dibaca dengan benar, tetapi data transaksi atau entri buku alamat mungkin hilang atau salah.</translation>
-    </message>
-    <message>
-        <source>Please check that your computer's date and time are correct! If your clock is wrong, %s will not work properly.</source>
-        <translation>Periksa apakah tanggal dan waktu komputer anda benar! Jika jam anda salah, %s tidak akan berfungsi dengan baik.</translation>
-    </message>
-    <message>
-        <source>Please contribute if you find %s useful. Visit %s for further information about the software.</source>
-        <translation>Silakan berkontribusi jika %s berguna. Kunjungi %s untuk informasi lebih lanjut tentang perangkat lunak.</translation>
-    </message>
-    <message>
-        <source>The block database contains a block which appears to be from the future. This may be due to your computer's date and time being set incorrectly. Only rebuild the block database if you are sure that your computer's date and time are correct</source>
-        <translation>Blok basis data berisi blok yang tampaknya berasal dari masa depan. Ini mungkin karena tanggal dan waktu komputer anda diatur secara tidak benar. Bangun kembali blok basis data jika anda yakin tanggal dan waktu komputer anda benar</translation>
-    </message>
-    <message>
-        <source>This is a pre-release test build - use at your own risk - do not use for mining or merchant applications</source>
-        <translation>Ini adalah uji coba pra-rilis - gunakan dengan risiko anda sendiri - jangan digunakan untuk aplikasi penambangan atau penjual</translation>
-    </message>
-    <message>
-        <source>Warning: The network does not appear to fully agree! Some miners appear to be experiencing issues.</source>
-        <translation>Peringatan: Jaringan tampaknya tidak sepenuhnya setuju! Beberapa penambang tampaknya mengalami masalah.</translation>
-    </message>
-    <message>
-        <source>Warning: We do not appear to fully agree with our peers! You may need to upgrade, or other nodes may need to upgrade.</source>
-        <translation>Peringatan: Kami tampaknya tidak sepenuhnya setuju dengan peers kami! Anda mungkin perlu memutakhirkan, atau nodes lain mungkin perlu dimutakhirkan.</translation>
-    </message>
-    <message>
-        <source>Corrupted block database detected</source>
-        <translation>Menemukan database blok yang rusak</translation>
-    </message>
-    <message>
-        <source>Do you want to rebuild the block database now?</source>
-        <translation>Apakah Anda ingin coba membangun kembali database blok sekarang?</translation>
-    </message>
-    <message>
-        <source>Error initializing block database</source>
-        <translation>Kesalahan menginisialisasi database blok</translation>
-    </message>
-    <message>
-        <source>Error initializing wallet database environment %s!</source>
-        <translation>Kesalahan menginisialisasi dompet pada database%s!</translation>
-    </message>
-    <message>
-        <source>Error loading block database</source>
-        <translation>Gagal memuat database blok</translation>
-    </message>
-    <message>
-        <source>Error opening block database</source>
-        <translation>Menemukan masalah membukakan database blok</translation>
-    </message>
-    <message>
-        <source>Importing...</source>
-        <translation>mengimpor...</translation>
-    </message>
-    <message>
-        <source>Incorrect or no genesis block found. Wrong datadir for network?</source>
-        <translation>Tidak bisa cari blok pertama, atau blok pertama salah. Salah direktori untuk jaringan?</translation>
-    </message>
-    <message>
-        <source>Loading P2P addresses...</source>
-        <translation>Memuat alamat P2P....</translation>
-    </message>
-    <message>
-        <source>Error: Disk space is too low!</source>
-        <translation>Eror: Kapasitas penyimpanan penuh!</translation>
-    </message>
-    <message>
-        <source>Loading banlist...</source>
-        <translation>Memuat banlist...</translation>
-    </message>
-    <message>
-        <source>Not enough file descriptors available.</source>
-        <translation>Deskripsi berkas tidak tersedia dengan cukup.</translation>
-    </message>
-    <message>
-        <source>Prune cannot be configured with a negative value.</source>
-        <translation>Pemangkasan tidak dapat dikonfigurasi dengan nilai negatif.</translation>
-    </message>
-    <message>
-        <source>The source code is available from %s.</source>
-        <translation>Kode sumber tersedia dari %s.</translation>
-    </message>
-    <message>
-        <source>Transaction fee and change calculation failed</source>
-        <translation>Biaya transaksi dan kalkulasi perubahan gagal</translation>
-    </message>
-    <message>
-        <source>Unable to bind to %s on this computer. %s is probably already running.</source>
-        <translation>Tidak dapat mengikat ke %s di komputer ini. %s mungkin sudah berjalan.</translation>
-    </message>
-    <message>
-        <source>Unable to generate keys</source>
-        <translation>Tidak dapat menghasilkan kunci</translation>
-    </message>
-    <message>
-        <source>Unsupported logging category %s=%s.</source>
-        <translation>Kategori logging yang tidak didukung %s=%s.</translation>
-    </message>
-    <message>
-        <source>Upgrading UTXO database</source>
-        <translation>Memutakhirkan basis data UTXO</translation>
-    </message>
-    <message>
-        <source>User Agent comment (%s) contains unsafe characters.</source>
-        <translation>Komentar Agen Pengguna (%s) berisi karakter yang tidak aman.</translation>
-    </message>
-    <message>
-        <source>Verifying blocks...</source>
-        <translation>Blok-blok sedang diverifikasi...</translation>
-    </message>
-    <message>
-        <source>Wallet needed to be rewritten: restart %s to complete</source>
-        <translation>Dompet harus ditulis ulang: mulai ulang %s untuk menyelesaikan</translation>
-    </message>
-    <message>
-        <source>Error: Listening for incoming connections failed (listen returned error %s)</source>
-        <translation>Error: Mendengarkan koneksi yang masuk gagal (dengarkan kesalahan yang dikembalikan %s)</translation>
-    </message>
-    <message>
-        <source>The transaction amount is too small to send after the fee has been deducted</source>
-        <translation>Jumlah transaksi terlalu kecil untuk dikirim setelah biaya dikurangi</translation>
-    </message>
-    <message>
-        <source>You need to rebuild the database using -reindex to go back to unpruned mode.  This will redownload the entire blockchain</source>
-        <translation>Anda perlu membangun kembali basis data menggunakan -reindex untuk kembali ke mode tidak dipangkas. Ini akan mengunduh ulang seluruh blockchain</translation>
-    </message>
-    <message>
-        <source>Error reading from database, shutting down.</source>
-        <translation>Kesalahan membaca dari basis data, mematikan.</translation>
-    </message>
-    <message>
-        <source>Error upgrading chainstate database</source>
-        <translation>Kesalahan memutakhirkan basis data chainstate</translation>
-    </message>
-    <message>
-        <source>Error: Disk space is low for %s</source>
-        <translation>Eror: Kapasitas penyimpanan penuh untuk %s</translation>
-    </message>
-    <message>
-        <source>Invalid -onion address or hostname: '%s'</source>
-        <translation>Alamat -onion atau hostname tidak valid: '%s'</translation>
-    </message>
-    <message>
-        <source>Invalid -proxy address or hostname: '%s'</source>
-        <translation>Alamat proxy atau hostname tidak valid: '%s'</translation>
-    </message>
-    <message>
-        <source>Invalid netmask specified in -whitelist: '%s'</source>
-        <translation>Netmask tidak valid yang ditentukan di -whitelist: '%s'</translation>
-    </message>
-    <message>
-        <source>Need to specify a port with -whitebind: '%s'</source>
-        <translation>Perlu menentukan port dengan -whitebind: '%s'</translation>
-    </message>
-    <message>
-        <source>Prune mode is incompatible with -blockfilterindex.</source>
-        <translation>Mode pemangkasan tidak kompatibel dengan -blockfilterindex.</translation>
-    </message>
-    <message>
-        <source>Section [%s] is not recognized.</source>
-        <translation>Bagian [%s] tidak dikenali.</translation>
-    </message>
-    <message>
-        <source>Signing transaction failed</source>
-        <translation>Tandatangani transaksi tergagal</translation>
-    </message>
-    <message>
-        <source>The specified config file %s does not exist
-</source>
-        <translation>Berkas konfigurasi %s yang ditentukan tidak ada
-</translation>
-    </message>
-    <message>
-        <source>The transaction amount is too small to pay the fee</source>
-        <translation>Jumlah transaksi terlalu kecil untuk membayar biaya ongkos</translation>
-    </message>
-    <message>
-        <source>This is experimental software.</source>
-        <translation>Ini adalah perangkat lunak eksperimental.</translation>
-    </message>
-    <message>
-        <source>Transaction amount too small</source>
-        <translation>Nilai transaksi terlalu kecil</translation>
-    </message>
-    <message>
-        <source>Transaction too large</source>
-        <translation>Transaksi terlalu besar</translation>
-    </message>
-    <message>
-        <source>Verifying wallet(s)...</source>
-        <translation>Memverifikasi dompet...</translation>
-    </message>
-    <message>
-        <source>Zapping all transactions from wallet...</source>
-        <translation>Setiap transaksi dalam dompet sedang di-'Zap'...</translation>
-    </message>
-    <message>
-        <source>%s is set very high!</source>
-        <translation>%s diset sangat tinggi!</translation>
-    </message>
-    <message>
-        <source>The wallet will avoid paying less than the minimum relay fee.</source>
-        <translation>Dompet akan menghindari pembayaran kurang dari biaya minimum ongkos relay.</translation>
-    </message>
-    <message>
-        <source>This is the minimum transaction fee you pay on every transaction.</source>
-        <translation>Ini adalah ongkos transaksi minimum yang anda bayarkan untuk setiap transaksi.</translation>
-    </message>
-    <message>
-        <source>This is the transaction fee you will pay if you send a transaction.</source>
-        <translation>Ini adalah ongkos transaksi yang akan anda bayarkan jika anda mengirim transaksi.</translation>
-    </message>
-    <message>
-        <source>Transaction amounts must not be negative</source>
-        <translation>Jumlah transaksi tidak boleh negatif</translation>
-    </message>
-    <message>
-        <source>Transaction has too long of a mempool chain</source>
-        <translation>Transaksi mempunyai rantai mempool yang terlalu panjang</translation>
-    </message>
-    <message>
-        <source>Transaction must have at least one recipient</source>
-        <translation>Transaksi harus mempunyai paling tidak satu penerima</translation>
-    </message>
-    <message>
-        <source>Unknown network specified in -onlynet: '%s'</source>
-        <translation>Jaringan tidak diketahui yang ditentukan dalam -onlynet: '%s'</translation>
-    </message>
-    <message>
-        <source>Insufficient funds</source>
-        <translation>Saldo tidak mencukupi</translation>
-    </message>
-    <message>
-        <source>Warning: Private keys detected in wallet {%s} with disabled private keys</source>
-        <translation>Peringatan: Kunci pribadi terdeteksi di dompet {%s} dengan kunci pribadi yang dinonaktifkan</translation>
-    </message>
-    <message>
-        <source>Cannot write to data directory '%s'; check permissions.</source>
-        <translation>Tidak dapat menulis ke direktori data '%s'; periksa izinnya.</translation>
-    </message>
-    <message>
-        <source>Loading block index...</source>
-        <translation>Memuat indeks blok...</translation>
-    </message>
-    <message>
-        <source>Loading wallet...</source>
-        <translation>Memuat dompet...</translation>
-    </message>
-    <message>
-        <source>Cannot downgrade wallet</source>
-        <translation>Tidak dapat menurunkan versi dompet</translation>
-    </message>
-    <message>
-        <source>Rescanning...</source>
-        <translation>Memindai ulang...</translation>
-    </message>
-    <message>
-        <source>Done loading</source>
-        <translation>Memuat selesai</translation>
-=======
         <translation type="unfinished">&amp;Ekspor</translation>
     </message>
     <message>
@@ -7873,7 +4521,6 @@
     <message>
         <source>Cancel</source>
         <translation type="unfinished">Batal</translation>
->>>>>>> 9e05de1d
     </message>
 </context>
 </TS>