<TS version="2.1" language="ky">
<context>
    <name>AddressBookPage</name>
    <message>
        <source>Create a new address</source>
        <translation type="unfinished">Жаң даректи жасоо</translation>
    </message>
    <message>
        <source>&amp;Delete</source>
        <translation type="unfinished">Ө&amp;чүрүү</translation>
    </message>
    </context>
<context>
    <name>AddressTableModel</name>
    <message>
        <source>Address</source>
        <translation type="unfinished">Дарек</translation>
    </message>
    <message>
        <source>(no label)</source>
        <translation type="unfinished">(аты жок)</translation>
    </message>
</context>
<context>
    <name>QObject</name>
    <message numerus="yes">
        <source>%n second(s)</source>
        <translation type="unfinished">
            <numerusform />
            <numerusform />
        </translation>
    </message>
    <message numerus="yes">
        <source>%n minute(s)</source>
        <translation type="unfinished">
            <numerusform />
            <numerusform />
        </translation>
    </message>
    <message numerus="yes">
        <source>%n hour(s)</source>
        <translation type="unfinished">
            <numerusform />
            <numerusform />
        </translation>
    </message>
    <message numerus="yes">
        <source>%n day(s)</source>
        <translation type="unfinished">
            <numerusform />
            <numerusform />
        </translation>
    </message>
    <message numerus="yes">
        <source>%n week(s)</source>
        <translation type="unfinished">
            <numerusform />
            <numerusform />
        </translation>
    </message>
    <message numerus="yes">
        <source>%n year(s)</source>
        <translation type="unfinished">
            <numerusform />
            <numerusform />
        </translation>
    </message>
    </context>
<context>
    <name>BitcoinGUI</name>
    <message>
        <source>&amp;Transactions</source>
<<<<<<< HEAD
        <translation>&amp;Транзакциялар</translation>
    </message>
    <message>
        <source>&amp;Verify message...</source>
        <translation>Билдирүүнү &amp;текшерүү...</translation>
=======
        <translation type="unfinished">&amp;Транзакциялар</translation>
>>>>>>> 9e05de1d
    </message>
    <message>
        <source>&amp;File</source>
        <translation type="unfinished">&amp;Файл</translation>
    </message>
    <message>
        <source>&amp;Help</source>
        <translation type="unfinished">&amp;Жардам</translation>
    </message>
    <message numerus="yes">
        <source>Processed %n block(s) of transaction history.</source>
        <translation type="unfinished">
            <numerusform />
            <numerusform />
        </translation>
    </message>
    <message>
        <source>Error</source>
        <translation type="unfinished">Ката</translation>
    </message>
    <message>
        <source>Warning</source>
        <translation type="unfinished">Эскертүү</translation>
    </message>
    <message>
        <source>Information</source>
        <translation type="unfinished">Маалымат</translation>
    </message>
    <message>
        <source>Up to date</source>
        <translation type="unfinished">Жаңыланган</translation>
    </message>
    <message>
        <source>&amp;Window</source>
        <translation type="unfinished">&amp;Терезе</translation>
    </message>
    <message numerus="yes">
        <source>%n active connection(s) to Bitcoin network.</source>
        <extracomment>A substring of the tooltip.</extracomment>
        <translation type="unfinished">
            <numerusform />
            <numerusform />
        </translation>
    </message>
    <message>
        <source>&amp;Window</source>
        <translation>&amp;Терезе</translation>
    </message>
    </context>
<context>
    <name>CoinControlDialog</name>
    <message>
        <source>Date</source>
        <translation type="unfinished">Дата</translation>
    </message>
    <message>
        <source>(no label)</source>
        <translation type="unfinished">(аты жок)</translation>
    </message>
    </context>
<context>
<<<<<<< HEAD
    <name>CreateWalletActivity</name>
    </context>
<context>
    <name>CreateWalletDialog</name>
    </context>
<context>
    <name>EditAddressDialog</name>
=======
    <name>CreateWalletDialog</name>
>>>>>>> 9e05de1d
    <message>
        <source>Wallet</source>
        <translation type="unfinished">Капчык</translation>
    </message>
    </context>
<context>
    <name>EditAddressDialog</name>
    <message>
        <source>&amp;Address</source>
        <translation type="unfinished">&amp;Дарек</translation>
    </message>
    </context>
<context>
    <name>Intro</name>
    <message numerus="yes">
        <source>%n GB of space available</source>
        <translation type="unfinished">
            <numerusform />
            <numerusform />
        </translation>
    </message>
    <message numerus="yes">
        <source>(of %n GB needed)</source>
        <translation type="unfinished">
            <numerusform />
            <numerusform />
        </translation>
    </message>
    <message numerus="yes">
        <source>(%n GB needed for full chain)</source>
        <translation type="unfinished">
            <numerusform />
            <numerusform />
        </translation>
    </message>
    <message numerus="yes">
        <source>(sufficient to restore backups %n day(s) old)</source>
        <extracomment>Explanatory text on the capability of the current prune target.</extracomment>
        <translation type="unfinished">
            <numerusform />
            <numerusform />
        </translation>
    </message>
    <message>
        <source>Error</source>
        <translation type="unfinished">Ката</translation>
    </message>
    </context>
<context>
    <name>HelpMessageDialog</name>
    <message>
        <source>version</source>
        <translation type="unfinished">версия</translation>
    </message>
    </context>
<context>
    <name>OpenURIDialog</name>
<<<<<<< HEAD
    </context>
<context>
    <name>OpenWalletActivity</name>
    </context>
<context>
    <name>OptionsDialog</name>
    <message>
=======
    <message>
        <source>Paste address from clipboard</source>
        <extracomment>Tooltip text for button that allows you to paste an address that is in your clipboard.</extracomment>
        <translation type="unfinished">Даректи алмашуу буферинен коюу</translation>
    </message>
</context>
<context>
    <name>OptionsDialog</name>
    <message>
>>>>>>> 9e05de1d
        <source>&amp;Network</source>
        <translation type="unfinished">&amp;Тармак</translation>
    </message>
    <message>
        <source>W&amp;allet</source>
        <translation type="unfinished">Капчык</translation>
    </message>
    <message>
        <source>&amp;Port:</source>
        <translation type="unfinished">&amp;Порт:</translation>
    </message>
    <message>
        <source>&amp;Window</source>
        <translation type="unfinished">&amp;Терезе</translation>
    </message>
    <message>
        <source>&amp;OK</source>
        <translation type="unfinished">&amp;Жарайт</translation>
    </message>
    <message>
        <source>&amp;Cancel</source>
        <translation type="unfinished">&amp;Жокко чыгаруу</translation>
    </message>
    <message>
        <source>default</source>
        <translation type="unfinished">жарыяланбаган</translation>
    </message>
    <message>
        <source>none</source>
        <translation type="unfinished">жок</translation>
    </message>
    <message>
        <source>Error</source>
        <translation type="unfinished">Ката</translation>
    </message>
    </context>
<context>
    <name>PeerTableModel</name>
<<<<<<< HEAD
    </context>
<context>
    <name>QObject</name>
    </context>
<context>
    <name>QRImageWidget</name>
=======
    <message>
        <source>Address</source>
        <extracomment>Title of Peers Table column which contains the IP/Onion/I2P address of the connected peer.</extracomment>
        <translation type="unfinished">Дарек</translation>
    </message>
    <message>
        <source>Network</source>
        <extracomment>Title of Peers Table column which states the network the peer connected through.</extracomment>
        <translation type="unfinished">&amp;Тармак</translation>
    </message>
>>>>>>> 9e05de1d
    </context>
<context>
    <name>RPCConsole</name>
    <message>
        <source>&amp;Information</source>
        <translation type="unfinished">Маалымат</translation>
    </message>
    <message>
        <source>General</source>
        <translation type="unfinished">Жалпы</translation>
    </message>
    <message>
        <source>Network</source>
        <translation type="unfinished">&amp;Тармак</translation>
    </message>
    <message>
        <source>Name</source>
        <translation type="unfinished">Аты</translation>
    </message>
    <message>
        <source>&amp;Open</source>
        <translation type="unfinished">&amp;Ачуу</translation>
    </message>
    <message>
        <source>&amp;Console</source>
        <translation type="unfinished">&amp;Консоль</translation>
    </message>
    <message>
        <source>Clear console</source>
        <translation type="unfinished">Консолду тазалоо</translation>
    </message>
    </context>
<context>
    <name>ReceiveCoinsDialog</name>
    <message>
        <source>&amp;Message:</source>
        <translation type="unfinished">Билдирүү:</translation>
    </message>
    </context>
<context>
    <name>ReceiveRequestDialog</name>
    <message>
        <source>Message:</source>
        <translation type="unfinished">Билдирүү:</translation>
    </message>
</context>
<context>
    <name>RecentRequestsTableModel</name>
    <message>
        <source>Date</source>
        <translation type="unfinished">Дата</translation>
    </message>
    <message>
        <source>Message</source>
        <translation type="unfinished">Билдирүү</translation>
    </message>
    <message>
        <source>(no label)</source>
        <translation type="unfinished">(аты жок)</translation>
    </message>
    </context>
<context>
    <name>SendCoinsDialog</name>
    <message>
        <source>Clear &amp;All</source>
        <translation type="unfinished">&amp;Бардыгын тазалоо</translation>
    </message>
    <message>
        <source>S&amp;end</source>
        <translation type="unfinished">&amp;Жөнөтүү</translation>
    </message>
    <message numerus="yes">
        <source>Estimated to begin confirmation within %n block(s).</source>
        <translation type="unfinished">
            <numerusform />
            <numerusform />
        </translation>
    </message>
    <message>
        <source>(no label)</source>
        <translation type="unfinished">(аты жок)</translation>
    </message>
</context>
<context>
    <name>SendCoinsEntry</name>
    <message>
        <source>Paste address from clipboard</source>
        <translation type="unfinished">Даректи алмашуу буферинен коюу</translation>
    </message>
    <message>
        <source>Message:</source>
        <translation type="unfinished">Билдирүү:</translation>
    </message>
    </context>
<context>
<<<<<<< HEAD
    <name>ShutdownWindow</name>
    </context>
<context>
=======
>>>>>>> 9e05de1d
    <name>SignVerifyMessageDialog</name>
    <message>
        <source>Paste address from clipboard</source>
        <translation type="unfinished">Даректи алмашуу буферинен коюу</translation>
    </message>
    <message>
        <source>Clear &amp;All</source>
        <translation type="unfinished">&amp;Бардыгын тазалоо</translation>
    </message>
    </context>
<context>
<<<<<<< HEAD
    <name>TrafficGraphWidget</name>
    </context>
<context>
=======
>>>>>>> 9e05de1d
    <name>TransactionDesc</name>
    <message>
        <source>Date</source>
        <translation type="unfinished">Дата</translation>
    </message>
    <message numerus="yes">
        <source>matures in %n more block(s)</source>
        <translation type="unfinished">
            <numerusform />
            <numerusform />
        </translation>
    </message>
    <message>
        <source>Message</source>
        <translation type="unfinished">Билдирүү</translation>
    </message>
    </context>
<context>
    <name>TransactionTableModel</name>
    <message>
        <source>Date</source>
        <translation type="unfinished">Дата</translation>
    </message>
    <message>
        <source>(no label)</source>
        <translation type="unfinished">(аты жок)</translation>
    </message>
    </context>
<context>
    <name>TransactionView</name>
    <message>
        <source>Date</source>
        <translation type="unfinished">Дата</translation>
    </message>
    <message>
        <source>Address</source>
        <translation type="unfinished">Дарек</translation>
    </message>
    </context>
<context>
<<<<<<< HEAD
    <name>UnitDisplayStatusBarControl</name>
    </context>
<context>
    <name>WalletController</name>
    </context>
<context>
    <name>WalletFrame</name>
    </context>
<context>
    <name>WalletModel</name>
    </context>
<context>
    <name>WalletView</name>
    </context>
<context>
    <name>bitcoin-core</name>
=======
    <name>WalletFrame</name>
    <message>
        <source>Error</source>
        <translation type="unfinished">Ката</translation>
    </message>
>>>>>>> 9e05de1d
    </context>
</TS><|MERGE_RESOLUTION|>--- conflicted
+++ resolved
@@ -70,15 +70,7 @@
     <name>BitcoinGUI</name>
     <message>
         <source>&amp;Transactions</source>
-<<<<<<< HEAD
-        <translation>&amp;Транзакциялар</translation>
-    </message>
-    <message>
-        <source>&amp;Verify message...</source>
-        <translation>Билдирүүнү &amp;текшерүү...</translation>
-=======
         <translation type="unfinished">&amp;Транзакциялар</translation>
->>>>>>> 9e05de1d
     </message>
     <message>
         <source>&amp;File</source>
@@ -123,10 +115,6 @@
             <numerusform />
         </translation>
     </message>
-    <message>
-        <source>&amp;Window</source>
-        <translation>&amp;Терезе</translation>
-    </message>
     </context>
 <context>
     <name>CoinControlDialog</name>
@@ -140,17 +128,7 @@
     </message>
     </context>
 <context>
-<<<<<<< HEAD
-    <name>CreateWalletActivity</name>
-    </context>
-<context>
     <name>CreateWalletDialog</name>
-    </context>
-<context>
-    <name>EditAddressDialog</name>
-=======
-    <name>CreateWalletDialog</name>
->>>>>>> 9e05de1d
     <message>
         <source>Wallet</source>
         <translation type="unfinished">Капчык</translation>
@@ -208,15 +186,6 @@
     </context>
 <context>
     <name>OpenURIDialog</name>
-<<<<<<< HEAD
-    </context>
-<context>
-    <name>OpenWalletActivity</name>
-    </context>
-<context>
-    <name>OptionsDialog</name>
-    <message>
-=======
     <message>
         <source>Paste address from clipboard</source>
         <extracomment>Tooltip text for button that allows you to paste an address that is in your clipboard.</extracomment>
@@ -226,7 +195,6 @@
 <context>
     <name>OptionsDialog</name>
     <message>
->>>>>>> 9e05de1d
         <source>&amp;Network</source>
         <translation type="unfinished">&amp;Тармак</translation>
     </message>
@@ -265,14 +233,6 @@
     </context>
 <context>
     <name>PeerTableModel</name>
-<<<<<<< HEAD
-    </context>
-<context>
-    <name>QObject</name>
-    </context>
-<context>
-    <name>QRImageWidget</name>
-=======
     <message>
         <source>Address</source>
         <extracomment>Title of Peers Table column which contains the IP/Onion/I2P address of the connected peer.</extracomment>
@@ -283,7 +243,6 @@
         <extracomment>Title of Peers Table column which states the network the peer connected through.</extracomment>
         <translation type="unfinished">&amp;Тармак</translation>
     </message>
->>>>>>> 9e05de1d
     </context>
 <context>
     <name>RPCConsole</name>
@@ -329,7 +288,7 @@
         <source>Message:</source>
         <translation type="unfinished">Билдирүү:</translation>
     </message>
-</context>
+    </context>
 <context>
     <name>RecentRequestsTableModel</name>
     <message>
@@ -379,12 +338,6 @@
     </message>
     </context>
 <context>
-<<<<<<< HEAD
-    <name>ShutdownWindow</name>
-    </context>
-<context>
-=======
->>>>>>> 9e05de1d
     <name>SignVerifyMessageDialog</name>
     <message>
         <source>Paste address from clipboard</source>
@@ -396,12 +349,6 @@
     </message>
     </context>
 <context>
-<<<<<<< HEAD
-    <name>TrafficGraphWidget</name>
-    </context>
-<context>
-=======
->>>>>>> 9e05de1d
     <name>TransactionDesc</name>
     <message>
         <source>Date</source>
@@ -442,29 +389,10 @@
     </message>
     </context>
 <context>
-<<<<<<< HEAD
-    <name>UnitDisplayStatusBarControl</name>
-    </context>
-<context>
-    <name>WalletController</name>
-    </context>
-<context>
-    <name>WalletFrame</name>
-    </context>
-<context>
-    <name>WalletModel</name>
-    </context>
-<context>
-    <name>WalletView</name>
-    </context>
-<context>
-    <name>bitcoin-core</name>
-=======
     <name>WalletFrame</name>
     <message>
         <source>Error</source>
         <translation type="unfinished">Ката</translation>
     </message>
->>>>>>> 9e05de1d
     </context>
 </TS>