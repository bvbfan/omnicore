--- conflicted
+++ resolved
@@ -47,57 +47,6 @@
     </message>
     <message>
         <source>Choose the address to send coins to</source>
-<<<<<<< HEAD
-        <translation>Тангаларни жўнатиш учун манзилни танланг</translation>
-    </message>
-    <message>
-        <source>Choose the address to receive coins with</source>
-        <translation>Тангаларни қабул қилиш учун манзилни танланг</translation>
-    </message>
-    <message>
-        <source>C&amp;hoose</source>
-        <translation>&amp;Танлаш</translation>
-    </message>
-    <message>
-        <source>Sending addresses</source>
-        <translation>Жўнатиладиган манзиллар</translation>
-    </message>
-    <message>
-        <source>Receiving addresses</source>
-        <translation>Қабул қилинадиган манзиллар</translation>
-    </message>
-    <message>
-        <source>These are your Bitcoin addresses for sending payments. Always check the amount and the receiving address before sending coins.</source>
-        <translation>Улар тўловларни жўнатиш учун сизнинг Bitcoin манзилларингиз. Доимо тангаларни жўнатишдан олдин сумма ва қабул қилувчи манзилни текшириб кўринг. </translation>
-    </message>
-    <message>
-        <source>&amp;Copy Address</source>
-        <translation>Манзилдан &amp;нусха олиш</translation>
-    </message>
-    <message>
-        <source>Copy &amp;Label</source>
-        <translation>Нусха олиш ва ёрлиқ</translation>
-    </message>
-    <message>
-        <source>&amp;Edit</source>
-        <translation>&amp;Таҳрирлаш</translation>
-    </message>
-    <message>
-        <source>Export Address List</source>
-        <translation>Манзил рўйхатини экспорт қилиш</translation>
-    </message>
-    <message>
-        <source>Comma separated file (*.csv)</source>
-        <translation>Вергул билан ажратилган файл (*.csv)</translation>
-    </message>
-    <message>
-        <source>Exporting Failed</source>
-        <translation>Экспорт қилиб бўлмади</translation>
-    </message>
-    <message>
-        <source>There was an error trying to save the address list to %1. Please try again.</source>
-        <translation>Манзил рўйхатини %1.га сақлашда хатолик юз берди. Яна уриниб кўринг.</translation>
-=======
         <translation type="unfinished">Тангаларни жўнатиш учун манзилни танланг</translation>
     </message>
     <message>
@@ -155,24 +104,12 @@
     <message>
         <source>Exporting Failed</source>
         <translation type="unfinished">Экспорт қилиб бўлмади</translation>
->>>>>>> 9e05de1d
     </message>
 </context>
 <context>
     <name>AddressTableModel</name>
     <message>
         <source>Label</source>
-<<<<<<< HEAD
-        <translation>Ёрлиқ</translation>
-    </message>
-    <message>
-        <source>Address</source>
-        <translation>Манзил</translation>
-    </message>
-    <message>
-        <source>(no label)</source>
-        <translation>(Ёрлиқ мавжуд эмас)</translation>
-=======
         <translation type="unfinished">Ёрлиқ</translation>
     </message>
     <message>
@@ -182,7 +119,6 @@
     <message>
         <source>(no label)</source>
         <translation type="unfinished">(Ёрлиқ мавжуд эмас)</translation>
->>>>>>> 9e05de1d
     </message>
 </context>
 <context>
@@ -203,91 +139,6 @@
         <source>Repeat new passphrase</source>
         <translation type="unfinished">Янги махфий сўзни такрорланг</translation>
     </message>
-<<<<<<< HEAD
-    <message>
-        <source>Encrypt wallet</source>
-        <translation>Ҳамённи қодлаш</translation>
-    </message>
-    <message>
-        <source>This operation needs your wallet passphrase to unlock the wallet.</source>
-        <translation>Ушбу операцияни амалга ошириш учун ҳамённи қулфдан чиқариш парол сўзини талаб қилади.</translation>
-    </message>
-    <message>
-        <source>Unlock wallet</source>
-        <translation>Ҳамённи қулфдан чиқариш</translation>
-    </message>
-    <message>
-        <source>This operation needs your wallet passphrase to decrypt the wallet.</source>
-        <translation>Ушбу операцияни амалга ошириш учун ҳамённи коддан чиқариш парол сўзини талаб қилади.</translation>
-    </message>
-    <message>
-        <source>Decrypt wallet</source>
-        <translation>Ҳамённи коддан чиқариш</translation>
-    </message>
-    <message>
-        <source>Change passphrase</source>
-        <translation>Махфий сузни узгартириш</translation>
-    </message>
-    <message>
-        <source>Confirm wallet encryption</source>
-        <translation>Ҳамённи кодлашни тасдиқлаш</translation>
-    </message>
-    <message>
-        <source>Warning: If you encrypt your wallet and lose your passphrase, you will &lt;b&gt;LOSE ALL OF YOUR BITCOINS&lt;/b&gt;!</source>
-        <translation>Диққат: Агар сиз ҳамёнингизни кодласангиз ва махфий сўзингизни унутсангиз, сиз &lt;b&gt;БАРЧА BITCOIN ПУЛЛАРИНГИЗНИ ЙЎҚОТАСИЗ&lt;/b&gt;!</translation>
-    </message>
-    <message>
-        <source>Are you sure you wish to encrypt your wallet?</source>
-        <translation>Ҳамёнингизни кодлашни ростдан хоҳлайсизми?</translation>
-    </message>
-    <message>
-        <source>Wallet encrypted</source>
-        <translation>Ҳамёни кодланган</translation>
-    </message>
-    <message>
-        <source>IMPORTANT: Any previous backups you have made of your wallet file should be replaced with the newly generated, encrypted wallet file. For security reasons, previous backups of the unencrypted wallet file will become useless as soon as you start using the new, encrypted wallet.</source>
-        <translation>МУҲИМ: Сиз қилган олдинги ҳамён файли заҳиралари янги яратилган, кодланган ҳамён файли билан алмаштирилиши керак. Хавфсизлик сабабларига кўра олдинги кодланган ҳамён файли заҳираси янги кодланган ҳамёндан фойдаланишингиз билан яроқсиз ҳолга келади.</translation>
-    </message>
-    <message>
-        <source>Wallet encryption failed</source>
-        <translation>Ҳамённи кодлаш амалга ошмади</translation>
-    </message>
-    <message>
-        <source>Wallet encryption failed due to an internal error. Your wallet was not encrypted.</source>
-        <translation>Ҳамённи кодлаш ташқи хато туфайли амалга ошмади. Ҳамёнингиз кодланмади.</translation>
-    </message>
-    <message>
-        <source>The supplied passphrases do not match.</source>
-        <translation>Киритилган пароллар мос келмади.</translation>
-    </message>
-    <message>
-        <source>Wallet unlock failed</source>
-        <translation>Ҳамённи қулфдан чиқариш амалга ошмади</translation>
-    </message>
-    <message>
-        <source>The passphrase entered for the wallet decryption was incorrect.</source>
-        <translation>Ҳамённи коддан чиқариш учун киритилган парол нотўғри.</translation>
-    </message>
-    <message>
-        <source>Wallet decryption failed</source>
-        <translation>Ҳамённи коддан чиқариш амалга ошмади</translation>
-    </message>
-    <message>
-        <source>Wallet passphrase was successfully changed.</source>
-        <translation>Ҳамён пароли муваффақиятли алмаштирилди.</translation>
-    </message>
-    <message>
-        <source>Warning: The Caps Lock key is on!</source>
-        <translation>Диққат: Caps Lock тугмаси ёқилган!</translation>
-    </message>
-</context>
-<context>
-    <name>BanTableModel</name>
-    </context>
-<context>
-    <name>BitcoinGUI</name>
-=======
->>>>>>> 9e05de1d
     <message>
         <source>Show passphrase</source>
         <translation type="unfinished">Махфий сўзни кўрсатиш</translation>
@@ -301,17 +152,12 @@
         <translation type="unfinished">Ушбу операцияни амалга ошириш учун ҳамённи қулфдан чиқариш махфий сўзини талаб қилади.</translation>
     </message>
     <message>
-<<<<<<< HEAD
-        <source>Show general overview of wallet</source>
-        <translation>Ҳамённинг умумий кўринишини кўрсатиш</translation>
-=======
         <source>Unlock wallet</source>
         <translation type="unfinished">Ҳамённи қулфдан чиқариш</translation>
     </message>
     <message>
         <source>Change passphrase</source>
         <translation type="unfinished">Махфий сузни узгартириш</translation>
->>>>>>> 9e05de1d
     </message>
     <message>
         <source>Confirm wallet encryption</source>
@@ -354,10 +200,6 @@
         <translation type="unfinished">Ҳамённи кодлаш ташқи хато туфайли амалга ошмади. Ҳамёнингиз кодланмади.</translation>
     </message>
     <message>
-<<<<<<< HEAD
-        <source>Open &amp;URI...</source>
-        <translation>Интернет манзилни очиш</translation>
-=======
         <source>The supplied passphrases do not match.</source>
         <translation type="unfinished">Киритилган пароллар мос келмади.</translation>
     </message>
@@ -368,7 +210,6 @@
     <message>
         <source>The passphrase entered for the wallet decryption was incorrect.</source>
         <translation type="unfinished">Ҳамённи коддан чиқариш учун киритилган парол нотўғри.</translation>
->>>>>>> 9e05de1d
     </message>
     <message>
         <source>Wallet passphrase was successfully changed.</source>
@@ -390,14 +231,6 @@
         <translation type="unfinished">Миқдори</translation>
     </message>
     <message>
-<<<<<<< HEAD
-        <source>&amp;Verify message...</source>
-        <translation>Хабарни &amp;тасдиқлаш...</translation>
-    </message>
-    <message>
-        <source>&amp;Send</source>
-        <translation>&amp;Жўнатиш</translation>
-=======
         <source>Enter a Bitcoin address (e.g. %1)</source>
         <translation type="unfinished">Bitcoin манзилини киритинг (масалан.  %1)</translation>
     </message>
@@ -422,7 +255,6 @@
     <message>
         <source>None</source>
         <translation type="unfinished">Йўқ</translation>
->>>>>>> 9e05de1d
     </message>
     <message>
         <source>N/A</source>
@@ -594,11 +426,7 @@
     </message>
     <message>
         <source>Show the list of used receiving addresses and labels</source>
-<<<<<<< HEAD
-        <translation>Фойдаланилган қабул қилинган манзиллар ва ёрлиқлар рўйхатини кўрсатиш</translation>
-=======
         <translation type="unfinished">Фойдаланилган қабул қилинган манзиллар ва ёрлиқлар рўйхатини кўрсатиш</translation>
->>>>>>> 9e05de1d
     </message>
     <message>
         <source>&amp;Command-line options</source>
@@ -641,17 +469,6 @@
     </message>
     <message>
         <source>&amp;Window</source>
-<<<<<<< HEAD
-        <translation>&amp;Ойна</translation>
-    </message>
-    <message>
-        <source>Minimize</source>
-        <translation>Камайтириш</translation>
-    </message>
-    <message>
-        <source>Catching up...</source>
-        <translation>Банд қилинмоқда...</translation>
-=======
         <translation type="unfinished">&amp;Ойна</translation>
     </message>
     <message numerus="yes">
@@ -661,7 +478,6 @@
             <numerusform />
             <numerusform />
         </translation>
->>>>>>> 9e05de1d
     </message>
     <message>
         <source>Sent transaction</source>
@@ -679,11 +495,7 @@
         <source>Wallet is &lt;b&gt;encrypted&lt;/b&gt; and currently &lt;b&gt;locked&lt;/b&gt;</source>
         <translation type="unfinished">Ҳамён &lt;b&gt;кодланган&lt;/b&gt; ва вақтинча &lt;b&gt;қулфланган&lt;/b&gt;</translation>
     </message>
-    <message>
-        <source>A fatal error occurred. Bitcoin can no longer continue safely and will quit.</source>
-        <translation>Жиддий хато юз берди. Bitcoin хавфсиз ишлай олмайди, шунинг учун чиқиб кетилади.</translation>
-    </message>
-</context>
+    </context>
 <context>
     <name>CoinControlDialog</name>
     <message>
@@ -805,88 +617,6 @@
         <source>Wallet</source>
         <translation type="unfinished">Ҳамён</translation>
     </message>
-    <message>
-        <source>Copy address</source>
-        <translation>Манзилни нусхалаш</translation>
-    </message>
-    <message>
-        <source>Copy label</source>
-        <translation>Ёрликни нусхала</translation>
-    </message>
-    <message>
-        <source>Copy amount</source>
-        <translation>Кийматни нусхала</translation>
-    </message>
-    <message>
-        <source>Copy transaction ID</source>
-        <translation>Ўтказам рақамидан нусха олиш</translation>
-    </message>
-    <message>
-        <source>Lock unspent</source>
-        <translation>Сарфланмаганларни қулфлаш</translation>
-    </message>
-    <message>
-        <source>Unlock unspent</source>
-        <translation>Сарфланмаганларни қулфдан чиқариш</translation>
-    </message>
-    <message>
-        <source>Copy quantity</source>
-        <translation>Нусха сони</translation>
-    </message>
-    <message>
-        <source>Copy fee</source>
-        <translation>Нусха солиғи</translation>
-    </message>
-    <message>
-        <source>Copy after fee</source>
-        <translation>Нусха солиқдан сўнг</translation>
-    </message>
-    <message>
-        <source>Copy bytes</source>
-        <translation>Нусха байти</translation>
-    </message>
-    <message>
-        <source>Copy dust</source>
-        <translation>Нусха чангги</translation>
-    </message>
-    <message>
-        <source>Copy change</source>
-        <translation>Нусха қайтими</translation>
-    </message>
-    <message>
-        <source>(%1 locked)</source>
-        <translation>(%1 қулфланган)</translation>
-    </message>
-    <message>
-        <source>yes</source>
-        <translation>ҳа</translation>
-    </message>
-    <message>
-        <source>no</source>
-        <translation>йўқ</translation>
-    </message>
-    <message>
-        <source>Can vary +/- %1 satoshi(s) per input.</source>
-        <translation>Ҳар бир кирим +/- %1 сатоши(лар) билан ўзгариши мумкин.</translation>
-    </message>
-    <message>
-        <source>(no label)</source>
-        <translation>(Ёрлиқ мавжуд эмас)</translation>
-    </message>
-    <message>
-        <source>change from %1 (%2)</source>
-        <translation>%1 (%2)дан ўзгартириш</translation>
-    </message>
-    <message>
-        <source>(change)</source>
-        <translation>(ўзгартириш)</translation>
-    </message>
-</context>
-<context>
-    <name>CreateWalletActivity</name>
-    </context>
-<context>
-    <name>CreateWalletDialog</name>
     </context>
 <context>
     <name>EditAddressDialog</name>
@@ -912,29 +642,6 @@
     </message>
     <message>
         <source>New sending address</source>
-<<<<<<< HEAD
-        <translation>Янги жунатилувчи манзил</translation>
-    </message>
-    <message>
-        <source>Edit receiving address</source>
-        <translation>Кабул килувчи манзилни тахрирлаш</translation>
-    </message>
-    <message>
-        <source>Edit sending address</source>
-        <translation>Жунатилувчи манзилни тахрирлаш</translation>
-    </message>
-    <message>
-        <source>The entered address "%1" is not a valid Bitcoin address.</source>
-        <translation>Киритилган "%1" манзили тўғри Bitcoin манзили эмас.</translation>
-    </message>
-    <message>
-        <source>Could not unlock wallet.</source>
-        <translation>Ҳамён қулфдан чиқмади.</translation>
-    </message>
-    <message>
-        <source>New key generation failed.</source>
-        <translation>Янги калит яратиш амалга ошмади.</translation>
-=======
         <translation type="unfinished">Янги жунатилувчи манзил</translation>
     </message>
     <message>
@@ -956,7 +663,6 @@
     <message>
         <source>New key generation failed.</source>
         <translation type="unfinished">Янги калит яратиш амалга ошмади.</translation>
->>>>>>> 9e05de1d
     </message>
 </context>
 <context>
@@ -1014,17 +720,12 @@
         </translation>
     </message>
     <message>
-<<<<<<< HEAD
-        <source>Command-line options</source>
-        <translation>Буйруқлар сатри мосламалари</translation>
-=======
         <source>Error: Specified data directory "%1" cannot be created.</source>
         <translation type="unfinished">Хато: кўрсатилган "%1" маълумотлар директориясини яратиб бўлмайди.</translation>
     </message>
     <message>
         <source>Error</source>
         <translation type="unfinished">Хатолик</translation>
->>>>>>> 9e05de1d
     </message>
     <message>
         <source>Welcome</source>
@@ -1064,21 +765,11 @@
 <context>
     <name>OpenURIDialog</name>
     <message>
-<<<<<<< HEAD
-        <source>URI:</source>
-        <translation>URI:</translation>
-    </message>
-</context>
-<context>
-    <name>OpenWalletActivity</name>
-    </context>
-=======
         <source>Paste address from clipboard</source>
         <extracomment>Tooltip text for button that allows you to paste an address that is in your clipboard.</extracomment>
         <translation type="unfinished">Клипбоарддан манзилни қўйиш</translation>
     </message>
 </context>
->>>>>>> 9e05de1d
 <context>
     <name>OptionsDialog</name>
     <message>
@@ -1091,11 +782,7 @@
     </message>
     <message>
         <source>Size of &amp;database cache</source>
-<<<<<<< HEAD
-        <translation>&amp;Маълумотлар базаси кеши</translation>
-=======
         <translation type="unfinished">&amp;Маълумотлар базаси кеши</translation>
->>>>>>> 9e05de1d
     </message>
     <message>
         <source>Number of script &amp;verification threads</source>
@@ -1258,24 +945,6 @@
         <source>Current total balance in watch-only addresses</source>
         <translation type="unfinished">Жорий умумий баланс фақат кўринадиган манзилларда</translation>
     </message>
-<<<<<<< HEAD
-</context>
-<context>
-    <name>PaymentServer</name>
-    <message>
-        <source>Payment request error</source>
-        <translation>Тўлов сўрови хато</translation>
-    </message>
-    <message>
-        <source>URI handling</source>
-        <translation>URI осилиб қолмоқда</translation>
-    </message>
-    <message>
-        <source>Invalid payment address %1</source>
-        <translation>Нотўғри тўлов манзили %1</translation>
-    </message>
-=======
->>>>>>> 9e05de1d
     </context>
 <context>
     <name>PSBTOperationsDialog</name>
@@ -1343,30 +1012,7 @@
         <source>Save QR Code</source>
         <translation type="unfinished">QR кодни сақлаш</translation>
     </message>
-<<<<<<< HEAD
-</context>
-<context>
-    <name>QRImageWidget</name>
-    <message>
-        <source>&amp;Save Image...</source>
-        <translation>Расмни &amp;сақлаш</translation>
-    </message>
-    <message>
-        <source>&amp;Copy Image</source>
-        <translation>Расмдан &amp;нусха олиш</translation>
-    </message>
-    <message>
-        <source>Save QR Code</source>
-        <translation>QR кодни сақлаш</translation>
-    </message>
-    <message>
-        <source>PNG Image (*.png)</source>
-        <translation>PNG расм (*.png)</translation>
-    </message>
-</context>
-=======
     </context>
->>>>>>> 9e05de1d
 <context>
     <name>RPCConsole</name>
     <message>
@@ -1379,11 +1025,7 @@
     </message>
     <message>
         <source>&amp;Information</source>
-<<<<<<< HEAD
-        <translation>&amp;Маълумот</translation>
-=======
         <translation type="unfinished">&amp;Маълумот</translation>
->>>>>>> 9e05de1d
     </message>
     <message>
         <source>General</source>
@@ -1534,11 +1176,7 @@
     </message>
     <message>
         <source>Requested payments history</source>
-<<<<<<< HEAD
-        <translation>Сўралган тўлов тарихи</translation>
-=======
         <translation type="unfinished">Сўралган тўлов тарихи</translation>
->>>>>>> 9e05de1d
     </message>
     <message>
         <source>Show the selected request (does the same as double clicking an entry)</source>
@@ -1560,19 +1198,7 @@
         <source>Could not unlock wallet.</source>
         <translation type="unfinished">Ҳамён қулфдан чиқмади.</translation>
     </message>
-    <message>
-        <source>Copy label</source>
-        <translation>Ёрликни нусхала</translation>
-    </message>
-    <message>
-        <source>Copy message</source>
-        <translation>Хабарни нусхала</translation>
-    </message>
-    <message>
-        <source>Copy amount</source>
-        <translation>Кийматни нусхала</translation>
-    </message>
-</context>
+    </context>
 <context>
     <name>ReceiveRequestDialog</name>
     <message>
@@ -1593,64 +1219,13 @@
     </message>
     <message>
         <source>Request payment to %1</source>
-<<<<<<< HEAD
-        <translation> %1 дан Тўловни сўраш</translation>
-    </message>
-    <message>
-        <source>Payment information</source>
-        <translation>Тўлов маълумоти</translation>
-    </message>
-    <message>
-        <source>URI</source>
-        <translation>URI</translation>
-    </message>
-    <message>
-        <source>Address</source>
-        <translation>Манзил</translation>
-    </message>
-    <message>
-        <source>Amount</source>
-        <translation>Миқдори</translation>
-    </message>
-    <message>
-        <source>Label</source>
-        <translation>Ёрлиқ</translation>
-    </message>
-    <message>
-        <source>Message</source>
-        <translation>Хабар</translation>
-    </message>
-    <message>
-        <source>Wallet</source>
-        <translation>Ҳамён</translation>
-=======
         <translation type="unfinished"> %1 дан Тўловни сўраш</translation>
->>>>>>> 9e05de1d
     </message>
 </context>
 <context>
     <name>RecentRequestsTableModel</name>
     <message>
         <source>Date</source>
-<<<<<<< HEAD
-        <translation>Сана</translation>
-    </message>
-    <message>
-        <source>Label</source>
-        <translation>Ёрлиқ</translation>
-    </message>
-    <message>
-        <source>Message</source>
-        <translation>Хабар</translation>
-    </message>
-    <message>
-        <source>(no label)</source>
-        <translation>(Ёрлиқ мавжуд эмас)</translation>
-    </message>
-    <message>
-        <source>(no message)</source>
-        <translation>(Хабар йўқ)</translation>
-=======
         <translation type="unfinished">Сана</translation>
     </message>
     <message>
@@ -1668,7 +1243,6 @@
     <message>
         <source>(no message)</source>
         <translation type="unfinished">(Хабар йўқ)</translation>
->>>>>>> 9e05de1d
     </message>
     </context>
 <context>
@@ -1798,70 +1372,11 @@
         <translation type="unfinished">ёки</translation>
     </message>
     <message>
-        <source>Copy quantity</source>
-        <translation>Нусха сони</translation>
-    </message>
-    <message>
-        <source>Copy amount</source>
-        <translation>Кийматни нусхала</translation>
-    </message>
-    <message>
-        <source>Copy fee</source>
-        <translation>Нусха солиғи</translation>
-    </message>
-    <message>
-        <source>Copy after fee</source>
-        <translation>Нусха солиқдан сўнг</translation>
-    </message>
-    <message>
-        <source>Copy bytes</source>
-        <translation>Нусха байти</translation>
-    </message>
-    <message>
-        <source>Copy dust</source>
-        <translation>Нусха чангги</translation>
-    </message>
-    <message>
-        <source>Copy change</source>
-        <translation>Нусха қайтими</translation>
-    </message>
-    <message>
-        <source>%1 to %2</source>
-        <translation>%1 дан %2</translation>
-    </message>
-    <message>
-        <source>Are you sure you want to send?</source>
-        <translation>Жўнатишни хоҳлашингизга ишончингиз комилми?</translation>
-    </message>
-    <message>
-        <source>or</source>
-        <translation>ёки</translation>
-    </message>
-    <message>
         <source>Transaction fee</source>
         <translation type="unfinished">Ўтказма тўлови</translation>
     </message>
     <message>
         <source>Confirm send coins</source>
-<<<<<<< HEAD
-        <translation>Тангалар жўнаишни тасдиқлаш</translation>
-    </message>
-    <message>
-        <source>The amount to pay must be larger than 0.</source>
-        <translation>Тўлов миқдори 0. дан катта бўлиши керак. </translation>
-    </message>
-    <message>
-        <source>Warning: Invalid Bitcoin address</source>
-        <translation>Диққат: Нотўғр Bitcoin манзили</translation>
-    </message>
-    <message>
-        <source>Warning: Unknown change address</source>
-        <translation>Диққат: Номаълум ўзгариш манзили</translation>
-    </message>
-    <message>
-        <source>(no label)</source>
-        <translation>(Ёрлиқ мавжуд эмас)</translation>
-=======
         <translation type="unfinished">Тангалар жўнаишни тасдиқлаш</translation>
     </message>
     <message>
@@ -1886,7 +1401,6 @@
     <message>
         <source>(no label)</source>
         <translation type="unfinished">(Ёрлиқ мавжуд эмас)</translation>
->>>>>>> 9e05de1d
     </message>
 </context>
 <context>
@@ -1908,10 +1422,6 @@
         <translation type="unfinished">Олдин фойдаланилган манзилни танла</translation>
     </message>
     <message>
-<<<<<<< HEAD
-        <source>Alt+A</source>
-        <translation>Alt+A</translation>
-=======
         <source>Paste address from clipboard</source>
         <translation type="unfinished">Клипбоарддан манзилни қўйиш</translation>
     </message>
@@ -1925,7 +1435,6 @@
     <message>
         <source>Choose previously used address</source>
         <translation type="unfinished">Олдин фойдаланилган манзилни танла</translation>
->>>>>>> 9e05de1d
     </message>
     <message>
         <source>Paste address from clipboard</source>
@@ -1943,14 +1452,7 @@
         <source>Message verified.</source>
         <translation type="unfinished">Хабар тасдиқланди.</translation>
     </message>
-<<<<<<< HEAD
-    </context>
-<context>
-    <name>ShutdownWindow</name>
-    </context>
-=======
-</context>
->>>>>>> 9e05de1d
+</context>
 <context>
     <name>TransactionDesc</name>
     <message>
@@ -1980,111 +1482,6 @@
         <translation type="unfinished">Дан</translation>
     </message>
     <message>
-<<<<<<< HEAD
-        <source>Message verified.</source>
-        <translation>Хабар тасдиқланди.</translation>
-    </message>
-</context>
-<context>
-    <name>TrafficGraphWidget</name>
-    </context>
-<context>
-    <name>TransactionDesc</name>
-    <message>
-        <source>Open until %1</source>
-        <translation>%1 гача очиш</translation>
-    </message>
-    <message>
-        <source>%1/unconfirmed</source>
-        <translation>%1/тасдиқланмади</translation>
-    </message>
-    <message>
-        <source>%1 confirmations</source>
-        <translation>%1 тасдиқлашлар</translation>
-    </message>
-    <message>
-        <source>Date</source>
-        <translation>Сана</translation>
-    </message>
-    <message>
-        <source>Source</source>
-        <translation>Манба</translation>
-    </message>
-    <message>
-        <source>Generated</source>
-        <translation>Яратилган</translation>
-    </message>
-    <message>
-        <source>From</source>
-        <translation>Дан</translation>
-    </message>
-    <message>
-        <source>unknown</source>
-        <translation>Номаълум</translation>
-    </message>
-    <message>
-        <source>To</source>
-        <translation>Га</translation>
-    </message>
-    <message>
-        <source>own address</source>
-        <translation>ўз манзили</translation>
-    </message>
-    <message>
-        <source>label</source>
-        <translation>ёрлиқ</translation>
-    </message>
-    <message>
-        <source>Credit</source>
-        <translation>Кредит (қарз)</translation>
-    </message>
-    <message>
-        <source>not accepted</source>
-        <translation>қабул қилинмади</translation>
-    </message>
-    <message>
-        <source>Transaction fee</source>
-        <translation>Ўтказма тўлови</translation>
-    </message>
-    <message>
-        <source>Net amount</source>
-        <translation>Умумий миқдор</translation>
-    </message>
-    <message>
-        <source>Message</source>
-        <translation>Хабар</translation>
-    </message>
-    <message>
-        <source>Comment</source>
-        <translation>Шарҳ</translation>
-    </message>
-    <message>
-        <source>Transaction ID</source>
-        <translation>ID</translation>
-    </message>
-    <message>
-        <source>Merchant</source>
-        <translation>Савдо</translation>
-    </message>
-    <message>
-        <source>Transaction</source>
-        <translation>Ўтказма</translation>
-    </message>
-    <message>
-        <source>Amount</source>
-        <translation>Миқдори</translation>
-    </message>
-    <message>
-        <source>true</source>
-        <translation>рост</translation>
-    </message>
-    <message>
-        <source>false</source>
-        <translation>ёлғон</translation>
-    </message>
-</context>
-<context>
-=======
         <source>unknown</source>
         <translation type="unfinished">Номаълум</translation>
     </message>
@@ -2157,7 +1554,6 @@
     </message>
 </context>
 <context>
->>>>>>> 9e05de1d
     <name>TransactionDescDialog</name>
     <message>
         <source>This pane shows a detailed description of the transaction</source>
@@ -2168,77 +1564,6 @@
     <name>TransactionTableModel</name>
     <message>
         <source>Date</source>
-<<<<<<< HEAD
-        <translation>Сана</translation>
-    </message>
-    <message>
-        <source>Type</source>
-        <translation>Тури</translation>
-    </message>
-    <message>
-        <source>Label</source>
-        <translation>Ёрлиқ</translation>
-    </message>
-    <message>
-        <source>Open until %1</source>
-        <translation>%1 гача очиш</translation>
-    </message>
-    <message>
-        <source>Unconfirmed</source>
-        <translation>Тасдиқланмаган</translation>
-    </message>
-    <message>
-        <source>Confirmed (%1 confirmations)</source>
-        <translation>Тасдиқланди (%1 та тасдиқ)</translation>
-    </message>
-    <message>
-        <source>Generated but not accepted</source>
-        <translation>Яратилди, аммо қабул қилинмади</translation>
-    </message>
-    <message>
-        <source>Received with</source>
-        <translation>Ёрдамида қабул қилиш</translation>
-    </message>
-    <message>
-        <source>Received from</source>
-        <translation>Дан қабул қилиш</translation>
-    </message>
-    <message>
-        <source>Sent to</source>
-        <translation>Жўнатиш</translation>
-    </message>
-    <message>
-        <source>Payment to yourself</source>
-        <translation>Ўзингизга тўлов</translation>
-    </message>
-    <message>
-        <source>Mined</source>
-        <translation>Фойда</translation>
-    </message>
-    <message>
-        <source>(n/a)</source>
-        <translation>(қ/қ)</translation>
-    </message>
-    <message>
-        <source>(no label)</source>
-        <translation>(Ёрлиқ мавжуд эмас)</translation>
-    </message>
-    <message>
-        <source>Transaction status. Hover over this field to show number of confirmations.</source>
-        <translation>Ўтказма ҳолати. Ушбу майдон бўйлаб тасдиқлашлар сонини кўрсатиш.</translation>
-    </message>
-    <message>
-        <source>Date and time that the transaction was received.</source>
-        <translation>Ўтказма қабул қилинган сана ва вақт.</translation>
-    </message>
-    <message>
-        <source>Type of transaction.</source>
-        <translation>Пул ўтказмаси тури</translation>
-    </message>
-    <message>
-        <source>Amount removed from or added to balance.</source>
-        <translation>Миқдор ўчирилган ёки балансга қўшилган.</translation>
-=======
         <translation type="unfinished">Сана</translation>
     </message>
     <message>
@@ -2304,171 +1629,10 @@
     <message>
         <source>Amount removed from or added to balance.</source>
         <translation type="unfinished">Миқдор ўчирилган ёки балансга қўшилган.</translation>
->>>>>>> 9e05de1d
     </message>
 </context>
 <context>
     <name>TransactionView</name>
-<<<<<<< HEAD
-    <message>
-        <source>All</source>
-        <translation>Барча</translation>
-    </message>
-    <message>
-        <source>Today</source>
-        <translation>Бугун</translation>
-    </message>
-    <message>
-        <source>This week</source>
-        <translation>Шу ҳафта</translation>
-    </message>
-    <message>
-        <source>This month</source>
-        <translation>Шу ой</translation>
-    </message>
-    <message>
-        <source>Last month</source>
-        <translation>Ўтган хафта</translation>
-    </message>
-    <message>
-        <source>This year</source>
-        <translation>Шу йил</translation>
-    </message>
-    <message>
-        <source>Range...</source>
-        <translation>Оралиқ...</translation>
-    </message>
-    <message>
-        <source>Received with</source>
-        <translation>Ёрдамида қабул қилиш</translation>
-    </message>
-    <message>
-        <source>Sent to</source>
-        <translation>Жўнатиш</translation>
-    </message>
-    <message>
-        <source>To yourself</source>
-        <translation>Ўзингизга</translation>
-    </message>
-    <message>
-        <source>Mined</source>
-        <translation>Фойда</translation>
-    </message>
-    <message>
-        <source>Other</source>
-        <translation>Бошка</translation>
-    </message>
-    <message>
-        <source>Min amount</source>
-        <translation>Мин қиймат</translation>
-    </message>
-    <message>
-        <source>Copy address</source>
-        <translation>Манзилни нусхалаш</translation>
-    </message>
-    <message>
-        <source>Copy label</source>
-        <translation>Ёрликни нусхала</translation>
-    </message>
-    <message>
-        <source>Copy amount</source>
-        <translation>Кийматни нусхала</translation>
-    </message>
-    <message>
-        <source>Copy transaction ID</source>
-        <translation>Ўтказам рақамидан нусха олиш</translation>
-    </message>
-    <message>
-        <source>Edit label</source>
-        <translation>Ёрликни тахрирлаш</translation>
-    </message>
-    <message>
-        <source>Show transaction details</source>
-        <translation>Ўтказма тафсилотларини кўрсатиш </translation>
-    </message>
-    <message>
-        <source>Export Transaction History</source>
-        <translation>Ўтказмалар тарихини экспорт қилиш</translation>
-    </message>
-    <message>
-        <source>Comma separated file (*.csv)</source>
-        <translation>Вергул билан ажратилган файл (*.csv)</translation>
-    </message>
-    <message>
-        <source>Confirmed</source>
-        <translation>Тасдиқланди</translation>
-    </message>
-    <message>
-        <source>Watch-only</source>
-        <translation>Фақат кўришга</translation>
-    </message>
-    <message>
-        <source>Date</source>
-        <translation>Сана</translation>
-    </message>
-    <message>
-        <source>Type</source>
-        <translation>Тури</translation>
-    </message>
-    <message>
-        <source>Label</source>
-        <translation>Ёрлиқ</translation>
-    </message>
-    <message>
-        <source>Address</source>
-        <translation>Манзил</translation>
-    </message>
-    <message>
-        <source>ID</source>
-        <translation>ID</translation>
-    </message>
-    <message>
-        <source>Exporting Failed</source>
-        <translation>Экспорт қилиб бўлмади</translation>
-    </message>
-    <message>
-        <source>The transaction history was successfully saved to %1.</source>
-        <translation>Ўтказмалар тарихи %1 га муваффаққиятли сақланди.</translation>
-    </message>
-    <message>
-        <source>Range:</source>
-        <translation>Оралиқ:</translation>
-    </message>
-    <message>
-        <source>to</source>
-        <translation>Кимга</translation>
-    </message>
-</context>
-<context>
-    <name>UnitDisplayStatusBarControl</name>
-    </context>
-<context>
-    <name>WalletController</name>
-    </context>
-<context>
-    <name>WalletFrame</name>
-    <message>
-        <source>No wallet has been loaded.</source>
-        <translation>Хали бирорта хамён юкланмади</translation>
-    </message>
-</context>
-<context>
-    <name>WalletModel</name>
-    <message>
-        <source>Send Coins</source>
-        <translation>Тангаларни жунат</translation>
-    </message>
-    </context>
-<context>
-    <name>WalletView</name>
-    <message>
-        <source>&amp;Export</source>
-        <translation>&amp;Экспорт</translation>
-    </message>
-    <message>
-        <source>Export the data in the current tab to a file</source>
-        <translation>Жорий ички ойна ичидаги маълумотларни файлга экспорт қилиш</translation>
-=======
     <message>
         <source>All</source>
         <translation type="unfinished">Барча</translation>
@@ -2480,11 +1644,7 @@
     <message>
         <source>This week</source>
         <translation type="unfinished">Шу ҳафта</translation>
->>>>>>> 9e05de1d
-    </message>
-    </context>
-<context>
-    <name>bitcoin-core</name>
+    </message>
     <message>
         <source>This month</source>
         <translation type="unfinished">Шу ой</translation>
@@ -2505,8 +1665,6 @@
         <source>Sent to</source>
         <translation type="unfinished">Жўнатиш</translation>
     </message>
-<<<<<<< HEAD
-=======
     <message>
         <source>To yourself</source>
         <translation type="unfinished">Ўзингизга</translation>
@@ -2572,7 +1730,6 @@
         <source>to</source>
         <translation type="unfinished">Кимга</translation>
     </message>
->>>>>>> 9e05de1d
 </context>
 <context>
     <name>WalletFrame</name>
