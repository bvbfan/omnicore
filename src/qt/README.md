This directory contains the source code for the Bitcoin Core graphical user interface (GUI). It uses the [Qt](https://www1.qt.io/developers/) cross-platform framework.

The current precise version for Qt 5 is specified in [qt.mk](/depends/packages/qt.mk).

## Compile and run

See build instructions: [Unix](/doc/build-unix.md), [macOS](/doc/build-osx.md), [Windows](/doc/build-windows.md), [FreeBSD](/doc/build-freebsd.md), [NetBSD](/doc/build-netbsd.md), [OpenBSD](/doc/build-openbsd.md)

When following your systems build instructions, make sure to install the `Qt` dependencies.

To run:

```sh
./src/qt/bitcoin-qt
```

## Files and Directories

#### forms/

- A directory that contains [Designer UI](https://doc.qt.io/qt-5.9/designer-using-a-ui-file.html) files. These files specify the characteristics of form elements in XML. Qt UI files can be edited with [Qt Creator](#using-qt-creator-as-ide) or using any text editor.

#### locale/

- Contains translations. They are periodically updated and an effort is made to support as many languages as possible. The process of contributing translations is described in [doc/translation_process.md](/doc/translation_process.md).

#### res/

 - Contains graphical resources used to enhance the UI experience.

#### test/

- Functional tests used to ensure proper functionality of the GUI. Significant changes to the GUI code normally require new or updated tests.

#### bitcoingui.(h/cpp)

- Represents the main window of the Bitcoin UI.

#### \*model.(h/cpp)

- The model. When it has a corresponding controller, it generally inherits from  [QAbstractTableModel](https://doc.qt.io/qt-5/qabstracttablemodel.html). Models that are used by controllers as helpers inherit from other Qt classes like [QValidator](https://doc.qt.io/qt-5/qvalidator.html).
- ClientModel is used by the main application `bitcoingui` and several models like `peertablemodel`.

#### \*page.(h/cpp)

- A controller. `:NAMEpage.cpp` generally includes `:NAMEmodel.h` and `forms/:NAME.page.ui` with a similar `:NAME`.

#### \*dialog.(h/cpp)

- Various dialogs, e.g. to open a URL. Inherit from [QDialog](https://doc.qt.io/qt-5/qdialog.html).

#### paymentserver.(h/cpp)

<<<<<<< HEAD
Used to process BIP21 payment URI requests. Also handles URI based application switching (e.g. when following a bitcoin:... link from a browser).
=======
- (Deprecated) Used to process BIP21 payment URI requests. Also handles URI-based application switching (e.g. when following a bitcoin:... link from a browser).
>>>>>>> 9e05de1d

#### walletview.(h/cpp)

- Represents the view to a single wallet.

#### Other .h/cpp files

* UI elements like BitcoinAmountField, which inherit from QWidget.
* `bitcoinstrings.cpp`: automatically generated
* `bitcoinunits.(h/cpp)`: BTC / mBTC / etc. handling
* `callback.h`
* `guiconstants.h`: UI colors, app name, etc.
* `guiutil.h`: several helper functions
* `macdockiconhandler.(h/mm)`: macOS dock icon handler
* `macnotificationhandler.(h/mm)`: display notifications in macOS

## Contribute

See [CONTRIBUTING.md](/CONTRIBUTING.md) for general guidelines.

**Note:** Do not change `local/bitcoin_en.ts`. It is updated [automatically](/doc/translation_process.md#writing-code-with-translations).

## Using Qt Creator as an IDE

[Qt Creator](https://www.qt.io/product/development-tools) is a powerful tool which packages a UI designer tool (Qt Designer) and a C++ IDE into one application. This is especially useful if you want to change the UI layout.

#### Download Qt Creator

On Unix and macOS, Qt Creator can be installed through your package manager. Alternatively, you can download a binary from the [Qt Website](https://www.qt.io/download/).

**Note:** If installing from a binary grabbed from the Qt Website: During the installation process, uncheck everything except for `Qt Creator`.

##### macOS

```sh
brew install qt-creator
```

##### Ubuntu & Debian

```sh
sudo apt-get install qtcreator
```

#### Setup Qt Creator

1. Make sure you've installed all dependencies specified in your systems build instructions
2. Follow the compile instructions for your system, run `./configure` with the `--enable-debug` flag
3. Start Qt Creator. At the start page, do: `New` -> `Import Project` -> `Import Existing Project`
4. Enter `bitcoin-qt` as the Project Name and enter the absolute path to `src/qt` as Location
5. Check over the file selection, you may need to select the `forms` directory (necessary if you intend to edit *.ui files)
6. Confirm the `Summary` page
7. In the `Projects` tab, select `Manage Kits...`

 **macOS**
 - Under `Kits`: select the default "Desktop" kit
 - Under `Compilers`: select `"Clang (x86 64bit in /usr/bin)"`
 - Under `Debuggers`: select `"LLDB"` as debugger (you might need to set the path to your LLDB installation)

 **Ubuntu & Debian**

 Note: Some of these options may already be set

 - Under `Kits`: select the default "Desktop" kit
 - Under `Compilers`: select `"GCC (x86 64bit in /usr/bin)"`
 - Under `Debuggers`: select `"GDB"` as debugger

8. While in the `Projects` tab, ensure that you have the `bitcoin-qt` executable specified under `Run`
 - If the executable is not specified: click `"Choose..."`, navigate to `src/qt`, and select `bitcoin-qt`
9. You're all set! Start developing, building, and debugging the Bitcoin Core GUI<|MERGE_RESOLUTION|>--- conflicted
+++ resolved
@@ -51,11 +51,7 @@
 
 #### paymentserver.(h/cpp)
 
-<<<<<<< HEAD
-Used to process BIP21 payment URI requests. Also handles URI based application switching (e.g. when following a bitcoin:... link from a browser).
-=======
 - (Deprecated) Used to process BIP21 payment URI requests. Also handles URI-based application switching (e.g. when following a bitcoin:... link from a browser).
->>>>>>> 9e05de1d
 
 #### walletview.(h/cpp)
 
