--- conflicted
+++ resolved
@@ -1,8 +1,4 @@
-<<<<<<< HEAD
-// Copyright (c) 2009-2019 The Bitcoin Core developers
-=======
 // Copyright (c) 2009-2021 The Bitcoin Core developers
->>>>>>> 9e05de1d
 // Distributed under the MIT software license, see the accompanying
 // file COPYING or http://www.opensource.org/licenses/mit-license.php.
 
@@ -10,20 +6,13 @@
 #include <config/bitcoin-config.h>
 #endif
 
-<<<<<<< HEAD
-=======
 #include <interfaces/init.h>
->>>>>>> 9e05de1d
 #include <interfaces/node.h>
 #include <qt/bitcoin.h>
 #include <qt/test/apptests.h>
 #include <qt/test/optiontests.h>
 #include <qt/test/rpcnestedtests.h>
 #include <qt/test/uritests.h>
-<<<<<<< HEAD
-#include <qt/test/compattests.h>
-=======
->>>>>>> 9e05de1d
 #include <test/util/setup_common.h>
 
 #ifdef ENABLE_WALLET
@@ -36,11 +25,8 @@
 #include <QObject>
 #include <QTest>
 
-<<<<<<< HEAD
-=======
 #include <functional>
 
->>>>>>> 9e05de1d
 #if defined(QT_STATICPLUGIN)
 #include <QtPlugin>
 #if defined(QT_QPA_PLATFORM_MINIMAL)
@@ -58,11 +44,8 @@
 #endif
 
 const std::function<void(const std::string&)> G_TEST_LOG_FUN{};
-<<<<<<< HEAD
-=======
 
 const std::function<std::vector<const char*>()> G_TEST_COMMAND_LINE_ARGUMENTS{};
->>>>>>> 9e05de1d
 
 // This is all you need to run all the tests
 int main(int argc, char* argv[])
@@ -73,15 +56,6 @@
     // regtest params.
     //
     // All tests must use their own testing setup (if needed).
-<<<<<<< HEAD
-    {
-        BasicTestingSetup dummy{CBaseChainParams::REGTEST};
-    }
-
-    std::unique_ptr<interfaces::Node> node = interfaces::MakeNode();
-
-    bool fInvalid = false;
-=======
     fs::create_directories([] {
         BasicTestingSetup dummy{CBaseChainParams::REGTEST};
         return gArgs.GetDataDirNet() / "blocks";
@@ -95,7 +69,6 @@
     gArgs.ForceSetArg("-fixedseeds", "0");
     gArgs.ForceSetArg("-upnp", "0");
     gArgs.ForceSetArg("-natpmp", "0");
->>>>>>> 9e05de1d
 
     // Prefer the "minimal" platform for the test instead of the normal default
     // platform ("xcb", "windows", or "cocoa") so tests can't unintentionally
@@ -103,28 +76,17 @@
     #if defined(WIN32)
         if (getenv("QT_QPA_PLATFORM") == nullptr) _putenv_s("QT_QPA_PLATFORM", "minimal");
     #else
-<<<<<<< HEAD
-        setenv("QT_QPA_PLATFORM", "minimal", /* overwrite */ 0);
-=======
         setenv("QT_QPA_PLATFORM", "minimal", 0 /* overwrite */);
->>>>>>> 9e05de1d
     #endif
 
     // Don't remove this, it's needed to access
     // QApplication:: and QCoreApplication:: in the tests
-<<<<<<< HEAD
-    BitcoinApplication app(*node);
-=======
     BitcoinApplication app;
->>>>>>> 9e05de1d
     app.setApplicationName("Bitcoin-Qt-test");
     app.createNode(*init);
 
-<<<<<<< HEAD
-=======
     int num_test_failures{0};
 
->>>>>>> 9e05de1d
     AppTests app_tests(app);
     num_test_failures += QTest::qExec(&app_tests);
 
@@ -132,31 +94,6 @@
     num_test_failures += QTest::qExec(&options_tests);
 
     URITests test1;
-<<<<<<< HEAD
-    if (QTest::qExec(&test1) != 0) {
-        fInvalid = true;
-    }
-    RPCNestedTests test3(*node);
-    if (QTest::qExec(&test3) != 0) {
-        fInvalid = true;
-    }
-    CompatTests test4;
-    if (QTest::qExec(&test4) != 0) {
-        fInvalid = true;
-    }
-#ifdef ENABLE_WALLET
-    WalletTests test5(*node);
-    if (QTest::qExec(&test5) != 0) {
-        fInvalid = true;
-    }
-    AddressBookTests test6(*node);
-    if (QTest::qExec(&test6) != 0) {
-        fInvalid = true;
-    }
-#endif
-
-    return fInvalid;
-=======
     num_test_failures += QTest::qExec(&test1);
 
     RPCNestedTests test3(app.node());
@@ -176,5 +113,4 @@
         qDebug("\nAll tests passed.\n");
     }
     return num_test_failures;
->>>>>>> 9e05de1d
 }