<<<<<<< HEAD
// Copyright (c) 2017-2019 The Bitcoin Core developers
=======
// Copyright (c) 2017-2021 The Bitcoin Core developers
>>>>>>> 9e05de1d
// Distributed under the MIT software license, see the accompanying
// file COPYING or http://www.opensource.org/licenses/mit-license.php.

#include <qt/test/addressbooktests.h>
#include <qt/test/util.h>
#include <test/util/setup_common.h>

#include <interfaces/chain.h>
#include <interfaces/node.h>
<<<<<<< HEAD
=======
#include <qt/addressbookpage.h>
#include <qt/clientmodel.h>
>>>>>>> 9e05de1d
#include <qt/editaddressdialog.h>
#include <qt/optionsmodel.h>
#include <qt/platformstyle.h>
#include <qt/qvalidatedlineedit.h>
#include <qt/walletmodel.h>

#include <key.h>
#include <key_io.h>
#include <wallet/wallet.h>
#include <walletinitinterface.h>

#include <chrono>

#include <QApplication>
#include <QLineEdit>
#include <QMessageBox>
#include <QTableView>
#include <QTimer>

using wallet::AddWallet;
using wallet::CWallet;
using wallet::CreateMockWalletDatabase;
using wallet::RemoveWallet;
using wallet::WALLET_FLAG_DESCRIPTORS;
using wallet::WalletContext;

namespace
{

/**
 * Fill the edit address dialog box with data, submit it, and ensure that
 * the resulting message meets expectations.
 */
void EditAddressAndSubmit(
        EditAddressDialog* dialog,
        const QString& label, const QString& address, QString expected_msg)
{
    QString warning_text;

    dialog->findChild<QLineEdit*>("labelEdit")->setText(label);
    dialog->findChild<QValidatedLineEdit*>("addressEdit")->setText(address);

    ConfirmMessage(&warning_text, 5ms);
    dialog->accept();
    QCOMPARE(warning_text, expected_msg);
}

/**
 * Test adding various send addresses to the address book.
 *
 * There are three cases tested:
 *
 *   - new_address: a new address which should add as a send address successfully.
 *   - existing_s_address: an existing sending address which won't add successfully.
 *   - existing_r_address: an existing receiving address which won't add successfully.
 *
 * In each case, verify the resulting state of the address book and optionally
 * the warning message presented to the user.
 */
void TestAddAddressesToSendBook(interfaces::Node& node)
{
    TestChain100Setup test;
<<<<<<< HEAD
    std::shared_ptr<CWallet> wallet = std::make_shared<CWallet>(node.context()->chain.get(), WalletLocation(), WalletDatabase::CreateMock());
    wallet->SetupLegacyScriptPubKeyMan();
    bool firstRun;
    wallet->LoadWallet(firstRun);
=======
    auto wallet_loader = interfaces::MakeWalletLoader(*test.m_node.chain, *Assert(test.m_node.args));
    test.m_node.wallet_loader = wallet_loader.get();
    node.setContext(&test.m_node);
    const std::shared_ptr<CWallet> wallet = std::make_shared<CWallet>(node.context()->chain.get(), "", gArgs, CreateMockWalletDatabase());
    wallet->LoadWallet();
    wallet->SetWalletFlag(WALLET_FLAG_DESCRIPTORS);
    {
        LOCK(wallet->cs_wallet);
        wallet->SetupDescriptorScriptPubKeyMans();
    }
>>>>>>> 9e05de1d

    auto build_address = [&wallet]() {
        CKey key;
        key.MakeNewKey(true);
        CTxDestination dest(GetDestinationForKey(
            key.GetPubKey(), wallet->m_default_address_type));

        return std::make_pair(dest, QString::fromStdString(EncodeDestination(dest)));
    };

    CTxDestination r_key_dest, s_key_dest;

    // Add a preexisting "receive" entry in the address book.
    QString preexisting_r_address;
    QString r_label("already here (r)");

    // Add a preexisting "send" entry in the address book.
    QString preexisting_s_address;
    QString s_label("already here (s)");

    // Define a new address (which should add to the address book successfully).
    QString new_address_a;
    QString new_address_b;

    std::tie(r_key_dest, preexisting_r_address) = build_address();
    std::tie(s_key_dest, preexisting_s_address) = build_address();
    std::tie(std::ignore, new_address_a) = build_address();
    std::tie(std::ignore, new_address_b) = build_address();

    {
        LOCK(wallet->cs_wallet);
        wallet->SetAddressBook(r_key_dest, r_label.toStdString(), "receive");
        wallet->SetAddressBook(s_key_dest, s_label.toStdString(), "send");
    }

    auto check_addbook_size = [&wallet](int expected_size) {
        LOCK(wallet->cs_wallet);
        QCOMPARE(static_cast<int>(wallet->m_address_book.size()), expected_size);
    };

    // We should start with the two addresses we added earlier and nothing else.
    check_addbook_size(2);

    // Initialize relevant QT models.
    std::unique_ptr<const PlatformStyle> platformStyle(PlatformStyle::instantiate("other"));
    OptionsModel optionsModel(node);
<<<<<<< HEAD
    AddWallet(wallet);
    WalletModel walletModel(interfaces::MakeWallet(wallet), node, platformStyle.get(), &optionsModel);
    RemoveWallet(wallet);
=======
    bilingual_str error;
    QVERIFY(optionsModel.Init(error));
    ClientModel clientModel(node, &optionsModel);
    WalletContext& context = *node.walletLoader().context();
    AddWallet(context, wallet);
    WalletModel walletModel(interfaces::MakeWallet(context, wallet), clientModel, platformStyle.get());
    RemoveWallet(context, wallet, /* load_on_start= */ std::nullopt);
>>>>>>> 9e05de1d
    EditAddressDialog editAddressDialog(EditAddressDialog::NewSendingAddress);
    editAddressDialog.setModel(walletModel.getAddressTableModel());

    AddressBookPage address_book{platformStyle.get(), AddressBookPage::ForEditing, AddressBookPage::SendingTab};
    address_book.setModel(walletModel.getAddressTableModel());
    auto table_view = address_book.findChild<QTableView*>("tableView");
    QCOMPARE(table_view->model()->rowCount(), 1);

    EditAddressAndSubmit(
        &editAddressDialog, QString("uhoh"), preexisting_r_address,
        QString(
            "Address \"%1\" already exists as a receiving address with label "
            "\"%2\" and so cannot be added as a sending address."
            ).arg(preexisting_r_address).arg(r_label));
    check_addbook_size(2);
    QCOMPARE(table_view->model()->rowCount(), 1);

    EditAddressAndSubmit(
        &editAddressDialog, QString("uhoh, different"), preexisting_s_address,
        QString(
            "The entered address \"%1\" is already in the address book with "
            "label \"%2\"."
            ).arg(preexisting_s_address).arg(s_label));
    check_addbook_size(2);
    QCOMPARE(table_view->model()->rowCount(), 1);

    // Submit a new address which should add successfully - we expect the
    // warning message to be blank.
    EditAddressAndSubmit(
        &editAddressDialog, QString("io - new A"), new_address_a, QString(""));
    check_addbook_size(3);
    QCOMPARE(table_view->model()->rowCount(), 2);

    EditAddressAndSubmit(
        &editAddressDialog, QString("io - new B"), new_address_b, QString(""));
    check_addbook_size(4);
    QCOMPARE(table_view->model()->rowCount(), 3);

    auto search_line = address_book.findChild<QLineEdit*>("searchLineEdit");

    search_line->setText(r_label);
    QCOMPARE(table_view->model()->rowCount(), 0);

    search_line->setText(s_label);
    QCOMPARE(table_view->model()->rowCount(), 1);

    search_line->setText("io");
    QCOMPARE(table_view->model()->rowCount(), 2);

    // Check wildcard "?".
    search_line->setText("io?new");
    QCOMPARE(table_view->model()->rowCount(), 0);
    search_line->setText("io???new");
    QCOMPARE(table_view->model()->rowCount(), 2);

    // Check wildcard "*".
    search_line->setText("io*new");
    QCOMPARE(table_view->model()->rowCount(), 2);
    search_line->setText("*");
    QCOMPARE(table_view->model()->rowCount(), 3);

    search_line->setText(preexisting_r_address);
    QCOMPARE(table_view->model()->rowCount(), 0);

    search_line->setText(preexisting_s_address);
    QCOMPARE(table_view->model()->rowCount(), 1);

    search_line->setText(new_address_a);
    QCOMPARE(table_view->model()->rowCount(), 1);

    search_line->setText(new_address_b);
    QCOMPARE(table_view->model()->rowCount(), 1);

    search_line->setText("");
    QCOMPARE(table_view->model()->rowCount(), 3);
}

} // namespace

void AddressBookTests::addressBookTests()
{
#ifdef Q_OS_MACOS
    if (QApplication::platformName() == "minimal") {
        // Disable for mac on "minimal" platform to avoid crashes inside the Qt
        // framework when it tries to look up unimplemented cocoa functions,
        // and fails to handle returned nulls
        // (https://bugreports.qt.io/browse/QTBUG-49686).
        QWARN("Skipping AddressBookTests on mac build with 'minimal' platform set due to Qt bugs. To run AppTests, invoke "
              "with 'QT_QPA_PLATFORM=cocoa test_bitcoin-qt' on mac, or else use a linux or windows build.");
        return;
    }
#endif
    TestAddAddressesToSendBook(m_node);
}<|MERGE_RESOLUTION|>--- conflicted
+++ resolved
@@ -1,8 +1,4 @@
-<<<<<<< HEAD
-// Copyright (c) 2017-2019 The Bitcoin Core developers
-=======
 // Copyright (c) 2017-2021 The Bitcoin Core developers
->>>>>>> 9e05de1d
 // Distributed under the MIT software license, see the accompanying
 // file COPYING or http://www.opensource.org/licenses/mit-license.php.
 
@@ -12,11 +8,8 @@
 
 #include <interfaces/chain.h>
 #include <interfaces/node.h>
-<<<<<<< HEAD
-=======
 #include <qt/addressbookpage.h>
 #include <qt/clientmodel.h>
->>>>>>> 9e05de1d
 #include <qt/editaddressdialog.h>
 #include <qt/optionsmodel.h>
 #include <qt/platformstyle.h>
@@ -79,12 +72,6 @@
 void TestAddAddressesToSendBook(interfaces::Node& node)
 {
     TestChain100Setup test;
-<<<<<<< HEAD
-    std::shared_ptr<CWallet> wallet = std::make_shared<CWallet>(node.context()->chain.get(), WalletLocation(), WalletDatabase::CreateMock());
-    wallet->SetupLegacyScriptPubKeyMan();
-    bool firstRun;
-    wallet->LoadWallet(firstRun);
-=======
     auto wallet_loader = interfaces::MakeWalletLoader(*test.m_node.chain, *Assert(test.m_node.args));
     test.m_node.wallet_loader = wallet_loader.get();
     node.setContext(&test.m_node);
@@ -95,7 +82,6 @@
         LOCK(wallet->cs_wallet);
         wallet->SetupDescriptorScriptPubKeyMans();
     }
->>>>>>> 9e05de1d
 
     auto build_address = [&wallet]() {
         CKey key;
@@ -142,11 +128,6 @@
     // Initialize relevant QT models.
     std::unique_ptr<const PlatformStyle> platformStyle(PlatformStyle::instantiate("other"));
     OptionsModel optionsModel(node);
-<<<<<<< HEAD
-    AddWallet(wallet);
-    WalletModel walletModel(interfaces::MakeWallet(wallet), node, platformStyle.get(), &optionsModel);
-    RemoveWallet(wallet);
-=======
     bilingual_str error;
     QVERIFY(optionsModel.Init(error));
     ClientModel clientModel(node, &optionsModel);
@@ -154,7 +135,6 @@
     AddWallet(context, wallet);
     WalletModel walletModel(interfaces::MakeWallet(context, wallet), clientModel, platformStyle.get());
     RemoveWallet(context, wallet, /* load_on_start= */ std::nullopt);
->>>>>>> 9e05de1d
     EditAddressDialog editAddressDialog(EditAddressDialog::NewSendingAddress);
     editAddressDialog.setModel(walletModel.getAddressTableModel());
 
