<<<<<<< HEAD
// Copyright (c) 2011-2019 The Bitcoin Core developers
=======
// Copyright (c) 2011-2021 The Bitcoin Core developers
>>>>>>> 9e05de1d
// Distributed under the MIT software license, see the accompanying
// file COPYING or http://www.opensource.org/licenses/mit-license.php.

#if defined(HAVE_CONFIG_H)
#include <config/bitcoin-config.h>
#endif

#include <qt/optionsdialog.h>
#include <qt/forms/ui_optionsdialog.h>

#include <qt/bitcoinunits.h>
#include <qt/clientmodel.h>
#include <qt/guiconstants.h>
#include <qt/guiutil.h>
#include <qt/optionsmodel.h>

#include <interfaces/node.h>
#include <validation.h> // for DEFAULT_SCRIPTCHECK_THREADS and MAX_SCRIPTCHECK_THREADS
#include <netbase.h>
#include <txdb.h> // for -dbcache defaults
#include <util/system.h>

#include <chrono>

#include <QDataWidgetMapper>
#include <QDir>
#include <QIntValidator>
#include <QLocale>
#include <QMessageBox>
#include <QSystemTrayIcon>
#include <QTimer>

OptionsDialog::OptionsDialog(QWidget *parent, bool enableWallet) :
    QDialog(parent, GUIUtil::dialog_flags),
    ui(new Ui::OptionsDialog),
    model(nullptr),
    mapper(nullptr)
{
    ui->setupUi(this);

    /* Main elements init */
    ui->databaseCache->setMinimum(nMinDbCache);
    ui->databaseCache->setMaximum(nMaxDbCache);
    ui->threadsScriptVerif->setMinimum(-GetNumCores());
    ui->threadsScriptVerif->setMaximum(MAX_SCRIPTCHECK_THREADS);
    ui->pruneWarning->setVisible(false);
    ui->pruneWarning->setStyleSheet("QLabel { color: red; }");

    ui->pruneSize->setEnabled(false);
    connect(ui->prune, &QPushButton::toggled, ui->pruneSize, &QWidget::setEnabled);

    /* Network elements init */
#ifndef USE_UPNP
    ui->mapPortUpnp->setEnabled(false);
#endif
#ifndef USE_NATPMP
    ui->mapPortNatpmp->setEnabled(false);
#endif

    ui->proxyIp->setEnabled(false);
    ui->proxyPort->setEnabled(false);
    ui->proxyPort->setValidator(new QIntValidator(1, 65535, this));

    ui->proxyIpTor->setEnabled(false);
    ui->proxyPortTor->setEnabled(false);
    ui->proxyPortTor->setValidator(new QIntValidator(1, 65535, this));

    connect(ui->connectSocks, &QPushButton::toggled, ui->proxyIp, &QWidget::setEnabled);
    connect(ui->connectSocks, &QPushButton::toggled, ui->proxyPort, &QWidget::setEnabled);
    connect(ui->connectSocks, &QPushButton::toggled, this, &OptionsDialog::updateProxyValidationState);

    connect(ui->connectSocksTor, &QPushButton::toggled, ui->proxyIpTor, &QWidget::setEnabled);
    connect(ui->connectSocksTor, &QPushButton::toggled, ui->proxyPortTor, &QWidget::setEnabled);
    connect(ui->connectSocksTor, &QPushButton::toggled, this, &OptionsDialog::updateProxyValidationState);

    /* Window elements init */
#ifdef Q_OS_MACOS
    /* remove Window tab on Mac */
    ui->tabWidget->removeTab(ui->tabWidget->indexOf(ui->tabWindow));
    /* hide launch at startup option on macOS */
    ui->bitcoinAtStartup->setVisible(false);
    ui->verticalLayout_Main->removeWidget(ui->bitcoinAtStartup);
    ui->verticalLayout_Main->removeItem(ui->horizontalSpacer_0_Main);
#endif

    /* remove Wallet tab and 3rd party-URL textbox in case of -disablewallet */
    if (!enableWallet) {
        ui->tabWidget->removeTab(ui->tabWidget->indexOf(ui->tabWallet));
        ui->thirdPartyTxUrlsLabel->setVisible(false);
        ui->thirdPartyTxUrls->setVisible(false);
    }

#ifndef ENABLE_EXTERNAL_SIGNER
    //: "External signing" means using devices such as hardware wallets.
    ui->externalSignerPath->setToolTip(tr("Compiled without external signing support (required for external signing)"));
    ui->externalSignerPath->setEnabled(false);
#endif
    /* Display elements init */
    QDir translations(":translations");

    ui->bitcoinAtStartup->setToolTip(ui->bitcoinAtStartup->toolTip().arg(PACKAGE_NAME));
    ui->bitcoinAtStartup->setText(ui->bitcoinAtStartup->text().arg(PACKAGE_NAME));

    ui->openBitcoinConfButton->setToolTip(ui->openBitcoinConfButton->toolTip().arg(PACKAGE_NAME));

    ui->lang->setToolTip(ui->lang->toolTip().arg(PACKAGE_NAME));
    ui->lang->addItem(QString("(") + tr("default") + QString(")"), QVariant(""));
    for (const QString &langStr : translations.entryList())
    {
        QLocale locale(langStr);

        /** check if the locale name consists of 2 parts (language_country) */
        if(langStr.contains("_"))
        {
            /** display language strings as "native language - native country (locale name)", e.g. "Deutsch - Deutschland (de)" */
            ui->lang->addItem(locale.nativeLanguageName() + QString(" - ") + locale.nativeCountryName() + QString(" (") + langStr + QString(")"), QVariant(langStr));
        }
        else
        {
            /** display language strings as "native language (locale name)", e.g. "Deutsch (de)" */
            ui->lang->addItem(locale.nativeLanguageName() + QString(" (") + langStr + QString(")"), QVariant(langStr));
        }
    }
    ui->unit->setModel(new BitcoinUnits(this));

    /* Widget-to-option mapper */
    mapper = new QDataWidgetMapper(this);
    mapper->setSubmitPolicy(QDataWidgetMapper::ManualSubmit);
    mapper->setOrientation(Qt::Vertical);

    GUIUtil::ItemDelegate* delegate = new GUIUtil::ItemDelegate(mapper);
    connect(delegate, &GUIUtil::ItemDelegate::keyEscapePressed, this, &OptionsDialog::reject);
    mapper->setItemDelegate(delegate);

    /* setup/change UI elements when proxy IPs are invalid/valid */
    ui->proxyIp->setCheckValidator(new ProxyAddressValidator(parent));
    ui->proxyIpTor->setCheckValidator(new ProxyAddressValidator(parent));
    connect(ui->proxyIp, &QValidatedLineEdit::validationDidChange, this, &OptionsDialog::updateProxyValidationState);
    connect(ui->proxyIpTor, &QValidatedLineEdit::validationDidChange, this, &OptionsDialog::updateProxyValidationState);
    connect(ui->proxyPort, &QLineEdit::textChanged, this, &OptionsDialog::updateProxyValidationState);
    connect(ui->proxyPortTor, &QLineEdit::textChanged, this, &OptionsDialog::updateProxyValidationState);

    if (!QSystemTrayIcon::isSystemTrayAvailable()) {
        ui->showTrayIcon->setChecked(false);
        ui->showTrayIcon->setEnabled(false);
        ui->minimizeToTray->setChecked(false);
        ui->minimizeToTray->setEnabled(false);
    }

    QFont embedded_font{GUIUtil::fixedPitchFont(true)};
    ui->embeddedFont_radioButton->setText(ui->embeddedFont_radioButton->text().arg(QFontInfo(embedded_font).family()));
    embedded_font.setWeight(QFont::Bold);
    ui->embeddedFont_label_1->setFont(embedded_font);
    ui->embeddedFont_label_9->setFont(embedded_font);

    QFont system_font{GUIUtil::fixedPitchFont(false)};
    ui->systemFont_radioButton->setText(ui->systemFont_radioButton->text().arg(QFontInfo(system_font).family()));
    system_font.setWeight(QFont::Bold);
    ui->systemFont_label_1->setFont(system_font);
    ui->systemFont_label_9->setFont(system_font);
    // Checking the embeddedFont_radioButton automatically unchecks the systemFont_radioButton.
    ui->systemFont_radioButton->setChecked(true);

    GUIUtil::handleCloseWindowShortcut(this);
}

OptionsDialog::~OptionsDialog()
{
    delete ui;
}

void OptionsDialog::setClientModel(ClientModel* client_model)
{
    m_client_model = client_model;
}

void OptionsDialog::setModel(OptionsModel *_model)
{
    this->model = _model;

    if(_model)
    {
        /* check if client restart is needed and show persistent message */
        if (_model->isRestartRequired())
            showRestartWarning(true);

        // Prune values are in GB to be consistent with intro.cpp
        static constexpr uint64_t nMinDiskSpace = (MIN_DISK_SPACE_FOR_BLOCK_FILES / GB_BYTES) + (MIN_DISK_SPACE_FOR_BLOCK_FILES % GB_BYTES) ? 1 : 0;
        ui->pruneSize->setRange(nMinDiskSpace, std::numeric_limits<int>::max());

        QString strLabel = _model->getOverriddenByCommandLine();
        if (strLabel.isEmpty())
            strLabel = tr("none");
        ui->overriddenByCommandLineLabel->setText(strLabel);

        mapper->setModel(_model);
        setMapper();
        mapper->toFirst();

        updateDefaultProxyNets();
    }

    /* warn when one of the following settings changes by user action (placed here so init via mapper doesn't trigger them) */

    /* Main */
    connect(ui->prune, &QCheckBox::clicked, this, &OptionsDialog::showRestartWarning);
    connect(ui->prune, &QCheckBox::clicked, this, &OptionsDialog::togglePruneWarning);
    connect(ui->pruneSize, qOverload<int>(&QSpinBox::valueChanged), this, &OptionsDialog::showRestartWarning);
    connect(ui->databaseCache, qOverload<int>(&QSpinBox::valueChanged), this, &OptionsDialog::showRestartWarning);
    connect(ui->externalSignerPath, &QLineEdit::textChanged, [this]{ showRestartWarning(); });
    connect(ui->threadsScriptVerif, qOverload<int>(&QSpinBox::valueChanged), this, &OptionsDialog::showRestartWarning);
    /* Wallet */
    connect(ui->spendZeroConfChange, &QCheckBox::clicked, this, &OptionsDialog::showRestartWarning);
    /* Network */
    connect(ui->allowIncoming, &QCheckBox::clicked, this, &OptionsDialog::showRestartWarning);
    connect(ui->enableServer, &QCheckBox::clicked, this, &OptionsDialog::showRestartWarning);
    connect(ui->connectSocks, &QCheckBox::clicked, this, &OptionsDialog::showRestartWarning);
    connect(ui->connectSocksTor, &QCheckBox::clicked, this, &OptionsDialog::showRestartWarning);
    /* Display */
    connect(ui->lang, qOverload<>(&QValueComboBox::valueChanged), [this]{ showRestartWarning(); });
    connect(ui->thirdPartyTxUrls, &QLineEdit::textChanged, [this]{ showRestartWarning(); });
}

void OptionsDialog::setCurrentTab(OptionsDialog::Tab tab)
{
    QWidget *tab_widget = nullptr;
    if (tab == OptionsDialog::Tab::TAB_NETWORK) tab_widget = ui->tabNetwork;
    if (tab == OptionsDialog::Tab::TAB_MAIN) tab_widget = ui->tabMain;
    if (tab_widget && ui->tabWidget->currentWidget() != tab_widget) {
        ui->tabWidget->setCurrentWidget(tab_widget);
    }
}

void OptionsDialog::setMapper()
{
    /* Main */
    mapper->addMapping(ui->bitcoinAtStartup, OptionsModel::StartAtStartup);
    mapper->addMapping(ui->threadsScriptVerif, OptionsModel::ThreadsScriptVerif);
    mapper->addMapping(ui->databaseCache, OptionsModel::DatabaseCache);
    mapper->addMapping(ui->prune, OptionsModel::Prune);
    mapper->addMapping(ui->pruneSize, OptionsModel::PruneSize);

    /* Wallet */
    mapper->addMapping(ui->spendZeroConfChange, OptionsModel::SpendZeroConfChange);
    mapper->addMapping(ui->coinControlFeatures, OptionsModel::CoinControlFeatures);
    mapper->addMapping(ui->subFeeFromAmount, OptionsModel::SubFeeFromAmount);
    mapper->addMapping(ui->externalSignerPath, OptionsModel::ExternalSignerPath);
    mapper->addMapping(ui->m_enable_psbt_controls, OptionsModel::EnablePSBTControls);

    /* Network */
    mapper->addMapping(ui->mapPortUpnp, OptionsModel::MapPortUPnP);
    mapper->addMapping(ui->mapPortNatpmp, OptionsModel::MapPortNatpmp);
    mapper->addMapping(ui->allowIncoming, OptionsModel::Listen);
    mapper->addMapping(ui->enableServer, OptionsModel::Server);

    mapper->addMapping(ui->connectSocks, OptionsModel::ProxyUse);
    mapper->addMapping(ui->proxyIp, OptionsModel::ProxyIP);
    mapper->addMapping(ui->proxyPort, OptionsModel::ProxyPort);

    mapper->addMapping(ui->connectSocksTor, OptionsModel::ProxyUseTor);
    mapper->addMapping(ui->proxyIpTor, OptionsModel::ProxyIPTor);
    mapper->addMapping(ui->proxyPortTor, OptionsModel::ProxyPortTor);

    /* Window */
#ifndef Q_OS_MACOS
    if (QSystemTrayIcon::isSystemTrayAvailable()) {
        mapper->addMapping(ui->showTrayIcon, OptionsModel::ShowTrayIcon);
        mapper->addMapping(ui->minimizeToTray, OptionsModel::MinimizeToTray);
    }
    mapper->addMapping(ui->minimizeOnClose, OptionsModel::MinimizeOnClose);
#endif

    /* Display */
    mapper->addMapping(ui->lang, OptionsModel::Language);
    mapper->addMapping(ui->unit, OptionsModel::DisplayUnit);
    mapper->addMapping(ui->thirdPartyTxUrls, OptionsModel::ThirdPartyTxUrls);
    mapper->addMapping(ui->embeddedFont_radioButton, OptionsModel::UseEmbeddedMonospacedFont);
}

void OptionsDialog::setOkButtonState(bool fState)
{
    ui->okButton->setEnabled(fState);
}

void OptionsDialog::on_resetButton_clicked()
{
    if (model) {
        // confirmation dialog
        /*: Text explaining that the settings changed will not come into effect
            until the client is restarted. */
        QString reset_dialog_text = tr("Client restart required to activate changes.") + "<br><br>";
        /*: Text explaining to the user that the client's current settings
            will be backed up at a specific location. %1 is a stand-in
            argument for the backup location's path. */
        reset_dialog_text.append(tr("Current settings will be backed up at \"%1\".").arg(m_client_model->dataDir()) + "<br><br>");
        /*: Text asking the user to confirm if they would like to proceed
            with a client shutdown. */
        reset_dialog_text.append(tr("Client will be shut down. Do you want to proceed?"));
        //: Window title text of pop-up window shown when the user has chosen to reset options.
        QMessageBox::StandardButton btnRetVal = QMessageBox::question(this, tr("Confirm options reset"),
            reset_dialog_text, QMessageBox::Yes | QMessageBox::Cancel, QMessageBox::Cancel);

        if (btnRetVal == QMessageBox::Cancel)
            return;

        /* reset all options and close GUI */
        model->Reset();
        close();
        Q_EMIT quitOnReset();
    }
}

void OptionsDialog::on_openBitcoinConfButton_clicked()
{
    QMessageBox config_msgbox(this);
    config_msgbox.setIcon(QMessageBox::Information);
    //: Window title text of pop-up box that allows opening up of configuration file.
    config_msgbox.setWindowTitle(tr("Configuration options"));
    /*: Explanatory text about the priority order of instructions considered by client.
        The order from high to low being: command-line, configuration file, GUI settings. */
    config_msgbox.setText(tr("The configuration file is used to specify advanced user options which override GUI settings. "
                             "Additionally, any command-line options will override this configuration file."));

    QPushButton* open_button = config_msgbox.addButton(tr("Continue"), QMessageBox::ActionRole);
    config_msgbox.addButton(tr("Cancel"), QMessageBox::RejectRole);
    open_button->setDefault(true);

    config_msgbox.exec();

    if (config_msgbox.clickedButton() != open_button) return;

    /* show an error if there was some problem opening the file */
    if (!GUIUtil::openBitcoinConf())
        QMessageBox::critical(this, tr("Error"), tr("The configuration file could not be opened."));
}

void OptionsDialog::on_okButton_clicked()
{
    mapper->submit();
    accept();
    updateDefaultProxyNets();
}

void OptionsDialog::on_cancelButton_clicked()
{
    reject();
}

void OptionsDialog::on_showTrayIcon_stateChanged(int state)
{
    if (state == Qt::Checked) {
        ui->minimizeToTray->setEnabled(true);
    } else {
        ui->minimizeToTray->setChecked(false);
        ui->minimizeToTray->setEnabled(false);
    }
}

void OptionsDialog::togglePruneWarning(bool enabled)
{
    ui->pruneWarning->setVisible(!ui->pruneWarning->isVisible());
}

void OptionsDialog::showRestartWarning(bool fPersistent)
{
    ui->statusLabel->setStyleSheet("QLabel { color: red; }");

    if(fPersistent)
    {
        ui->statusLabel->setText(tr("Client restart required to activate changes."));
    }
    else
    {
        ui->statusLabel->setText(tr("This change would require a client restart."));
        // clear non-persistent status label after 10 seconds
        // Todo: should perhaps be a class attribute, if we extend the use of statusLabel
        QTimer::singleShot(10s, this, &OptionsDialog::clearStatusLabel);
    }
}

void OptionsDialog::clearStatusLabel()
{
    ui->statusLabel->clear();
    if (model && model->isRestartRequired()) {
        showRestartWarning(true);
    }
}

void OptionsDialog::updateProxyValidationState()
{
    QValidatedLineEdit *pUiProxyIp = ui->proxyIp;
    QValidatedLineEdit *otherProxyWidget = (pUiProxyIp == ui->proxyIpTor) ? ui->proxyIp : ui->proxyIpTor;
    if (pUiProxyIp->isValid() && (!ui->proxyPort->isEnabled() || ui->proxyPort->text().toInt() > 0) && (!ui->proxyPortTor->isEnabled() || ui->proxyPortTor->text().toInt() > 0))
    {
        setOkButtonState(otherProxyWidget->isValid()); //only enable ok button if both proxys are valid
        clearStatusLabel();
    }
    else
    {
        setOkButtonState(false);
        ui->statusLabel->setStyleSheet("QLabel { color: red; }");
        ui->statusLabel->setText(tr("The supplied proxy address is invalid."));
    }
}

void OptionsDialog::updateDefaultProxyNets()
{
    Proxy proxy;
    std::string strProxy;
    QString strDefaultProxyGUI;

    model->node().getProxy(NET_IPV4, proxy);
    strProxy = proxy.proxy.ToStringIP() + ":" + proxy.proxy.ToStringPort();
    strDefaultProxyGUI = ui->proxyIp->text() + ":" + ui->proxyPort->text();
    (strProxy == strDefaultProxyGUI.toStdString()) ? ui->proxyReachIPv4->setChecked(true) : ui->proxyReachIPv4->setChecked(false);

    model->node().getProxy(NET_IPV6, proxy);
    strProxy = proxy.proxy.ToStringIP() + ":" + proxy.proxy.ToStringPort();
    strDefaultProxyGUI = ui->proxyIp->text() + ":" + ui->proxyPort->text();
    (strProxy == strDefaultProxyGUI.toStdString()) ? ui->proxyReachIPv6->setChecked(true) : ui->proxyReachIPv6->setChecked(false);

    model->node().getProxy(NET_ONION, proxy);
    strProxy = proxy.proxy.ToStringIP() + ":" + proxy.proxy.ToStringPort();
    strDefaultProxyGUI = ui->proxyIp->text() + ":" + ui->proxyPort->text();
    (strProxy == strDefaultProxyGUI.toStdString()) ? ui->proxyReachTor->setChecked(true) : ui->proxyReachTor->setChecked(false);
}

ProxyAddressValidator::ProxyAddressValidator(QObject *parent) :
QValidator(parent)
{
}

QValidator::State ProxyAddressValidator::validate(QString &input, int &pos) const
{
    Q_UNUSED(pos);
    // Validate the proxy
    CService serv(LookupNumeric(input.toStdString(), DEFAULT_GUI_PROXY_PORT));
<<<<<<< HEAD
    proxyType addrProxy = proxyType(serv, true);
=======
    Proxy addrProxy = Proxy(serv, true);
>>>>>>> 9e05de1d
    if (addrProxy.IsValid())
        return QValidator::Acceptable;

    return QValidator::Invalid;
}<|MERGE_RESOLUTION|>--- conflicted
+++ resolved
@@ -1,8 +1,4 @@
-<<<<<<< HEAD
-// Copyright (c) 2011-2019 The Bitcoin Core developers
-=======
 // Copyright (c) 2011-2021 The Bitcoin Core developers
->>>>>>> 9e05de1d
 // Distributed under the MIT software license, see the accompanying
 // file COPYING or http://www.opensource.org/licenses/mit-license.php.
 
@@ -440,11 +436,7 @@
     Q_UNUSED(pos);
     // Validate the proxy
     CService serv(LookupNumeric(input.toStdString(), DEFAULT_GUI_PROXY_PORT));
-<<<<<<< HEAD
-    proxyType addrProxy = proxyType(serv, true);
-=======
     Proxy addrProxy = Proxy(serv, true);
->>>>>>> 9e05de1d
     if (addrProxy.IsValid())
         return QValidator::Acceptable;
 
