<<<<<<< HEAD
// Copyright (c) 2011-2020 The Bitcoin Core developers
=======
// Copyright (c) 2011-2021 The Bitcoin Core developers
>>>>>>> 9e05de1d
// Distributed under the MIT software license, see the accompanying
// file COPYING or http://www.opensource.org/licenses/mit-license.php.

#if defined(HAVE_CONFIG_H)
#include <config/bitcoin-config.h>
#endif

#include <qt/optionsmodel.h>

#include <qt/bitcoinunits.h>
#include <qt/guiconstants.h>
#include <qt/guiutil.h>

#include <interfaces/node.h>
#include <mapport.h>
#include <net.h>
#include <netbase.h>
<<<<<<< HEAD
#include <txdb.h> // for -dbcache defaults
#include <util/string.h>

#include <QDebug>
=======
#include <txdb.h>       // for -dbcache defaults
#include <util/string.h>
#include <validation.h> // For DEFAULT_SCRIPTCHECK_THREADS
#include <wallet/wallet.h> // For DEFAULT_SPEND_ZEROCONF_CHANGE

#include <QDebug>
#include <QLatin1Char>
>>>>>>> 9e05de1d
#include <QSettings>
#include <QStringList>
#include <QVariant>

#include <univalue.h>

const char *DEFAULT_GUI_PROXY_HOST = "127.0.0.1";

static const QString GetDefaultProxyAddress();

/** Map GUI option ID to node setting name. */
static const char* SettingName(OptionsModel::OptionID option)
{
    switch (option) {
    case OptionsModel::DatabaseCache: return "dbcache";
    case OptionsModel::ThreadsScriptVerif: return "par";
    case OptionsModel::SpendZeroConfChange: return "spendzeroconfchange";
    case OptionsModel::ExternalSignerPath: return "signer";
    case OptionsModel::MapPortUPnP: return "upnp";
    case OptionsModel::MapPortNatpmp: return "natpmp";
    case OptionsModel::Listen: return "listen";
    case OptionsModel::Server: return "server";
    case OptionsModel::PruneSize: return "prune";
    case OptionsModel::Prune: return "prune";
    case OptionsModel::ProxyIP: return "proxy";
    case OptionsModel::ProxyPort: return "proxy";
    case OptionsModel::ProxyUse: return "proxy";
    case OptionsModel::ProxyIPTor: return "onion";
    case OptionsModel::ProxyPortTor: return "onion";
    case OptionsModel::ProxyUseTor: return "onion";
    case OptionsModel::Language: return "lang";
    default: throw std::logic_error(strprintf("GUI option %i has no corresponding node setting.", option));
    }
}

/** Call node.updateRwSetting() with Bitcoin 22.x workaround. */
static void UpdateRwSetting(interfaces::Node& node, OptionsModel::OptionID option, const util::SettingsValue& value)
{
    if (value.isNum() &&
        (option == OptionsModel::DatabaseCache ||
         option == OptionsModel::ThreadsScriptVerif ||
         option == OptionsModel::Prune ||
         option == OptionsModel::PruneSize)) {
        // Write certain old settings as strings, even though they are numbers,
        // because Bitcoin 22.x releases try to read these specific settings as
        // strings in addOverriddenOption() calls at startup, triggering
        // uncaught exceptions in UniValue::get_str(). These errors were fixed
        // in later releases by https://github.com/bitcoin/bitcoin/pull/24498.
        // If new numeric settings are added, they can be written as numbers
        // instead of strings, because bitcoin 22.x will not try to read these.
        node.updateRwSetting(SettingName(option), value.getValStr());
    } else {
        node.updateRwSetting(SettingName(option), value);
    }
}

//! Convert enabled/size values to bitcoin -prune setting.
static util::SettingsValue PruneSetting(bool prune_enabled, int prune_size_gb)
{
    assert(!prune_enabled || prune_size_gb >= 1); // PruneSizeGB and ParsePruneSizeGB never return less
    return prune_enabled ? PruneGBtoMiB(prune_size_gb) : 0;
}

//! Get pruning enabled value to show in GUI from bitcoin -prune setting.
static bool PruneEnabled(const util::SettingsValue& prune_setting)
{
    // -prune=1 setting is manual pruning mode, so disabled for purposes of the gui
    return SettingToInt(prune_setting, 0) > 1;
}

//! Get pruning size value to show in GUI from bitcoin -prune setting. If
//! pruning is not enabled, just show default recommended pruning size (2GB).
static int PruneSizeGB(const util::SettingsValue& prune_setting)
{
    int value = SettingToInt(prune_setting, 0);
    return value > 1 ? PruneMiBtoGB(value) : DEFAULT_PRUNE_TARGET_GB;
}

//! Parse pruning size value provided by user in GUI or loaded from QSettings
//! (windows registry key or qt .conf file). Smallest value that the GUI can
//! display is 1 GB, so round up if anything less is parsed.
static int ParsePruneSizeGB(const QVariant& prune_size)
{
    return std::max(1, prune_size.toInt());
}

struct ProxySetting {
    bool is_set;
    QString ip;
    QString port;
};
static ProxySetting ParseProxyString(const std::string& proxy);
static std::string ProxyString(bool is_set, QString ip, QString port);

OptionsModel::OptionsModel(interfaces::Node& node, QObject *parent) :
    QAbstractListModel(parent), m_node{node}
{
}

void OptionsModel::addOverriddenOption(const std::string &option)
{
    strOverriddenByCommandLine += QString::fromStdString(option) + "=" + QString::fromStdString(gArgs.GetArg(option, "")) + " ";
}

// Writes all missing QSettings with their default values
bool OptionsModel::Init(bilingual_str& error)
{
    // Initialize display settings from stored settings.
    m_prune_size_gb = PruneSizeGB(node().getPersistentSetting("prune"));
    ProxySetting proxy = ParseProxyString(SettingToString(node().getPersistentSetting("proxy"), GetDefaultProxyAddress().toStdString()));
    m_proxy_ip = proxy.ip;
    m_proxy_port = proxy.port;
    ProxySetting onion = ParseProxyString(SettingToString(node().getPersistentSetting("onion"), GetDefaultProxyAddress().toStdString()));
    m_onion_ip = onion.ip;
    m_onion_port = onion.port;
    language = QString::fromStdString(SettingToString(node().getPersistentSetting("lang"), ""));

    checkAndMigrate();

    QSettings settings;

    // Ensure restart flag is unset on client startup
    setRestartRequired(false);

    // These are Qt-only settings:

    // Window
    if (!settings.contains("fHideTrayIcon")) {
        settings.setValue("fHideTrayIcon", false);
    }
    m_show_tray_icon = !settings.value("fHideTrayIcon").toBool();
    Q_EMIT showTrayIconChanged(m_show_tray_icon);

    if (!settings.contains("fMinimizeToTray"))
        settings.setValue("fMinimizeToTray", false);
    fMinimizeToTray = settings.value("fMinimizeToTray").toBool() && m_show_tray_icon;

    if (!settings.contains("fMinimizeOnClose"))
        settings.setValue("fMinimizeOnClose", false);
    fMinimizeOnClose = settings.value("fMinimizeOnClose").toBool();

    // Display
    if (!settings.contains("DisplayBitcoinUnit")) {
        settings.setValue("DisplayBitcoinUnit", QVariant::fromValue(BitcoinUnit::BTC));
    }
    QVariant unit = settings.value("DisplayBitcoinUnit");
    if (unit.canConvert<BitcoinUnit>()) {
        m_display_bitcoin_unit = unit.value<BitcoinUnit>();
    } else {
        m_display_bitcoin_unit = BitcoinUnit::BTC;
        settings.setValue("DisplayBitcoinUnit", QVariant::fromValue(m_display_bitcoin_unit));
    }

    if (!settings.contains("strThirdPartyTxUrls"))
        settings.setValue("strThirdPartyTxUrls", "");
    strThirdPartyTxUrls = settings.value("strThirdPartyTxUrls", "").toString();

    if (!settings.contains("fCoinControlFeatures"))
        settings.setValue("fCoinControlFeatures", false);
    fCoinControlFeatures = settings.value("fCoinControlFeatures", false).toBool();

    if (!settings.contains("enable_psbt_controls")) {
        settings.setValue("enable_psbt_controls", false);
    }
    m_enable_psbt_controls = settings.value("enable_psbt_controls", false).toBool();

    // These are shared with the core or have a command-line parameter
    // and we want command-line parameters to overwrite the GUI settings.
<<<<<<< HEAD
    //
    // If setting doesn't exist create it with defaults.
    //
    // If gArgs.SoftSetArg() or gArgs.SoftSetBoolArg() return false we were overridden
    // by command-line and show this in the UI.

    // Main
    if (!settings.contains("bPrune"))
        settings.setValue("bPrune", false);
    if (!settings.contains("nPruneSize"))
        settings.setValue("nPruneSize", DEFAULT_PRUNE_TARGET_GB);
    SetPruneEnabled(settings.value("bPrune").toBool());
=======
    for (OptionID option : {DatabaseCache, ThreadsScriptVerif, SpendZeroConfChange, ExternalSignerPath, MapPortUPnP,
                            MapPortNatpmp, Listen, Server, Prune, ProxyUse, ProxyUseTor, Language}) {
        std::string setting = SettingName(option);
        if (node().isSettingIgnored(setting)) addOverriddenOption("-" + setting);
        try {
            getOption(option);
        } catch (const std::exception& e) {
            // This handles exceptions thrown by univalue that can happen if
            // settings in settings.json don't have the expected types.
            error.original = strprintf("Could not read setting \"%s\", %s.", setting, e.what());
            error.translated = tr("Could not read setting \"%1\", %2.").arg(QString::fromStdString(setting), e.what()).toStdString();
            return false;
        }
    }
>>>>>>> 9e05de1d

    // If setting doesn't exist create it with defaults.

    // Main
    if (!settings.contains("strDataDir"))
        settings.setValue("strDataDir", GUIUtil::getDefaultDataDirectory());

    // Wallet
#ifdef ENABLE_WALLET
    if (!settings.contains("SubFeeFromAmount")) {
        settings.setValue("SubFeeFromAmount", false);
    }
    m_sub_fee_from_amount = settings.value("SubFeeFromAmount", false).toBool();
#endif

    // Display
    if (!settings.contains("UseEmbeddedMonospacedFont")) {
        settings.setValue("UseEmbeddedMonospacedFont", "true");
    }
    m_use_embedded_monospaced_font = settings.value("UseEmbeddedMonospacedFont").toBool();
    Q_EMIT useEmbeddedMonospacedFontChanged(m_use_embedded_monospaced_font);

    return true;
}

/** Helper function to copy contents from one QSettings to another.
 * By using allKeys this also covers nested settings in a hierarchy.
 */
static void CopySettings(QSettings& dst, const QSettings& src)
{
    for (const QString& key : src.allKeys()) {
        dst.setValue(key, src.value(key));
    }
}

/** Back up a QSettings to an ini-formatted file. */
static void BackupSettings(const fs::path& filename, const QSettings& src)
{
<<<<<<< HEAD
    qInfo() << "Backing up GUI settings to" << GUIUtil::boostPathToQString(filename);
    QSettings dst(GUIUtil::boostPathToQString(filename), QSettings::IniFormat);
=======
    qInfo() << "Backing up GUI settings to" << GUIUtil::PathToQString(filename);
    QSettings dst(GUIUtil::PathToQString(filename), QSettings::IniFormat);
>>>>>>> 9e05de1d
    dst.clear();
    CopySettings(dst, src);
}

void OptionsModel::Reset()
{
    // Backup and reset settings.json
    node().resetSettings();

    QSettings settings;

    // Backup old settings to chain-specific datadir for troubleshooting
    BackupSettings(gArgs.GetDataDirNet() / "guisettings.ini.bak", settings);

    // Save the strDataDir setting
    QString dataDir = GUIUtil::getDefaultDataDirectory();
    dataDir = settings.value("strDataDir", dataDir).toString();

    // Remove all entries from our QSettings object
    settings.clear();

    // Set strDataDir
    settings.setValue("strDataDir", dataDir);

    // Set that this was reset
    settings.setValue("fReset", true);

    // default setting for OptionsModel::StartAtStartup - disabled
    if (GUIUtil::GetStartOnSystemStartup())
        GUIUtil::SetStartOnSystemStartup(false);
}

int OptionsModel::rowCount(const QModelIndex & parent) const
{
    return OptionIDRowCount;
}

static ProxySetting ParseProxyString(const QString& proxy)
{
    static const ProxySetting default_val = {false, DEFAULT_GUI_PROXY_HOST, QString("%1").arg(DEFAULT_GUI_PROXY_PORT)};
    // Handle the case that the setting is not set at all
    if (proxy.isEmpty()) {
        return default_val;
    }
    // contains IP at index 0 and port at index 1
    QStringList ip_port = GUIUtil::SplitSkipEmptyParts(proxy, ":");
    if (ip_port.size() == 2) {
        return {true, ip_port.at(0), ip_port.at(1)};
    } else { // Invalid: return default
        return default_val;
    }
}

static ProxySetting ParseProxyString(const std::string& proxy)
{
    return ParseProxyString(QString::fromStdString(proxy));
}

static std::string ProxyString(bool is_set, QString ip, QString port)
{
    return is_set ? QString(ip + ":" + port).toStdString() : "";
}

static const QString GetDefaultProxyAddress()
{
    return QString("%1:%2").arg(DEFAULT_GUI_PROXY_HOST).arg(DEFAULT_GUI_PROXY_PORT);
}

<<<<<<< HEAD
void OptionsModel::SetPruneEnabled(bool prune, bool force)
{
    QSettings settings;
    settings.setValue("bPrune", prune);
    const int64_t prune_target_mib = PruneGBtoMiB(settings.value("nPruneSize").toInt());
    std::string prune_val = prune ? ToString(prune_target_mib) : "0";
    if (force) {
        m_node.forceSetArg("-prune", prune_val);
        return;
    }
    if (!m_node.softSetArg("-prune", prune_val)) {
        addOverriddenOption("-prune");
    }
}

void OptionsModel::SetPruneTargetGB(int prune_target_gb, bool force)
{
    const bool prune = prune_target_gb > 0;
    if (prune) {
        QSettings settings;
        settings.setValue("nPruneSize", prune_target_gb);
    }
    SetPruneEnabled(prune, force);
=======
void OptionsModel::SetPruneTargetGB(int prune_target_gb)
{
    const util::SettingsValue cur_value = node().getPersistentSetting("prune");
    const util::SettingsValue new_value = PruneSetting(prune_target_gb > 0, prune_target_gb);

    m_prune_size_gb = prune_target_gb;

    // Force setting to take effect. It is still safe to change the value at
    // this point because this function is only called after the intro screen is
    // shown, before the node starts.
    node().forceSetting("prune", new_value);

    // Update settings.json if value configured in intro screen is different
    // from saved value. Avoid writing settings.json if bitcoin.conf value
    // doesn't need to be overridden.
    if (PruneEnabled(cur_value) != PruneEnabled(new_value) ||
        PruneSizeGB(cur_value) != PruneSizeGB(new_value)) {
        // Call UpdateRwSetting() instead of setOption() to avoid setting
        // RestartRequired flag
        UpdateRwSetting(node(), Prune, new_value);
    }
>>>>>>> 9e05de1d
}

// read QSettings values and return them
QVariant OptionsModel::data(const QModelIndex & index, int role) const
{
    if(role == Qt::EditRole)
    {
        return getOption(OptionID(index.row()));
    }
    return QVariant();
}

// write QSettings values
bool OptionsModel::setData(const QModelIndex & index, const QVariant & value, int role)
{
    bool successful = true; /* set to false on parse error */
    if(role == Qt::EditRole)
    {
        successful = setOption(OptionID(index.row()), value);
    }

    Q_EMIT dataChanged(index, index);

    return successful;
}

QVariant OptionsModel::getOption(OptionID option) const
{
    auto setting = [&]{ return node().getPersistentSetting(SettingName(option)); };

    QSettings settings;
    switch (option) {
    case StartAtStartup:
        return GUIUtil::GetStartOnSystemStartup();
    case ShowTrayIcon:
        return m_show_tray_icon;
    case MinimizeToTray:
        return fMinimizeToTray;
    case MapPortUPnP:
#ifdef USE_UPNP
        return SettingToBool(setting(), DEFAULT_UPNP);
#else
        return false;
#endif // USE_UPNP
    case MapPortNatpmp:
#ifdef USE_NATPMP
        return SettingToBool(setting(), DEFAULT_NATPMP);
#else
        return false;
#endif // USE_NATPMP
    case MinimizeOnClose:
        return fMinimizeOnClose;

    // default proxy
    case ProxyUse:
        return ParseProxyString(SettingToString(setting(), "")).is_set;
    case ProxyIP:
        return m_proxy_ip;
    case ProxyPort:
        return m_proxy_port;

    // separate Tor proxy
    case ProxyUseTor:
        return ParseProxyString(SettingToString(setting(), "")).is_set;
    case ProxyIPTor:
        return m_onion_ip;
    case ProxyPortTor:
        return m_onion_port;

#ifdef ENABLE_WALLET
    case SpendZeroConfChange:
        return SettingToBool(setting(), wallet::DEFAULT_SPEND_ZEROCONF_CHANGE);
    case ExternalSignerPath:
        return QString::fromStdString(SettingToString(setting(), ""));
    case SubFeeFromAmount:
        return m_sub_fee_from_amount;
#endif
    case DisplayUnit:
        return QVariant::fromValue(m_display_bitcoin_unit);
    case ThirdPartyTxUrls:
        return strThirdPartyTxUrls;
    case Language:
        return QString::fromStdString(SettingToString(setting(), ""));
    case UseEmbeddedMonospacedFont:
        return m_use_embedded_monospaced_font;
    case CoinControlFeatures:
        return fCoinControlFeatures;
    case EnablePSBTControls:
        return settings.value("enable_psbt_controls");
    case Prune:
        return PruneEnabled(setting());
    case PruneSize:
        return m_prune_size_gb;
    case DatabaseCache:
        return qlonglong(SettingToInt(setting(), nDefaultDbCache));
    case ThreadsScriptVerif:
        return qlonglong(SettingToInt(setting(), DEFAULT_SCRIPTCHECK_THREADS));
    case Listen:
        return SettingToBool(setting(), DEFAULT_LISTEN);
    case Server:
        return SettingToBool(setting(), false);
    default:
        return QVariant();
    }
}

bool OptionsModel::setOption(OptionID option, const QVariant& value)
{
    auto changed = [&] { return value.isValid() && value != getOption(option); };
    auto update = [&](const util::SettingsValue& value) { return UpdateRwSetting(node(), option, value); };

    bool successful = true; /* set to false on parse error */
    QSettings settings;

    switch (option) {
    case StartAtStartup:
        successful = GUIUtil::SetStartOnSystemStartup(value.toBool());
        break;
    case ShowTrayIcon:
        m_show_tray_icon = value.toBool();
        settings.setValue("fHideTrayIcon", !m_show_tray_icon);
        Q_EMIT showTrayIconChanged(m_show_tray_icon);
        break;
    case MinimizeToTray:
        fMinimizeToTray = value.toBool();
        settings.setValue("fMinimizeToTray", fMinimizeToTray);
        break;
    case MapPortUPnP: // core option - can be changed on-the-fly
        if (changed()) {
            update(value.toBool());
            node().mapPort(value.toBool(), getOption(MapPortNatpmp).toBool());
        }
        break;
    case MapPortNatpmp: // core option - can be changed on-the-fly
        if (changed()) {
            update(value.toBool());
            node().mapPort(getOption(MapPortUPnP).toBool(), value.toBool());
        }
        break;
    case MinimizeOnClose:
        fMinimizeOnClose = value.toBool();
        settings.setValue("fMinimizeOnClose", fMinimizeOnClose);
        break;

    // default proxy
    case ProxyUse:
        if (changed()) {
            update(ProxyString(value.toBool(), m_proxy_ip, m_proxy_port));
            setRestartRequired(true);
        }
        break;
    case ProxyIP:
        if (changed()) {
            m_proxy_ip = value.toString();
            if (getOption(ProxyUse).toBool()) {
                update(ProxyString(true, m_proxy_ip, m_proxy_port));
                setRestartRequired(true);
            }
        }
        break;
    case ProxyPort:
        if (changed()) {
            m_proxy_port = value.toString();
            if (getOption(ProxyUse).toBool()) {
                update(ProxyString(true, m_proxy_ip, m_proxy_port));
                setRestartRequired(true);
            }
        }
        break;

    // separate Tor proxy
    case ProxyUseTor:
        if (changed()) {
            update(ProxyString(value.toBool(), m_onion_ip, m_onion_port));
            setRestartRequired(true);
        }
        break;
    case ProxyIPTor:
        if (changed()) {
            m_onion_ip = value.toString();
            if (getOption(ProxyUseTor).toBool()) {
                update(ProxyString(true, m_onion_ip, m_onion_port));
                setRestartRequired(true);
            }
        }
        break;
    case ProxyPortTor:
        if (changed()) {
            m_onion_port = value.toString();
            if (getOption(ProxyUseTor).toBool()) {
                update(ProxyString(true, m_onion_ip, m_onion_port));
                setRestartRequired(true);
            }
        }
        break;

#ifdef ENABLE_WALLET
    case SpendZeroConfChange:
        if (changed()) {
            update(value.toBool());
            setRestartRequired(true);
        }
        break;
    case ExternalSignerPath:
        if (changed()) {
            update(value.toString().toStdString());
            setRestartRequired(true);
        }
        break;
    case SubFeeFromAmount:
        m_sub_fee_from_amount = value.toBool();
        settings.setValue("SubFeeFromAmount", m_sub_fee_from_amount);
        break;
#endif
    case DisplayUnit:
        setDisplayUnit(value);
        break;
    case ThirdPartyTxUrls:
        if (strThirdPartyTxUrls != value.toString()) {
            strThirdPartyTxUrls = value.toString();
            settings.setValue("strThirdPartyTxUrls", strThirdPartyTxUrls);
            setRestartRequired(true);
        }
        break;
    case Language:
        if (changed()) {
            update(value.toString().toStdString());
            setRestartRequired(true);
        }
        break;
    case UseEmbeddedMonospacedFont:
        m_use_embedded_monospaced_font = value.toBool();
        settings.setValue("UseEmbeddedMonospacedFont", m_use_embedded_monospaced_font);
        Q_EMIT useEmbeddedMonospacedFontChanged(m_use_embedded_monospaced_font);
        break;
    case CoinControlFeatures:
        fCoinControlFeatures = value.toBool();
        settings.setValue("fCoinControlFeatures", fCoinControlFeatures);
        Q_EMIT coinControlFeaturesChanged(fCoinControlFeatures);
        break;
    case EnablePSBTControls:
        m_enable_psbt_controls = value.toBool();
        settings.setValue("enable_psbt_controls", m_enable_psbt_controls);
        break;
    case Prune:
        if (changed()) {
            update(PruneSetting(value.toBool(), m_prune_size_gb));
            setRestartRequired(true);
        }
        break;
    case PruneSize:
        if (changed()) {
            m_prune_size_gb = ParsePruneSizeGB(value);
            if (getOption(Prune).toBool()) {
                update(PruneSetting(true, m_prune_size_gb));
                setRestartRequired(true);
            }
        }
        break;
    case DatabaseCache:
        if (changed()) {
            update(static_cast<int64_t>(value.toLongLong()));
            setRestartRequired(true);
        }
        break;
    case ThreadsScriptVerif:
        if (changed()) {
            update(static_cast<int64_t>(value.toLongLong()));
            setRestartRequired(true);
        }
        break;
    case Listen:
    case Server:
        if (changed()) {
            update(value.toBool());
            setRestartRequired(true);
        }
        break;
    default:
        break;
    }

    return successful;
}

<<<<<<< HEAD
/** Updates current unit in memory, settings and emits displayUnitChanged(newUnit) signal */
void OptionsModel::setDisplayUnit(const QVariant &value)
{
    if (!value.isNull())
    {
        QSettings settings;
        nDisplayUnit = value.toInt();
        settings.setValue("nDisplayUnit", nDisplayUnit);
        Q_EMIT displayUnitChanged(nDisplayUnit);
    }
=======
void OptionsModel::setDisplayUnit(const QVariant& new_unit)
{
    if (new_unit.isNull() || new_unit.value<BitcoinUnit>() == m_display_bitcoin_unit) return;
    m_display_bitcoin_unit = new_unit.value<BitcoinUnit>();
    QSettings settings;
    settings.setValue("DisplayBitcoinUnit", QVariant::fromValue(m_display_bitcoin_unit));
    Q_EMIT displayUnitChanged(m_display_bitcoin_unit);
>>>>>>> 9e05de1d
}

void OptionsModel::setRestartRequired(bool fRequired)
{
    QSettings settings;
    return settings.setValue("fRestartRequired", fRequired);
}

bool OptionsModel::isRestartRequired() const
{
    QSettings settings;
    return settings.value("fRestartRequired", false).toBool();
}

void OptionsModel::checkAndMigrate()
{
    // Migration of default values
    // Check if the QSettings container was already loaded with this client version
    QSettings settings;
    static const char strSettingsVersionKey[] = "nSettingsVersion";
    int settingsVersion = settings.contains(strSettingsVersionKey) ? settings.value(strSettingsVersionKey).toInt() : 0;
    if (settingsVersion < CLIENT_VERSION)
    {
        // -dbcache was bumped from 100 to 300 in 0.13
        // see https://github.com/bitcoin/bitcoin/pull/8273
        // force people to upgrade to the new value if they are using 100MB
        if (settingsVersion < 130000 && settings.contains("nDatabaseCache") && settings.value("nDatabaseCache").toLongLong() == 100)
            settings.setValue("nDatabaseCache", (qint64)nDefaultDbCache);

        settings.setValue(strSettingsVersionKey, CLIENT_VERSION);
    }

    // Overwrite the 'addrProxy' setting in case it has been set to an illegal
    // default value (see issue #12623; PR #12650).
    if (settings.contains("addrProxy") && settings.value("addrProxy").toString().endsWith("%2")) {
        settings.setValue("addrProxy", GetDefaultProxyAddress());
    }

    // Overwrite the 'addrSeparateProxyTor' setting in case it has been set to an illegal
    // default value (see issue #12623; PR #12650).
    if (settings.contains("addrSeparateProxyTor") && settings.value("addrSeparateProxyTor").toString().endsWith("%2")) {
        settings.setValue("addrSeparateProxyTor", GetDefaultProxyAddress());
    }

    // Migrate and delete legacy GUI settings that have now moved to <datadir>/settings.json.
    auto migrate_setting = [&](OptionID option, const QString& qt_name) {
        if (!settings.contains(qt_name)) return;
        QVariant value = settings.value(qt_name);
        if (node().getPersistentSetting(SettingName(option)).isNull()) {
            if (option == ProxyIP) {
                ProxySetting parsed = ParseProxyString(value.toString());
                setOption(ProxyIP, parsed.ip);
                setOption(ProxyPort, parsed.port);
            } else if (option == ProxyIPTor) {
                ProxySetting parsed = ParseProxyString(value.toString());
                setOption(ProxyIPTor, parsed.ip);
                setOption(ProxyPortTor, parsed.port);
            } else {
                setOption(option, value);
            }
        }
        settings.remove(qt_name);
    };

    migrate_setting(DatabaseCache, "nDatabaseCache");
    migrate_setting(ThreadsScriptVerif, "nThreadsScriptVerif");
#ifdef ENABLE_WALLET
    migrate_setting(SpendZeroConfChange, "bSpendZeroConfChange");
    migrate_setting(ExternalSignerPath, "external_signer_path");
#endif
    migrate_setting(MapPortUPnP, "fUseUPnP");
    migrate_setting(MapPortNatpmp, "fUseNatpmp");
    migrate_setting(Listen, "fListen");
    migrate_setting(Server, "server");
    migrate_setting(PruneSize, "nPruneSize");
    migrate_setting(Prune, "bPrune");
    migrate_setting(ProxyIP, "addrProxy");
    migrate_setting(ProxyUse, "fUseProxy");
    migrate_setting(ProxyIPTor, "addrSeparateProxyTor");
    migrate_setting(ProxyUseTor, "fUseSeparateProxyTor");
    migrate_setting(Language, "language");

    // In case migrating QSettings caused any settings value to change, rerun
    // parameter interaction code to update other settings. This is particularly
    // important for the -listen setting, which should cause -listenonion, -upnp,
    // and other settings to default to false if it was set to false.
    // (https://github.com/bitcoin-core/gui/issues/567).
    node().initParameterInteraction();
}<|MERGE_RESOLUTION|>--- conflicted
+++ resolved
@@ -1,8 +1,4 @@
-<<<<<<< HEAD
-// Copyright (c) 2011-2020 The Bitcoin Core developers
-=======
 // Copyright (c) 2011-2021 The Bitcoin Core developers
->>>>>>> 9e05de1d
 // Distributed under the MIT software license, see the accompanying
 // file COPYING or http://www.opensource.org/licenses/mit-license.php.
 
@@ -20,12 +16,6 @@
 #include <mapport.h>
 #include <net.h>
 #include <netbase.h>
-<<<<<<< HEAD
-#include <txdb.h> // for -dbcache defaults
-#include <util/string.h>
-
-#include <QDebug>
-=======
 #include <txdb.h>       // for -dbcache defaults
 #include <util/string.h>
 #include <validation.h> // For DEFAULT_SCRIPTCHECK_THREADS
@@ -33,7 +23,6 @@
 
 #include <QDebug>
 #include <QLatin1Char>
->>>>>>> 9e05de1d
 #include <QSettings>
 #include <QStringList>
 #include <QVariant>
@@ -202,20 +191,6 @@
 
     // These are shared with the core or have a command-line parameter
     // and we want command-line parameters to overwrite the GUI settings.
-<<<<<<< HEAD
-    //
-    // If setting doesn't exist create it with defaults.
-    //
-    // If gArgs.SoftSetArg() or gArgs.SoftSetBoolArg() return false we were overridden
-    // by command-line and show this in the UI.
-
-    // Main
-    if (!settings.contains("bPrune"))
-        settings.setValue("bPrune", false);
-    if (!settings.contains("nPruneSize"))
-        settings.setValue("nPruneSize", DEFAULT_PRUNE_TARGET_GB);
-    SetPruneEnabled(settings.value("bPrune").toBool());
-=======
     for (OptionID option : {DatabaseCache, ThreadsScriptVerif, SpendZeroConfChange, ExternalSignerPath, MapPortUPnP,
                             MapPortNatpmp, Listen, Server, Prune, ProxyUse, ProxyUseTor, Language}) {
         std::string setting = SettingName(option);
@@ -230,7 +205,6 @@
             return false;
         }
     }
->>>>>>> 9e05de1d
 
     // If setting doesn't exist create it with defaults.
 
@@ -269,13 +243,8 @@
 /** Back up a QSettings to an ini-formatted file. */
 static void BackupSettings(const fs::path& filename, const QSettings& src)
 {
-<<<<<<< HEAD
-    qInfo() << "Backing up GUI settings to" << GUIUtil::boostPathToQString(filename);
-    QSettings dst(GUIUtil::boostPathToQString(filename), QSettings::IniFormat);
-=======
     qInfo() << "Backing up GUI settings to" << GUIUtil::PathToQString(filename);
     QSettings dst(GUIUtil::PathToQString(filename), QSettings::IniFormat);
->>>>>>> 9e05de1d
     dst.clear();
     CopySettings(dst, src);
 }
@@ -344,31 +313,6 @@
     return QString("%1:%2").arg(DEFAULT_GUI_PROXY_HOST).arg(DEFAULT_GUI_PROXY_PORT);
 }
 
-<<<<<<< HEAD
-void OptionsModel::SetPruneEnabled(bool prune, bool force)
-{
-    QSettings settings;
-    settings.setValue("bPrune", prune);
-    const int64_t prune_target_mib = PruneGBtoMiB(settings.value("nPruneSize").toInt());
-    std::string prune_val = prune ? ToString(prune_target_mib) : "0";
-    if (force) {
-        m_node.forceSetArg("-prune", prune_val);
-        return;
-    }
-    if (!m_node.softSetArg("-prune", prune_val)) {
-        addOverriddenOption("-prune");
-    }
-}
-
-void OptionsModel::SetPruneTargetGB(int prune_target_gb, bool force)
-{
-    const bool prune = prune_target_gb > 0;
-    if (prune) {
-        QSettings settings;
-        settings.setValue("nPruneSize", prune_target_gb);
-    }
-    SetPruneEnabled(prune, force);
-=======
 void OptionsModel::SetPruneTargetGB(int prune_target_gb)
 {
     const util::SettingsValue cur_value = node().getPersistentSetting("prune");
@@ -390,7 +334,6 @@
         // RestartRequired flag
         UpdateRwSetting(node(), Prune, new_value);
     }
->>>>>>> 9e05de1d
 }
 
 // read QSettings values and return them
@@ -676,18 +619,6 @@
     return successful;
 }
 
-<<<<<<< HEAD
-/** Updates current unit in memory, settings and emits displayUnitChanged(newUnit) signal */
-void OptionsModel::setDisplayUnit(const QVariant &value)
-{
-    if (!value.isNull())
-    {
-        QSettings settings;
-        nDisplayUnit = value.toInt();
-        settings.setValue("nDisplayUnit", nDisplayUnit);
-        Q_EMIT displayUnitChanged(nDisplayUnit);
-    }
-=======
 void OptionsModel::setDisplayUnit(const QVariant& new_unit)
 {
     if (new_unit.isNull() || new_unit.value<BitcoinUnit>() == m_display_bitcoin_unit) return;
@@ -695,7 +626,6 @@
     QSettings settings;
     settings.setValue("DisplayBitcoinUnit", QVariant::fromValue(m_display_bitcoin_unit));
     Q_EMIT displayUnitChanged(m_display_bitcoin_unit);
->>>>>>> 9e05de1d
 }
 
 void OptionsModel::setRestartRequired(bool fRequired)
