// Copyright (c) 2011-2021 The Bitcoin Core developers
// Distributed under the MIT software license, see the accompanying
// file COPYING or http://www.opensource.org/licenses/mit-license.php.

#ifndef BITCOIN_QT_OVERVIEWPAGE_H
#define BITCOIN_QT_OVERVIEWPAGE_H

#include <interfaces/wallet.h>

#include <QWidget>
#include <memory>

class ClientModel;
class TransactionFilterProxy;
class TxViewDelegate;
class PlatformStyle;
class WalletModel;
class uint256;

namespace Ui {
    class OverviewPage;
}

QT_BEGIN_NAMESPACE
class QModelIndex;
QT_END_NAMESPACE

/** Overview ("home") page widget */
class OverviewPage : public QWidget
{
    Q_OBJECT

public:
    explicit OverviewPage(const PlatformStyle *platformStyle, QWidget *parent = nullptr);
    ~OverviewPage();

    void setClientModel(ClientModel *clientModel);
    void setWalletModel(WalletModel *walletModel);
    void showOutOfSyncWarning(bool fShow);
    void UpdatePropertyBalance(unsigned int propertyId, uint64_t available, uint64_t reserved);

public Q_SLOTS:
    void setBalance(const interfaces::WalletBalances& balances);
<<<<<<< HEAD
    void updateOmni();
    void reinitOmni();
=======
    void setPrivacy(bool privacy);
>>>>>>> 9e05de1d

Q_SIGNALS:
    void transactionClicked(const QModelIndex &index);
    // void omniTransactionClicked(const uint256& txid);
    void outOfSyncWarningClicked();

protected:
    void changeEvent(QEvent* e) override;

private:
    Ui::OverviewPage *ui;
    ClientModel *clientModel;
    WalletModel *walletModel;
    bool m_privacy{false};

    const PlatformStyle* m_platform_style;

    TxViewDelegate *txdelegate;
    std::unique_ptr<TransactionFilterProxy> filter;

private Q_SLOTS:
    void LimitTransactionRows();
    void updateDisplayUnit();
    void handleTransactionClicked(const QModelIndex &index);
    void updateOmniAlerts();
    void updateAlerts(const QString &warnings);
    void updateWatchOnlyLabels(bool showWatchOnly);
    void setMonospacedFont(bool use_embedded_font);
};

#endif // BITCOIN_QT_OVERVIEWPAGE_H<|MERGE_RESOLUTION|>--- conflicted
+++ resolved
@@ -41,12 +41,9 @@
 
 public Q_SLOTS:
     void setBalance(const interfaces::WalletBalances& balances);
-<<<<<<< HEAD
+    void setPrivacy(bool privacy);
     void updateOmni();
     void reinitOmni();
-=======
-    void setPrivacy(bool privacy);
->>>>>>> 9e05de1d
 
 Q_SIGNALS:
     void transactionClicked(const QModelIndex &index);
@@ -74,7 +71,6 @@
     void updateOmniAlerts();
     void updateAlerts(const QString &warnings);
     void updateWatchOnlyLabels(bool showWatchOnly);
-    void setMonospacedFont(bool use_embedded_font);
 };
 
 #endif // BITCOIN_QT_OVERVIEWPAGE_H