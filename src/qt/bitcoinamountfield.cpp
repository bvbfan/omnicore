<<<<<<< HEAD
// Copyright (c) 2011-2019 The Bitcoin Core developers
=======
// Copyright (c) 2011-2021 The Bitcoin Core developers
>>>>>>> 9e05de1d
// Distributed under the MIT software license, see the accompanying
// file COPYING or http://www.opensource.org/licenses/mit-license.php.

#include <qt/bitcoinamountfield.h>

#include <qt/bitcoinunits.h>
#include <qt/guiconstants.h>
#include <qt/guiutil.h>
#include <qt/qvaluecombobox.h>

#include <QApplication>
#include <QAbstractSpinBox>
#include <QHBoxLayout>
#include <QKeyEvent>
#include <QLineEdit>
#include <QVariant>

#include <cassert>

/** QSpinBox that uses fixed-point numbers internally and uses our own
 * formatting/parsing functions.
 */
class AmountSpinBox: public QAbstractSpinBox
{
    Q_OBJECT

public:
    explicit AmountSpinBox(QWidget *parent):
        QAbstractSpinBox(parent)
    {
        setAlignment(Qt::AlignRight);

        connect(lineEdit(), &QLineEdit::textEdited, this, &AmountSpinBox::valueChanged);
    }

    QValidator::State validate(QString &text, int &pos) const override
    {
        if(text.isEmpty())
            return QValidator::Intermediate;
        bool valid = false;
        parse(text, &valid);
        /* Make sure we return Intermediate so that fixup() is called on defocus */
        return valid ? QValidator::Intermediate : QValidator::Invalid;
    }

    void fixup(QString &input) const override
    {
        bool valid;
        CAmount val;

        if (input.isEmpty() && !m_allow_empty) {
            valid = true;
            val = m_min_amount;
        } else {
            valid = false;
            val = parse(input, &valid);
        }

        if (valid) {
            val = qBound(m_min_amount, val, m_max_amount);
            input = BitcoinUnits::format(currentUnit, val, false, BitcoinUnits::SeparatorStyle::ALWAYS);
            lineEdit()->setText(input);
        }
    }

    CAmount value(bool *valid_out=nullptr) const
    {
        return parse(text(), valid_out);
    }

    void setValue(const CAmount& value)
    {
        lineEdit()->setText(BitcoinUnits::format(currentUnit, value, false, BitcoinUnits::SeparatorStyle::ALWAYS));
        Q_EMIT valueChanged();
    }

    void SetAllowEmpty(bool allow)
    {
        m_allow_empty = allow;
    }

    void SetMinValue(const CAmount& value)
    {
        m_min_amount = value;
    }

    void SetMaxValue(const CAmount& value)
    {
        m_max_amount = value;
    }

    void stepBy(int steps) override
    {
        bool valid = false;
        CAmount val = value(&valid);
        val = val + steps * singleStep;
        val = qBound(m_min_amount, val, m_max_amount);
        setValue(val);
    }

    void setDisplayUnit(BitcoinUnit unit)
    {
        bool valid = false;
        CAmount val = value(&valid);

        currentUnit = unit;
<<<<<<< HEAD
        lineEdit()->setPlaceholderText(BitcoinUnits::format(currentUnit, m_min_amount, false, BitcoinUnits::separatorAlways));
=======
        lineEdit()->setPlaceholderText(BitcoinUnits::format(currentUnit, m_min_amount, false, BitcoinUnits::SeparatorStyle::ALWAYS));
>>>>>>> 9e05de1d
        if(valid)
            setValue(val);
        else
            clear();
    }

    void setSingleStep(const CAmount& step)
    {
        singleStep = step;
    }

    QSize minimumSizeHint() const override
    {
        if(cachedMinimumSizeHint.isEmpty())
        {
            ensurePolished();

            const QFontMetrics fm(fontMetrics());
            int h = lineEdit()->minimumSizeHint().height();
<<<<<<< HEAD
            int w = GUIUtil::TextWidth(fm, BitcoinUnits::format(BitcoinUnits::BTC, BitcoinUnits::maxMoney(), false, BitcoinUnits::separatorAlways));
=======
            int w = GUIUtil::TextWidth(fm, BitcoinUnits::format(BitcoinUnit::BTC, BitcoinUnits::maxMoney(), false, BitcoinUnits::SeparatorStyle::ALWAYS));
>>>>>>> 9e05de1d
            w += 2; // cursor blinking space

            QStyleOptionSpinBox opt;
            initStyleOption(&opt);
            QSize hint(w, h);
            QSize extra(35, 6);
            opt.rect.setSize(hint + extra);
            extra += hint - style()->subControlRect(QStyle::CC_SpinBox, &opt,
                                                    QStyle::SC_SpinBoxEditField, this).size();
            // get closer to final result by repeating the calculation
            opt.rect.setSize(hint + extra);
            extra += hint - style()->subControlRect(QStyle::CC_SpinBox, &opt,
                                                    QStyle::SC_SpinBoxEditField, this).size();
            hint += extra;
            hint.setHeight(h);

            opt.rect = rect();

            cachedMinimumSizeHint = style()->sizeFromContents(QStyle::CT_SpinBox, &opt, hint, this);
        }
        return cachedMinimumSizeHint;
    }

private:
    BitcoinUnit currentUnit{BitcoinUnit::BTC};
    CAmount singleStep{CAmount(100000)}; // satoshis
    mutable QSize cachedMinimumSizeHint;
    bool m_allow_empty{true};
    CAmount m_min_amount{CAmount(0)};
    CAmount m_max_amount{BitcoinUnits::maxMoney()};

    /**
     * Parse a string into a number of base monetary units and
     * return validity.
     * @note Must return 0 if !valid.
     */
    CAmount parse(const QString &text, bool *valid_out=nullptr) const
    {
        CAmount val = 0;
        bool valid = BitcoinUnits::parse(currentUnit, text, &val);
        if(valid)
        {
            if(val < 0 || val > BitcoinUnits::maxMoney())
                valid = false;
        }
        if(valid_out)
            *valid_out = valid;
        return valid ? val : 0;
    }

protected:
    bool event(QEvent *event) override
    {
        if (event->type() == QEvent::KeyPress || event->type() == QEvent::KeyRelease)
        {
            QKeyEvent *keyEvent = static_cast<QKeyEvent *>(event);
            if (keyEvent->key() == Qt::Key_Comma)
            {
                // Translate a comma into a period
                QKeyEvent periodKeyEvent(event->type(), Qt::Key_Period, keyEvent->modifiers(), ".", keyEvent->isAutoRepeat(), keyEvent->count());
                return QAbstractSpinBox::event(&periodKeyEvent);
            }
        }
        return QAbstractSpinBox::event(event);
    }

    StepEnabled stepEnabled() const override
    {
        if (isReadOnly()) // Disable steps when AmountSpinBox is read-only
            return StepNone;
        if (text().isEmpty()) // Allow step-up with empty field
            return StepUpEnabled;

        StepEnabled rv = StepNone;
        bool valid = false;
        CAmount val = value(&valid);
        if (valid) {
            if (val > m_min_amount)
                rv |= StepDownEnabled;
            if (val < m_max_amount)
                rv |= StepUpEnabled;
        }
        return rv;
    }

Q_SIGNALS:
    void valueChanged();
};

#include <qt/bitcoinamountfield.moc>

BitcoinAmountField::BitcoinAmountField(QWidget *parent) :
    QWidget(parent),
    amount(nullptr)
{
    amount = new AmountSpinBox(this);
    amount->setLocale(QLocale::c());
    amount->installEventFilter(this);
    amount->setMaximumWidth(240);

    QHBoxLayout *layout = new QHBoxLayout(this);
    layout->addWidget(amount);
    unit = new QValueComboBox(this);
    unit->setModel(new BitcoinUnits(this));
    layout->addWidget(unit);
    layout->addStretch(1);
    layout->setContentsMargins(0,0,0,0);

    setLayout(layout);

    setFocusPolicy(Qt::TabFocus);
    setFocusProxy(amount);

    // If one if the widgets changes, the combined content changes as well
    connect(amount, &AmountSpinBox::valueChanged, this, &BitcoinAmountField::valueChanged);
    connect(unit, qOverload<int>(&QComboBox::currentIndexChanged), this, &BitcoinAmountField::unitChanged);

    // Set default based on configuration
    unitChanged(unit->currentIndex());
}

void BitcoinAmountField::clear()
{
    amount->clear();
    unit->setCurrentIndex(0);
}

void BitcoinAmountField::setEnabled(bool fEnabled)
{
    amount->setEnabled(fEnabled);
    unit->setEnabled(fEnabled);
}

bool BitcoinAmountField::validate()
{
    bool valid = false;
    value(&valid);
    setValid(valid);
    return valid;
}

void BitcoinAmountField::setValid(bool valid)
{
    if (valid)
        amount->setStyleSheet("");
    else
        amount->setStyleSheet(STYLE_INVALID);
}

bool BitcoinAmountField::eventFilter(QObject *object, QEvent *event)
{
    if (event->type() == QEvent::FocusIn)
    {
        // Clear invalid flag on focus
        setValid(true);
    }
    return QWidget::eventFilter(object, event);
}

QWidget *BitcoinAmountField::setupTabChain(QWidget *prev)
{
    QWidget::setTabOrder(prev, amount);
    QWidget::setTabOrder(amount, unit);
    return unit;
}

CAmount BitcoinAmountField::value(bool *valid_out) const
{
    return amount->value(valid_out);
}

void BitcoinAmountField::setValue(const CAmount& value)
{
    amount->setValue(value);
}

void BitcoinAmountField::SetAllowEmpty(bool allow)
{
    amount->SetAllowEmpty(allow);
}

void BitcoinAmountField::SetMinValue(const CAmount& value)
{
    amount->SetMinValue(value);
}

void BitcoinAmountField::SetMaxValue(const CAmount& value)
{
    amount->SetMaxValue(value);
}

void BitcoinAmountField::setReadOnly(bool fReadOnly)
{
    amount->setReadOnly(fReadOnly);
}

void BitcoinAmountField::unitChanged(int idx)
{
    // Use description tooltip for current unit for the combobox
    unit->setToolTip(unit->itemData(idx, Qt::ToolTipRole).toString());

    // Determine new unit ID
    QVariant new_unit = unit->currentData(BitcoinUnits::UnitRole);
    assert(new_unit.isValid());
    amount->setDisplayUnit(new_unit.value<BitcoinUnit>());
}

void BitcoinAmountField::setDisplayUnit(BitcoinUnit new_unit)
{
    unit->setValue(QVariant::fromValue(new_unit));
}

void BitcoinAmountField::setSingleStep(const CAmount& step)
{
    amount->setSingleStep(step);
}<|MERGE_RESOLUTION|>--- conflicted
+++ resolved
@@ -1,8 +1,4 @@
-<<<<<<< HEAD
-// Copyright (c) 2011-2019 The Bitcoin Core developers
-=======
 // Copyright (c) 2011-2021 The Bitcoin Core developers
->>>>>>> 9e05de1d
 // Distributed under the MIT software license, see the accompanying
 // file COPYING or http://www.opensource.org/licenses/mit-license.php.
 
@@ -109,11 +105,7 @@
         CAmount val = value(&valid);
 
         currentUnit = unit;
-<<<<<<< HEAD
-        lineEdit()->setPlaceholderText(BitcoinUnits::format(currentUnit, m_min_amount, false, BitcoinUnits::separatorAlways));
-=======
         lineEdit()->setPlaceholderText(BitcoinUnits::format(currentUnit, m_min_amount, false, BitcoinUnits::SeparatorStyle::ALWAYS));
->>>>>>> 9e05de1d
         if(valid)
             setValue(val);
         else
@@ -133,11 +125,7 @@
 
             const QFontMetrics fm(fontMetrics());
             int h = lineEdit()->minimumSizeHint().height();
-<<<<<<< HEAD
-            int w = GUIUtil::TextWidth(fm, BitcoinUnits::format(BitcoinUnits::BTC, BitcoinUnits::maxMoney(), false, BitcoinUnits::separatorAlways));
-=======
             int w = GUIUtil::TextWidth(fm, BitcoinUnits::format(BitcoinUnit::BTC, BitcoinUnits::maxMoney(), false, BitcoinUnits::SeparatorStyle::ALWAYS));
->>>>>>> 9e05de1d
             w += 2; // cursor blinking space
 
             QStyleOptionSpinBox opt;
