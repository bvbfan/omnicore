--- conflicted
+++ resolved
@@ -1,8 +1,4 @@
-<<<<<<< HEAD
-// Copyright (c) 2017-2019 The Bitcoin Core developers
-=======
 // Copyright (c) 2017-2021 The Bitcoin Core developers
->>>>>>> 9e05de1d
 // Distributed under the MIT software license, see the accompanying
 // file COPYING or http://www.opensource.org/licenses/mit-license.php.
 
@@ -53,8 +49,7 @@
     path& operator/=(std::string) = delete;
     path& append(std::string) = delete;
 
-    // Disallow std::string conversion method to avoid locale-dependent encoding on windows.
-    std::string string() const = delete;
+    std::string string() const { return u8string(); }
 
     std::string u8string() const
     {
