<<<<<<< HEAD
// Copyright (c) 2009-2019 The Bitcoin Core developers
=======
// Copyright (c) 2009-2021 The Bitcoin Core developers
>>>>>>> 9e05de1d
// Distributed under the MIT software license, see the accompanying
// file COPYING or http://www.opensource.org/licenses/mit-license.php.

#if defined(HAVE_CONFIG_H)
#include <config/bitcoin-config.h>
#endif

#include <clientversion.h>
#include <coins.h>
#include <compat/compat.h>
#include <consensus/amount.h>
#include <consensus/consensus.h>
#include <core_io.h>
#include <key_io.h>
<<<<<<< HEAD
#include <policy/rbf.h>
=======
#include <fs.h>
#include <policy/policy.h>
>>>>>>> 9e05de1d
#include <primitives/transaction.h>
#include <script/script.h>
#include <script/sign.h>
#include <script/signingprovider.h>
#include <univalue.h>
#include <util/moneystr.h>
#include <util/rbf.h>
#include <util/strencodings.h>
#include <util/string.h>
#include <util/system.h>
#include <util/translation.h>

#include <functional>
#include <memory>
#include <stdio.h>

static bool fCreateBlank;
static std::map<std::string,UniValue> registers;
static const int CONTINUE_EXECUTION=-1;

const std::function<std::string(const char*)> G_TRANSLATION_FUN = nullptr;

static void SetupBitcoinTxArgs(ArgsManager &argsman)
{
<<<<<<< HEAD
    SetupHelpOptions(gArgs);

    gArgs.AddArg("-create", "Create new, empty TX.", ArgsManager::ALLOW_ANY, OptionsCategory::OPTIONS);
    gArgs.AddArg("-json", "Select JSON output", ArgsManager::ALLOW_ANY, OptionsCategory::OPTIONS);
    gArgs.AddArg("-txid", "Output only the hex-encoded transaction id of the resultant transaction.", ArgsManager::ALLOW_ANY, OptionsCategory::OPTIONS);
    SetupChainParamsBaseOptions();

    gArgs.AddArg("delin=N", "Delete input N from TX", ArgsManager::ALLOW_ANY, OptionsCategory::COMMANDS);
    gArgs.AddArg("delout=N", "Delete output N from TX", ArgsManager::ALLOW_ANY, OptionsCategory::COMMANDS);
    gArgs.AddArg("in=TXID:VOUT(:SEQUENCE_NUMBER)", "Add input to TX", ArgsManager::ALLOW_ANY, OptionsCategory::COMMANDS);
    gArgs.AddArg("locktime=N", "Set TX lock time to N", ArgsManager::ALLOW_ANY, OptionsCategory::COMMANDS);
    gArgs.AddArg("nversion=N", "Set TX version to N", ArgsManager::ALLOW_ANY, OptionsCategory::COMMANDS);
    gArgs.AddArg("outaddr=VALUE:ADDRESS", "Add address-based output to TX", ArgsManager::ALLOW_ANY, OptionsCategory::COMMANDS);
    gArgs.AddArg("outdata=[VALUE:]DATA", "Add data-based output to TX", ArgsManager::ALLOW_ANY, OptionsCategory::COMMANDS);
    gArgs.AddArg("outmultisig=VALUE:REQUIRED:PUBKEYS:PUBKEY1:PUBKEY2:....[:FLAGS]", "Add Pay To n-of-m Multi-sig output to TX. n = REQUIRED, m = PUBKEYS. "
        "Optionally add the \"W\" flag to produce a pay-to-witness-script-hash output. "
        "Optionally add the \"S\" flag to wrap the output in a pay-to-script-hash.", ArgsManager::ALLOW_ANY, OptionsCategory::COMMANDS);
    gArgs.AddArg("outpubkey=VALUE:PUBKEY[:FLAGS]", "Add pay-to-pubkey output to TX. "
        "Optionally add the \"W\" flag to produce a pay-to-witness-pubkey-hash output. "
        "Optionally add the \"S\" flag to wrap the output in a pay-to-script-hash.", ArgsManager::ALLOW_ANY, OptionsCategory::COMMANDS);
    gArgs.AddArg("outscript=VALUE:SCRIPT[:FLAGS]", "Add raw script output to TX. "
        "Optionally add the \"W\" flag to produce a pay-to-witness-script-hash output. "
        "Optionally add the \"S\" flag to wrap the output in a pay-to-script-hash.", ArgsManager::ALLOW_ANY, OptionsCategory::COMMANDS);
    gArgs.AddArg("replaceable(=N)", "Set RBF opt-in sequence number for input N (if not provided, opt-in all available inputs)", ArgsManager::ALLOW_ANY, OptionsCategory::COMMANDS);
    gArgs.AddArg("sign=SIGHASH-FLAGS", "Add zero or more signatures to transaction. "
=======
    SetupHelpOptions(argsman);

    argsman.AddArg("-version", "Print version and exit", ArgsManager::ALLOW_ANY, OptionsCategory::OPTIONS);
    argsman.AddArg("-create", "Create new, empty TX.", ArgsManager::ALLOW_ANY, OptionsCategory::OPTIONS);
    argsman.AddArg("-json", "Select JSON output", ArgsManager::ALLOW_ANY, OptionsCategory::OPTIONS);
    argsman.AddArg("-txid", "Output only the hex-encoded transaction id of the resultant transaction.", ArgsManager::ALLOW_ANY, OptionsCategory::OPTIONS);
    SetupChainParamsBaseOptions(argsman);

    argsman.AddArg("delin=N", "Delete input N from TX", ArgsManager::ALLOW_ANY, OptionsCategory::COMMANDS);
    argsman.AddArg("delout=N", "Delete output N from TX", ArgsManager::ALLOW_ANY, OptionsCategory::COMMANDS);
    argsman.AddArg("in=TXID:VOUT(:SEQUENCE_NUMBER)", "Add input to TX", ArgsManager::ALLOW_ANY, OptionsCategory::COMMANDS);
    argsman.AddArg("locktime=N", "Set TX lock time to N", ArgsManager::ALLOW_ANY, OptionsCategory::COMMANDS);
    argsman.AddArg("nversion=N", "Set TX version to N", ArgsManager::ALLOW_ANY, OptionsCategory::COMMANDS);
    argsman.AddArg("outaddr=VALUE:ADDRESS", "Add address-based output to TX", ArgsManager::ALLOW_ANY, OptionsCategory::COMMANDS);
    argsman.AddArg("outdata=[VALUE:]DATA", "Add data-based output to TX", ArgsManager::ALLOW_ANY, OptionsCategory::COMMANDS);
    argsman.AddArg("outmultisig=VALUE:REQUIRED:PUBKEYS:PUBKEY1:PUBKEY2:....[:FLAGS]", "Add Pay To n-of-m Multi-sig output to TX. n = REQUIRED, m = PUBKEYS. "
        "Optionally add the \"W\" flag to produce a pay-to-witness-script-hash output. "
        "Optionally add the \"S\" flag to wrap the output in a pay-to-script-hash.", ArgsManager::ALLOW_ANY, OptionsCategory::COMMANDS);
    argsman.AddArg("outpubkey=VALUE:PUBKEY[:FLAGS]", "Add pay-to-pubkey output to TX. "
        "Optionally add the \"W\" flag to produce a pay-to-witness-pubkey-hash output. "
        "Optionally add the \"S\" flag to wrap the output in a pay-to-script-hash.", ArgsManager::ALLOW_ANY, OptionsCategory::COMMANDS);
    argsman.AddArg("outscript=VALUE:SCRIPT[:FLAGS]", "Add raw script output to TX. "
        "Optionally add the \"W\" flag to produce a pay-to-witness-script-hash output. "
        "Optionally add the \"S\" flag to wrap the output in a pay-to-script-hash.", ArgsManager::ALLOW_ANY, OptionsCategory::COMMANDS);
    argsman.AddArg("replaceable(=N)", "Set RBF opt-in sequence number for input N (if not provided, opt-in all available inputs)", ArgsManager::ALLOW_ANY, OptionsCategory::COMMANDS);
    argsman.AddArg("sign=SIGHASH-FLAGS", "Add zero or more signatures to transaction. "
>>>>>>> 9e05de1d
        "This command requires JSON registers:"
        "prevtxs=JSON object, "
        "privatekeys=JSON object. "
        "See signrawtransactionwithkey docs for format of sighash flags, JSON objects.", ArgsManager::ALLOW_ANY, OptionsCategory::COMMANDS);

<<<<<<< HEAD
    gArgs.AddArg("load=NAME:FILENAME", "Load JSON file FILENAME into register NAME", ArgsManager::ALLOW_ANY, OptionsCategory::REGISTER_COMMANDS);
    gArgs.AddArg("set=NAME:JSON-STRING", "Set register NAME to given JSON-STRING", ArgsManager::ALLOW_ANY, OptionsCategory::REGISTER_COMMANDS);
=======
    argsman.AddArg("load=NAME:FILENAME", "Load JSON file FILENAME into register NAME", ArgsManager::ALLOW_ANY, OptionsCategory::REGISTER_COMMANDS);
    argsman.AddArg("set=NAME:JSON-STRING", "Set register NAME to given JSON-STRING", ArgsManager::ALLOW_ANY, OptionsCategory::REGISTER_COMMANDS);
>>>>>>> 9e05de1d
}

//
// This function returns either one of EXIT_ codes when it's expected to stop the process or
// CONTINUE_EXECUTION when it's expected to continue further.
//
static int AppInitRawTx(int argc, char* argv[])
{
    SetupBitcoinTxArgs(gArgs);
    std::string error;
    if (!gArgs.ParseParameters(argc, argv, error)) {
        tfm::format(std::cerr, "Error parsing command line arguments: %s\n", error);
        return EXIT_FAILURE;
    }

<<<<<<< HEAD
    // Check for -chain, -testnet or -regtest parameter (Params() calls are only valid after this clause)
=======
    // Check for chain settings (Params() calls are only valid after this clause)
>>>>>>> 9e05de1d
    try {
        SelectParams(gArgs.GetChainName());
    } catch (const std::exception& e) {
        tfm::format(std::cerr, "Error: %s\n", e.what());
        return EXIT_FAILURE;
    }

    fCreateBlank = gArgs.GetBoolArg("-create", false);

    if (argc < 2 || HelpRequested(gArgs) || gArgs.IsArgSet("-version")) {
        // First part of help message is specific to this utility
        std::string strUsage = PACKAGE_NAME " bitcoin-tx utility version " + FormatFullVersion() + "\n";

        if (gArgs.IsArgSet("-version")) {
            strUsage += FormatParagraph(LicenseInfo());
        } else {
            strUsage += "\n"
                "Usage:  bitcoin-tx [options] <hex-tx> [commands]  Update hex-encoded bitcoin transaction\n"
                "or:     bitcoin-tx [options] -create [commands]   Create hex-encoded bitcoin transaction\n"
                "\n";
            strUsage += gArgs.GetHelpMessage();
        }

        tfm::format(std::cout, "%s", strUsage);

        if (argc < 2) {
            tfm::format(std::cerr, "Error: too few parameters\n");
            return EXIT_FAILURE;
        }
        return EXIT_SUCCESS;
    }
    return CONTINUE_EXECUTION;
}

static void RegisterSetJson(const std::string& key, const std::string& rawJson)
{
    UniValue val;
    if (!val.read(rawJson)) {
        std::string strErr = "Cannot parse JSON for key " + key;
        throw std::runtime_error(strErr);
    }

    registers[key] = val;
}

static void RegisterSet(const std::string& strInput)
{
    // separate NAME:VALUE in string
    size_t pos = strInput.find(':');
    if ((pos == std::string::npos) ||
        (pos == 0) ||
        (pos == (strInput.size() - 1)))
        throw std::runtime_error("Register input requires NAME:VALUE");

    std::string key = strInput.substr(0, pos);
    std::string valStr = strInput.substr(pos + 1, std::string::npos);

    RegisterSetJson(key, valStr);
}

static void RegisterLoad(const std::string& strInput)
{
    // separate NAME:FILENAME in string
    size_t pos = strInput.find(':');
    if ((pos == std::string::npos) ||
        (pos == 0) ||
        (pos == (strInput.size() - 1)))
        throw std::runtime_error("Register load requires NAME:FILENAME");

    std::string key = strInput.substr(0, pos);
    std::string filename = strInput.substr(pos + 1, std::string::npos);

    FILE *f = fsbridge::fopen(filename.c_str(), "r");
    if (!f) {
        std::string strErr = "Cannot open file " + filename;
        throw std::runtime_error(strErr);
    }

    // load file chunks into one big buffer
    std::string valStr;
    while ((!feof(f)) && (!ferror(f))) {
        char buf[4096];
        int bread = fread(buf, 1, sizeof(buf), f);
        if (bread <= 0)
            break;

        valStr.insert(valStr.size(), buf, bread);
    }

    int error = ferror(f);
    fclose(f);

    if (error) {
        std::string strErr = "Error reading file " + filename;
        throw std::runtime_error(strErr);
    }

    // evaluate as JSON buffer register
    RegisterSetJson(key, valStr);
}

static CAmount ExtractAndValidateValue(const std::string& strValue)
{
    if (std::optional<CAmount> parsed = ParseMoney(strValue)) {
        return parsed.value();
    } else {
        throw std::runtime_error("invalid TX output value");
    }
}

static void MutateTxVersion(CMutableTransaction& tx, const std::string& cmdVal)
{
    int64_t newVersion;
    if (!ParseInt64(cmdVal, &newVersion) || newVersion < 1 || newVersion > TX_MAX_STANDARD_VERSION) {
        throw std::runtime_error("Invalid TX version requested: '" + cmdVal + "'");
    }

    tx.nVersion = (int) newVersion;
}

static void MutateTxLocktime(CMutableTransaction& tx, const std::string& cmdVal)
{
    int64_t newLocktime;
    if (!ParseInt64(cmdVal, &newLocktime) || newLocktime < 0LL || newLocktime > 0xffffffffLL)
        throw std::runtime_error("Invalid TX locktime requested: '" + cmdVal + "'");

    tx.nLockTime = (unsigned int) newLocktime;
}

static void MutateTxRBFOptIn(CMutableTransaction& tx, const std::string& strInIdx)
{
    // parse requested index
    int64_t inIdx;
    if (!ParseInt64(strInIdx, &inIdx) || inIdx < 0 || inIdx >= static_cast<int64_t>(tx.vin.size())) {
        throw std::runtime_error("Invalid TX input index '" + strInIdx + "'");
    }

    // set the nSequence to MAX_INT - 2 (= RBF opt in flag)
    int cnt = 0;
    for (CTxIn& txin : tx.vin) {
        if (strInIdx == "" || cnt == inIdx) {
            if (txin.nSequence > MAX_BIP125_RBF_SEQUENCE) {
                txin.nSequence = MAX_BIP125_RBF_SEQUENCE;
            }
        }
        ++cnt;
    }
}

template <typename T>
static T TrimAndParse(const std::string& int_str, const std::string& err)
{
    const auto parsed{ToIntegral<T>(TrimStringView(int_str))};
    if (!parsed.has_value()) {
        throw std::runtime_error(err + " '" + int_str + "'");
    }
    return parsed.value();
}

static void MutateTxAddInput(CMutableTransaction& tx, const std::string& strInput)
{
    std::vector<std::string> vStrInputParts = SplitString(strInput, ':');

    // separate TXID:VOUT in string
    if (vStrInputParts.size()<2)
        throw std::runtime_error("TX input missing separator");

    // extract and validate TXID
    uint256 txid;
    if (!ParseHashStr(vStrInputParts[0], txid)) {
        throw std::runtime_error("invalid TX input txid");
    }

    static const unsigned int minTxOutSz = 9;
    static const unsigned int maxVout = MAX_BLOCK_WEIGHT / (WITNESS_SCALE_FACTOR * minTxOutSz);

    // extract and validate vout
    const std::string& strVout = vStrInputParts[1];
    int64_t vout;
    if (!ParseInt64(strVout, &vout) || vout < 0 || vout > static_cast<int64_t>(maxVout))
        throw std::runtime_error("invalid TX input vout '" + strVout + "'");

    // extract the optional sequence number
    uint32_t nSequenceIn = CTxIn::SEQUENCE_FINAL;
    if (vStrInputParts.size() > 2) {
        nSequenceIn = TrimAndParse<uint32_t>(vStrInputParts.at(2), "invalid TX sequence id");
    }

    // append to transaction input list
    CTxIn txin(txid, vout, CScript(), nSequenceIn);
    tx.vin.push_back(txin);
}

static void MutateTxAddOutAddr(CMutableTransaction& tx, const std::string& strInput)
{
    // Separate into VALUE:ADDRESS
    std::vector<std::string> vStrInputParts = SplitString(strInput, ':');

    if (vStrInputParts.size() != 2)
        throw std::runtime_error("TX output missing or too many separators");

    // Extract and validate VALUE
    CAmount value = ExtractAndValidateValue(vStrInputParts[0]);

    // extract and validate ADDRESS
    std::string strAddr = vStrInputParts[1];
    CTxDestination destination = DecodeDestination(strAddr);
    if (!IsValidDestination(destination)) {
        throw std::runtime_error("invalid TX output address");
    }
    CScript scriptPubKey = GetScriptForDestination(destination);

    // construct TxOut, append to transaction output list
    CTxOut txout(value, scriptPubKey);
    tx.vout.push_back(txout);
}

static void MutateTxAddOutPubKey(CMutableTransaction& tx, const std::string& strInput)
{
    // Separate into VALUE:PUBKEY[:FLAGS]
    std::vector<std::string> vStrInputParts = SplitString(strInput, ':');

    if (vStrInputParts.size() < 2 || vStrInputParts.size() > 3)
        throw std::runtime_error("TX output missing or too many separators");

    // Extract and validate VALUE
    CAmount value = ExtractAndValidateValue(vStrInputParts[0]);

    // Extract and validate PUBKEY
    CPubKey pubkey(ParseHex(vStrInputParts[1]));
    if (!pubkey.IsFullyValid())
        throw std::runtime_error("invalid TX output pubkey");
    CScript scriptPubKey = GetScriptForRawPubKey(pubkey);

    // Extract and validate FLAGS
    bool bSegWit = false;
    bool bScriptHash = false;
    if (vStrInputParts.size() == 3) {
        std::string flags = vStrInputParts[2];
        bSegWit = (flags.find('W') != std::string::npos);
        bScriptHash = (flags.find('S') != std::string::npos);
    }

    if (bSegWit) {
        if (!pubkey.IsCompressed()) {
            throw std::runtime_error("Uncompressed pubkeys are not useable for SegWit outputs");
        }
        // Build a P2WPKH script
        scriptPubKey = GetScriptForDestination(WitnessV0KeyHash(pubkey));
    }
    if (bScriptHash) {
        // Get the ID for the script, and then construct a P2SH destination for it.
        scriptPubKey = GetScriptForDestination(ScriptHash(scriptPubKey));
    }

    // construct TxOut, append to transaction output list
    CTxOut txout(value, scriptPubKey);
    tx.vout.push_back(txout);
}

static void MutateTxAddOutMultiSig(CMutableTransaction& tx, const std::string& strInput)
{
    // Separate into VALUE:REQUIRED:NUMKEYS:PUBKEY1:PUBKEY2:....[:FLAGS]
    std::vector<std::string> vStrInputParts = SplitString(strInput, ':');

    // Check that there are enough parameters
    if (vStrInputParts.size()<3)
        throw std::runtime_error("Not enough multisig parameters");

    // Extract and validate VALUE
    CAmount value = ExtractAndValidateValue(vStrInputParts[0]);

    // Extract REQUIRED
    const uint32_t required{TrimAndParse<uint32_t>(vStrInputParts.at(1), "invalid multisig required number")};

    // Extract NUMKEYS
    const uint32_t numkeys{TrimAndParse<uint32_t>(vStrInputParts.at(2), "invalid multisig total number")};

    // Validate there are the correct number of pubkeys
    if (vStrInputParts.size() < numkeys + 3)
        throw std::runtime_error("incorrect number of multisig pubkeys");

    if (required < 1 || required > MAX_PUBKEYS_PER_MULTISIG || numkeys < 1 || numkeys > MAX_PUBKEYS_PER_MULTISIG || numkeys < required)
        throw std::runtime_error("multisig parameter mismatch. Required " \
                            + ToString(required) + " of " + ToString(numkeys) + "signatures.");

    // extract and validate PUBKEYs
    std::vector<CPubKey> pubkeys;
    for(int pos = 1; pos <= int(numkeys); pos++) {
        CPubKey pubkey(ParseHex(vStrInputParts[pos + 2]));
        if (!pubkey.IsFullyValid())
            throw std::runtime_error("invalid TX output pubkey");
        pubkeys.push_back(pubkey);
    }

    // Extract FLAGS
    bool bSegWit = false;
    bool bScriptHash = false;
    if (vStrInputParts.size() == numkeys + 4) {
        std::string flags = vStrInputParts.back();
        bSegWit = (flags.find('W') != std::string::npos);
        bScriptHash = (flags.find('S') != std::string::npos);
    }
    else if (vStrInputParts.size() > numkeys + 4) {
        // Validate that there were no more parameters passed
        throw std::runtime_error("Too many parameters");
    }

    CScript scriptPubKey = GetScriptForMultisig(required, pubkeys);

    if (bSegWit) {
        for (const CPubKey& pubkey : pubkeys) {
            if (!pubkey.IsCompressed()) {
                throw std::runtime_error("Uncompressed pubkeys are not useable for SegWit outputs");
            }
        }
        // Build a P2WSH with the multisig script
        scriptPubKey = GetScriptForDestination(WitnessV0ScriptHash(scriptPubKey));
    }
    if (bScriptHash) {
        if (scriptPubKey.size() > MAX_SCRIPT_ELEMENT_SIZE) {
            throw std::runtime_error(strprintf(
                        "redeemScript exceeds size limit: %d > %d", scriptPubKey.size(), MAX_SCRIPT_ELEMENT_SIZE));
        }
        // Get the ID for the script, and then construct a P2SH destination for it.
        scriptPubKey = GetScriptForDestination(ScriptHash(scriptPubKey));
    }

    // construct TxOut, append to transaction output list
    CTxOut txout(value, scriptPubKey);
    tx.vout.push_back(txout);
}

static void MutateTxAddOutData(CMutableTransaction& tx, const std::string& strInput)
{
    CAmount value = 0;

    // separate [VALUE:]DATA in string
    size_t pos = strInput.find(':');

    if (pos==0)
        throw std::runtime_error("TX output value not specified");

    if (pos == std::string::npos) {
        pos = 0;
    } else {
        // Extract and validate VALUE
        value = ExtractAndValidateValue(strInput.substr(0, pos));
        ++pos;
    }

    // extract and validate DATA
    const std::string strData{strInput.substr(pos, std::string::npos)};

    if (!IsHex(strData))
        throw std::runtime_error("invalid TX output data");

    std::vector<unsigned char> data = ParseHex(strData);

    CTxOut txout(value, CScript() << OP_RETURN << data);
    tx.vout.push_back(txout);
}

static void MutateTxAddOutScript(CMutableTransaction& tx, const std::string& strInput)
{
    // separate VALUE:SCRIPT[:FLAGS]
    std::vector<std::string> vStrInputParts = SplitString(strInput, ':');
    if (vStrInputParts.size() < 2)
        throw std::runtime_error("TX output missing separator");

    // Extract and validate VALUE
    CAmount value = ExtractAndValidateValue(vStrInputParts[0]);

    // extract and validate script
    std::string strScript = vStrInputParts[1];
    CScript scriptPubKey = ParseScript(strScript);

    // Extract FLAGS
    bool bSegWit = false;
    bool bScriptHash = false;
    if (vStrInputParts.size() == 3) {
        std::string flags = vStrInputParts.back();
        bSegWit = (flags.find('W') != std::string::npos);
        bScriptHash = (flags.find('S') != std::string::npos);
    }

    if (scriptPubKey.size() > MAX_SCRIPT_SIZE) {
        throw std::runtime_error(strprintf(
                    "script exceeds size limit: %d > %d", scriptPubKey.size(), MAX_SCRIPT_SIZE));
    }

    if (bSegWit) {
        scriptPubKey = GetScriptForDestination(WitnessV0ScriptHash(scriptPubKey));
    }
    if (bScriptHash) {
        if (scriptPubKey.size() > MAX_SCRIPT_ELEMENT_SIZE) {
            throw std::runtime_error(strprintf(
                        "redeemScript exceeds size limit: %d > %d", scriptPubKey.size(), MAX_SCRIPT_ELEMENT_SIZE));
        }
        scriptPubKey = GetScriptForDestination(ScriptHash(scriptPubKey));
    }

    // construct TxOut, append to transaction output list
    CTxOut txout(value, scriptPubKey);
    tx.vout.push_back(txout);
}

static void MutateTxDelInput(CMutableTransaction& tx, const std::string& strInIdx)
{
    // parse requested deletion index
    int64_t inIdx;
    if (!ParseInt64(strInIdx, &inIdx) || inIdx < 0 || inIdx >= static_cast<int64_t>(tx.vin.size())) {
        throw std::runtime_error("Invalid TX input index '" + strInIdx + "'");
    }

    // delete input from transaction
    tx.vin.erase(tx.vin.begin() + inIdx);
}

static void MutateTxDelOutput(CMutableTransaction& tx, const std::string& strOutIdx)
{
    // parse requested deletion index
    int64_t outIdx;
    if (!ParseInt64(strOutIdx, &outIdx) || outIdx < 0 || outIdx >= static_cast<int64_t>(tx.vout.size())) {
        throw std::runtime_error("Invalid TX output index '" + strOutIdx + "'");
    }

    // delete output from transaction
    tx.vout.erase(tx.vout.begin() + outIdx);
}

static const unsigned int N_SIGHASH_OPTS = 7;
static const struct {
    const char *flagStr;
    int flags;
} sighashOptions[N_SIGHASH_OPTS] = {
    {"DEFAULT", SIGHASH_DEFAULT},
    {"ALL", SIGHASH_ALL},
    {"NONE", SIGHASH_NONE},
    {"SINGLE", SIGHASH_SINGLE},
    {"ALL|ANYONECANPAY", SIGHASH_ALL|SIGHASH_ANYONECANPAY},
    {"NONE|ANYONECANPAY", SIGHASH_NONE|SIGHASH_ANYONECANPAY},
    {"SINGLE|ANYONECANPAY", SIGHASH_SINGLE|SIGHASH_ANYONECANPAY},
};

static bool findSighashFlags(int& flags, const std::string& flagStr)
{
    flags = 0;

    for (unsigned int i = 0; i < N_SIGHASH_OPTS; i++) {
        if (flagStr == sighashOptions[i].flagStr) {
            flags = sighashOptions[i].flags;
            return true;
        }
    }

    return false;
}

static CAmount AmountFromValue(const UniValue& value)
{
    if (!value.isNum() && !value.isStr())
        throw std::runtime_error("Amount is not a number or string");
    CAmount amount;
    if (!ParseFixedPoint(value.getValStr(), 8, &amount))
        throw std::runtime_error("Invalid amount");
    if (!MoneyRange(amount))
        throw std::runtime_error("Amount out of range");
    return amount;
}

static void MutateTxSign(CMutableTransaction& tx, const std::string& flagStr)
{
    int nHashType = SIGHASH_ALL;

    if (flagStr.size() > 0)
        if (!findSighashFlags(nHashType, flagStr))
            throw std::runtime_error("unknown sighash flag/sign option");

    // mergedTx will end up with all the signatures; it
    // starts as a clone of the raw tx:
    CMutableTransaction mergedTx{tx};
    const CMutableTransaction txv{tx};
    CCoinsView viewDummy;
    CCoinsViewCache view(&viewDummy);

    if (!registers.count("privatekeys"))
        throw std::runtime_error("privatekeys register variable must be set.");
    FillableSigningProvider tempKeystore;
    UniValue keysObj = registers["privatekeys"];

    for (unsigned int kidx = 0; kidx < keysObj.size(); kidx++) {
        if (!keysObj[kidx].isStr())
            throw std::runtime_error("privatekey not a std::string");
        CKey key = DecodeSecret(keysObj[kidx].getValStr());
        if (!key.IsValid()) {
            throw std::runtime_error("privatekey not valid");
        }
        tempKeystore.AddKey(key);
    }

    // Add previous txouts given in the RPC call:
    if (!registers.count("prevtxs"))
        throw std::runtime_error("prevtxs register variable must be set.");
    UniValue prevtxsObj = registers["prevtxs"];
    {
        for (unsigned int previdx = 0; previdx < prevtxsObj.size(); previdx++) {
            const UniValue& prevOut = prevtxsObj[previdx];
            if (!prevOut.isObject())
                throw std::runtime_error("expected prevtxs internal object");

            std::map<std::string, UniValue::VType> types = {
                {"txid", UniValue::VSTR},
                {"vout", UniValue::VNUM},
                {"scriptPubKey", UniValue::VSTR},
            };
            if (!prevOut.checkObject(types))
                throw std::runtime_error("prevtxs internal object typecheck fail");

            uint256 txid;
            if (!ParseHashStr(prevOut["txid"].get_str(), txid)) {
                throw std::runtime_error("txid must be hexadecimal string (not '" + prevOut["txid"].get_str() + "')");
            }

            const int nOut = prevOut["vout"].getInt<int>();
            if (nOut < 0)
                throw std::runtime_error("vout cannot be negative");

            COutPoint out(txid, nOut);
            std::vector<unsigned char> pkData(ParseHexUV(prevOut["scriptPubKey"], "scriptPubKey"));
            CScript scriptPubKey(pkData.begin(), pkData.end());

            {
                const Coin& coin = view.AccessCoin(out);
                if (!coin.IsSpent() && coin.out.scriptPubKey != scriptPubKey) {
                    std::string err("Previous output scriptPubKey mismatch:\n");
                    err = err + ScriptToAsmStr(coin.out.scriptPubKey) + "\nvs:\n"+
                        ScriptToAsmStr(scriptPubKey);
                    throw std::runtime_error(err);
                }
                Coin newcoin;
                newcoin.out.scriptPubKey = scriptPubKey;
                newcoin.out.nValue = MAX_MONEY;
                if (prevOut.exists("amount")) {
                    newcoin.out.nValue = AmountFromValue(prevOut["amount"]);
                }
                newcoin.nHeight = 1;
                view.AddCoin(out, std::move(newcoin), true);
            }

            // if redeemScript given and private keys given,
            // add redeemScript to the tempKeystore so it can be signed:
            if ((scriptPubKey.IsPayToScriptHash() || scriptPubKey.IsPayToWitnessScriptHash()) &&
                prevOut.exists("redeemScript")) {
                UniValue v = prevOut["redeemScript"];
                std::vector<unsigned char> rsData(ParseHexUV(v, "redeemScript"));
                CScript redeemScript(rsData.begin(), rsData.end());
                tempKeystore.AddCScript(redeemScript);
            }
        }
    }

    const FillableSigningProvider& keystore = tempKeystore;

    bool fHashSingle = ((nHashType & ~SIGHASH_ANYONECANPAY) == SIGHASH_SINGLE);

    // Sign what we can:
    for (unsigned int i = 0; i < mergedTx.vin.size(); i++) {
        CTxIn& txin = mergedTx.vin[i];
        const Coin& coin = view.AccessCoin(txin.prevout);
        if (coin.IsSpent()) {
            continue;
        }
        const CScript& prevPubKey = coin.out.scriptPubKey;
        const CAmount& amount = coin.out.nValue;

        SignatureData sigdata = DataFromTransaction(mergedTx, i, coin.out);
        // Only sign SIGHASH_SINGLE if there's a corresponding output:
        if (!fHashSingle || (i < mergedTx.vout.size()))
            ProduceSignature(keystore, MutableTransactionSignatureCreator(mergedTx, i, amount, nHashType), prevPubKey, sigdata);

        if (amount == MAX_MONEY && !sigdata.scriptWitness.IsNull()) {
            throw std::runtime_error(strprintf("Missing amount for CTxOut with scriptPubKey=%s", HexStr(prevPubKey)));
        }

        UpdateInput(txin, sigdata);
    }

    tx = mergedTx;
}

class Secp256k1Init
{
    ECCVerifyHandle globalVerifyHandle;

public:
    Secp256k1Init() {
        ECC_Start();
    }
    ~Secp256k1Init() {
        ECC_Stop();
    }
};

static void MutateTx(CMutableTransaction& tx, const std::string& command,
                     const std::string& commandVal)
{
    std::unique_ptr<Secp256k1Init> ecc;

    if (command == "nversion")
        MutateTxVersion(tx, commandVal);
    else if (command == "locktime")
        MutateTxLocktime(tx, commandVal);
    else if (command == "replaceable") {
        MutateTxRBFOptIn(tx, commandVal);
    }

    else if (command == "delin")
        MutateTxDelInput(tx, commandVal);
    else if (command == "in")
        MutateTxAddInput(tx, commandVal);

    else if (command == "delout")
        MutateTxDelOutput(tx, commandVal);
    else if (command == "outaddr")
        MutateTxAddOutAddr(tx, commandVal);
    else if (command == "outpubkey") {
        ecc.reset(new Secp256k1Init());
        MutateTxAddOutPubKey(tx, commandVal);
    } else if (command == "outmultisig") {
        ecc.reset(new Secp256k1Init());
        MutateTxAddOutMultiSig(tx, commandVal);
    } else if (command == "outscript")
        MutateTxAddOutScript(tx, commandVal);
    else if (command == "outdata")
        MutateTxAddOutData(tx, commandVal);

    else if (command == "sign") {
        ecc.reset(new Secp256k1Init());
        MutateTxSign(tx, commandVal);
    }

    else if (command == "load")
        RegisterLoad(commandVal);

    else if (command == "set")
        RegisterSet(commandVal);

    else
        throw std::runtime_error("unknown command");
}

static void OutputTxJSON(const CTransaction& tx)
{
    UniValue entry(UniValue::VOBJ);
    TxToUniv(tx, /*block_hash=*/uint256(), entry);

    std::string jsonOutput = entry.write(4);
    tfm::format(std::cout, "%s\n", jsonOutput);
}

static void OutputTxHash(const CTransaction& tx)
{
    std::string strHexHash = tx.GetHash().GetHex(); // the hex-encoded transaction hash (aka the transaction id)

    tfm::format(std::cout, "%s\n", strHexHash);
}

static void OutputTxHex(const CTransaction& tx)
{
    std::string strHex = EncodeHexTx(tx);

    tfm::format(std::cout, "%s\n", strHex);
}

static void OutputTx(const CTransaction& tx)
{
    if (gArgs.GetBoolArg("-json", false))
        OutputTxJSON(tx);
    else if (gArgs.GetBoolArg("-txid", false))
        OutputTxHash(tx);
    else
        OutputTxHex(tx);
}

static std::string readStdin()
{
    char buf[4096];
    std::string ret;

    while (!feof(stdin)) {
        size_t bread = fread(buf, 1, sizeof(buf), stdin);
        ret.append(buf, bread);
        if (bread < sizeof(buf))
            break;
    }

    if (ferror(stdin))
        throw std::runtime_error("error reading stdin");

    return TrimString(ret);
}

static int CommandLineRawTx(int argc, char* argv[])
{
    std::string strPrint;
    int nRet = 0;
    try {
        // Skip switches; Permit common stdin convention "-"
        while (argc > 1 && IsSwitchChar(argv[1][0]) &&
               (argv[1][1] != 0)) {
            argc--;
            argv++;
        }

        CMutableTransaction tx;
        int startArg;

        if (!fCreateBlank) {
            // require at least one param
            if (argc < 2)
                throw std::runtime_error("too few parameters");

            // param: hex-encoded bitcoin transaction
            std::string strHexTx(argv[1]);
            if (strHexTx == "-")                 // "-" implies standard input
                strHexTx = readStdin();

            if (!DecodeHexTx(tx, strHexTx, true))
                throw std::runtime_error("invalid transaction encoding");

            startArg = 2;
        } else
            startArg = 1;

        for (int i = startArg; i < argc; i++) {
            std::string arg = argv[i];
            std::string key, value;
            size_t eqpos = arg.find('=');
            if (eqpos == std::string::npos)
                key = arg;
            else {
                key = arg.substr(0, eqpos);
                value = arg.substr(eqpos + 1);
            }

            MutateTx(tx, key, value);
        }

        OutputTx(CTransaction(tx));
    }
    catch (const std::exception& e) {
        strPrint = std::string("error: ") + e.what();
        nRet = EXIT_FAILURE;
    }
    catch (...) {
        PrintExceptionContinue(nullptr, "CommandLineRawTx()");
        throw;
    }

    if (strPrint != "") {
        tfm::format(nRet == 0 ? std::cout : std::cerr, "%s\n", strPrint);
    }
    return nRet;
}

MAIN_FUNCTION
{
    SetupEnvironment();

    try {
        int ret = AppInitRawTx(argc, argv);
        if (ret != CONTINUE_EXECUTION)
            return ret;
    }
    catch (const std::exception& e) {
        PrintExceptionContinue(&e, "AppInitRawTx()");
        return EXIT_FAILURE;
    } catch (...) {
        PrintExceptionContinue(nullptr, "AppInitRawTx()");
        return EXIT_FAILURE;
    }

    int ret = EXIT_FAILURE;
    try {
        ret = CommandLineRawTx(argc, argv);
    }
    catch (const std::exception& e) {
        PrintExceptionContinue(&e, "CommandLineRawTx()");
    } catch (...) {
        PrintExceptionContinue(nullptr, "CommandLineRawTx()");
    }
    return ret;
}<|MERGE_RESOLUTION|>--- conflicted
+++ resolved
@@ -1,8 +1,4 @@
-<<<<<<< HEAD
-// Copyright (c) 2009-2019 The Bitcoin Core developers
-=======
 // Copyright (c) 2009-2021 The Bitcoin Core developers
->>>>>>> 9e05de1d
 // Distributed under the MIT software license, see the accompanying
 // file COPYING or http://www.opensource.org/licenses/mit-license.php.
 
@@ -17,12 +13,8 @@
 #include <consensus/consensus.h>
 #include <core_io.h>
 #include <key_io.h>
-<<<<<<< HEAD
-#include <policy/rbf.h>
-=======
 #include <fs.h>
 #include <policy/policy.h>
->>>>>>> 9e05de1d
 #include <primitives/transaction.h>
 #include <script/script.h>
 #include <script/sign.h>
@@ -47,33 +39,6 @@
 
 static void SetupBitcoinTxArgs(ArgsManager &argsman)
 {
-<<<<<<< HEAD
-    SetupHelpOptions(gArgs);
-
-    gArgs.AddArg("-create", "Create new, empty TX.", ArgsManager::ALLOW_ANY, OptionsCategory::OPTIONS);
-    gArgs.AddArg("-json", "Select JSON output", ArgsManager::ALLOW_ANY, OptionsCategory::OPTIONS);
-    gArgs.AddArg("-txid", "Output only the hex-encoded transaction id of the resultant transaction.", ArgsManager::ALLOW_ANY, OptionsCategory::OPTIONS);
-    SetupChainParamsBaseOptions();
-
-    gArgs.AddArg("delin=N", "Delete input N from TX", ArgsManager::ALLOW_ANY, OptionsCategory::COMMANDS);
-    gArgs.AddArg("delout=N", "Delete output N from TX", ArgsManager::ALLOW_ANY, OptionsCategory::COMMANDS);
-    gArgs.AddArg("in=TXID:VOUT(:SEQUENCE_NUMBER)", "Add input to TX", ArgsManager::ALLOW_ANY, OptionsCategory::COMMANDS);
-    gArgs.AddArg("locktime=N", "Set TX lock time to N", ArgsManager::ALLOW_ANY, OptionsCategory::COMMANDS);
-    gArgs.AddArg("nversion=N", "Set TX version to N", ArgsManager::ALLOW_ANY, OptionsCategory::COMMANDS);
-    gArgs.AddArg("outaddr=VALUE:ADDRESS", "Add address-based output to TX", ArgsManager::ALLOW_ANY, OptionsCategory::COMMANDS);
-    gArgs.AddArg("outdata=[VALUE:]DATA", "Add data-based output to TX", ArgsManager::ALLOW_ANY, OptionsCategory::COMMANDS);
-    gArgs.AddArg("outmultisig=VALUE:REQUIRED:PUBKEYS:PUBKEY1:PUBKEY2:....[:FLAGS]", "Add Pay To n-of-m Multi-sig output to TX. n = REQUIRED, m = PUBKEYS. "
-        "Optionally add the \"W\" flag to produce a pay-to-witness-script-hash output. "
-        "Optionally add the \"S\" flag to wrap the output in a pay-to-script-hash.", ArgsManager::ALLOW_ANY, OptionsCategory::COMMANDS);
-    gArgs.AddArg("outpubkey=VALUE:PUBKEY[:FLAGS]", "Add pay-to-pubkey output to TX. "
-        "Optionally add the \"W\" flag to produce a pay-to-witness-pubkey-hash output. "
-        "Optionally add the \"S\" flag to wrap the output in a pay-to-script-hash.", ArgsManager::ALLOW_ANY, OptionsCategory::COMMANDS);
-    gArgs.AddArg("outscript=VALUE:SCRIPT[:FLAGS]", "Add raw script output to TX. "
-        "Optionally add the \"W\" flag to produce a pay-to-witness-script-hash output. "
-        "Optionally add the \"S\" flag to wrap the output in a pay-to-script-hash.", ArgsManager::ALLOW_ANY, OptionsCategory::COMMANDS);
-    gArgs.AddArg("replaceable(=N)", "Set RBF opt-in sequence number for input N (if not provided, opt-in all available inputs)", ArgsManager::ALLOW_ANY, OptionsCategory::COMMANDS);
-    gArgs.AddArg("sign=SIGHASH-FLAGS", "Add zero or more signatures to transaction. "
-=======
     SetupHelpOptions(argsman);
 
     argsman.AddArg("-version", "Print version and exit", ArgsManager::ALLOW_ANY, OptionsCategory::OPTIONS);
@@ -100,19 +65,13 @@
         "Optionally add the \"S\" flag to wrap the output in a pay-to-script-hash.", ArgsManager::ALLOW_ANY, OptionsCategory::COMMANDS);
     argsman.AddArg("replaceable(=N)", "Set RBF opt-in sequence number for input N (if not provided, opt-in all available inputs)", ArgsManager::ALLOW_ANY, OptionsCategory::COMMANDS);
     argsman.AddArg("sign=SIGHASH-FLAGS", "Add zero or more signatures to transaction. "
->>>>>>> 9e05de1d
         "This command requires JSON registers:"
         "prevtxs=JSON object, "
         "privatekeys=JSON object. "
         "See signrawtransactionwithkey docs for format of sighash flags, JSON objects.", ArgsManager::ALLOW_ANY, OptionsCategory::COMMANDS);
 
-<<<<<<< HEAD
-    gArgs.AddArg("load=NAME:FILENAME", "Load JSON file FILENAME into register NAME", ArgsManager::ALLOW_ANY, OptionsCategory::REGISTER_COMMANDS);
-    gArgs.AddArg("set=NAME:JSON-STRING", "Set register NAME to given JSON-STRING", ArgsManager::ALLOW_ANY, OptionsCategory::REGISTER_COMMANDS);
-=======
     argsman.AddArg("load=NAME:FILENAME", "Load JSON file FILENAME into register NAME", ArgsManager::ALLOW_ANY, OptionsCategory::REGISTER_COMMANDS);
     argsman.AddArg("set=NAME:JSON-STRING", "Set register NAME to given JSON-STRING", ArgsManager::ALLOW_ANY, OptionsCategory::REGISTER_COMMANDS);
->>>>>>> 9e05de1d
 }
 
 //
@@ -128,11 +87,7 @@
         return EXIT_FAILURE;
     }
 
-<<<<<<< HEAD
-    // Check for -chain, -testnet or -regtest parameter (Params() calls are only valid after this clause)
-=======
     // Check for chain settings (Params() calls are only valid after this clause)
->>>>>>> 9e05de1d
     try {
         SelectParams(gArgs.GetChainName());
     } catch (const std::exception& e) {
