--- conflicted
+++ resolved
@@ -18,20 +18,10 @@
 lib_LTLIBRARIES =
 noinst_LTLIBRARIES =
 
-<<<<<<< HEAD
-$(LIBUNIVALUE): $(wildcard univalue/lib/*) $(wildcard univalue/include/*)
-	$(AM_V_at)$(MAKE) $(AM_MAKEFLAGS) -C $(@D) $(@F)
-else
-LIBUNIVALUE = $(UNIVALUE_LIBS)
-endif
-
-BITCOIN_INCLUDES=-I$(builddir) $(BDB_CPPFLAGS) $(BOOST_CPPFLAGS) $(LEVELDB_CPPFLAGS)
-=======
 bin_PROGRAMS =
 noinst_PROGRAMS =
 TESTS =
 BENCHMARKS =
->>>>>>> 9e05de1d
 
 BITCOIN_INCLUDES=-I$(builddir) -I$(srcdir)/$(MINISKETCH_INCLUDE_DIR_INT) -I$(srcdir)/secp256k1/include -I$(srcdir)/$(UNIVALUE_INCLUDE_DIR_INT) $(LEVELDB_CPPFLAGS)
 
@@ -145,10 +135,7 @@
   common/bloom.h \
   compat/assumptions.h \
   compat/byteswap.h \
-<<<<<<< HEAD
-=======
   compat/compat.h \
->>>>>>> 9e05de1d
   compat/cpuid.h \
   compat/endian.h \
   compressor.h \
@@ -158,13 +145,10 @@
   core_io.h \
   core_memusage.h \
   cuckoocache.h \
-<<<<<<< HEAD
-=======
   dbwrapper.h \
   deploymentinfo.h \
   deploymentstatus.h \
   external_signer.h \
->>>>>>> 9e05de1d
   flatfile.h \
   fs.h \
   headerssync.h \
@@ -173,11 +157,8 @@
   i2p.h \
   index/base.h \
   index/blockfilterindex.h \
-<<<<<<< HEAD
-=======
   index/coinstatsindex.h \
   index/disktxpos.h \
->>>>>>> 9e05de1d
   index/txindex.h \
   indirectmap.h \
   init.h \
@@ -200,16 +181,9 @@
   kernel/validation_cache_sizes.h \
   key.h \
   key_io.h \
-<<<<<<< HEAD
-  dbwrapper.h \
-  limitedmap.h \
-  logging.h \
-  logging/timer.h \
-=======
   logging.h \
   logging/timer.h \
   mapport.h \
->>>>>>> 9e05de1d
   memusage.h \
   merkleblock.h \
   net.h \
@@ -220,14 +194,6 @@
   netbase.h \
   netgroup.h \
   netmessagemaker.h \
-<<<<<<< HEAD
-  node/coin.h \
-  node/coinstats.h \
-  node/context.h \
-  node/psbt.h \
-  node/transaction.h \
-  node/utxo_snapshot.h \
-=======
   node/blockstorage.h \
   node/caches.h \
   node/chainstate.h \
@@ -244,7 +210,6 @@
   node/transaction.h \
   node/utxo_snapshot.h \
   node/validation_cache_args.h \
->>>>>>> 9e05de1d
   noui.h \
   outputtype.h \
   policy/feerate.h \
@@ -259,35 +224,23 @@
   psbt.h \
   random.h \
   randomenv.h \
-<<<<<<< HEAD
-  reverse_iterator.h \
-  rpc/blockchain.h \
-  rpc/client.h \
-=======
   rest.h \
   reverse_iterator.h \
   rpc/blockchain.h \
   rpc/client.h \
   rpc/mempool.h \
   rpc/mining.h \
->>>>>>> 9e05de1d
   rpc/protocol.h \
   rpc/rawtransaction_util.h \
   rpc/register.h \
   rpc/request.h \
   rpc/server.h \
-<<<<<<< HEAD
-=======
   rpc/server_util.h \
->>>>>>> 9e05de1d
   rpc/util.h \
   scheduler.h \
   script/descriptor.h \
   script/keyorigin.h \
-<<<<<<< HEAD
-=======
   script/miniscript.h \
->>>>>>> 9e05de1d
   script/sigcache.h \
   script/sign.h \
   script/signingprovider.h \
@@ -315,22 +268,6 @@
   util/bitdeque.h \
   util/bytevectorhash.h \
   util/check.h \
-<<<<<<< HEAD
-  util/error.h \
-  util/fees.h \
-  util/spanparsing.h \
-  util/system.h \
-  util/macros.h \
-  util/memory.h \
-  util/message.h \
-  util/moneystr.h \
-  util/rbf.h \
-  util/settings.h \
-  util/string.h \
-  util/threadnames.h \
-  util/time.h \
-  util/translation.h \
-=======
   util/epochguard.h \
   util/error.h \
   util/fastrange.h \
@@ -363,7 +300,6 @@
   util/translation.h \
   util/types.h \
   util/ui_change_type.h \
->>>>>>> 9e05de1d
   util/url.h \
   util/vector.h \
   validation.h \
@@ -381,10 +317,6 @@
   wallet/fees.h \
   wallet/ismine.h \
   wallet/load.h \
-<<<<<<< HEAD
-  wallet/rpcwallet.h \
-  wallet/scriptpubkeyman.h \
-=======
   wallet/receive.h \
   wallet/rpc/util.h \
   wallet/rpc/wallet.h \
@@ -393,7 +325,6 @@
   wallet/spend.h \
   wallet/sqlite.h \
   wallet/transaction.h \
->>>>>>> 9e05de1d
   wallet/wallet.h \
   wallet/walletdb.h \
   wallet/wallettool.h \
@@ -418,15 +349,9 @@
 # Contains code accessing mempool and chain state that is meant to be separated
 # from wallet and gui code (see node/README.md). Shared code should go in
 # libbitcoin_common or libbitcoin_util libraries, instead.
-<<<<<<< HEAD
-libbitcoin_server_a_CPPFLAGS = $(AM_CPPFLAGS) $(BITCOIN_INCLUDES) $(MINIUPNPC_CPPFLAGS) $(EVENT_CFLAGS) $(EVENT_PTHREADS_CFLAGS)
-libbitcoin_server_a_CXXFLAGS = $(AM_CXXFLAGS) $(PIE_FLAGS)
-libbitcoin_server_a_SOURCES = \
-=======
 libbitcoin_node_a_CPPFLAGS = $(AM_CPPFLAGS) $(BITCOIN_INCLUDES) $(BOOST_CPPFLAGS) $(MINIUPNPC_CPPFLAGS) $(NATPMP_CPPFLAGS) $(EVENT_CFLAGS) $(EVENT_PTHREADS_CFLAGS)
 libbitcoin_node_a_CXXFLAGS = $(AM_CXXFLAGS) $(PIE_FLAGS)
 libbitcoin_node_a_SOURCES = \
->>>>>>> 9e05de1d
   addrdb.cpp \
   addrman.cpp \
   banman.cpp \
@@ -434,32 +359,15 @@
   blockfilter.cpp \
   chain.cpp \
   consensus/tx_verify.cpp \
-<<<<<<< HEAD
-  flatfile.cpp \
-=======
   dbwrapper.cpp \
   deploymentstatus.cpp \
   flatfile.cpp \
   headerssync.cpp \
->>>>>>> 9e05de1d
   httprpc.cpp \
   httpserver.cpp \
   i2p.cpp \
   index/base.cpp \
   index/blockfilterindex.cpp \
-<<<<<<< HEAD
-  index/txindex.cpp \
-  interfaces/chain.cpp \
-  interfaces/node.cpp \
-  init.cpp \
-  dbwrapper.cpp \
-  miner.cpp \
-  net.cpp \
-  net_processing.cpp \
-  node/coin.cpp \
-  node/coinstats.cpp \
-  node/context.cpp \
-=======
   index/coinstatsindex.cpp \
   index/txindex.cpp \
   init.cpp \
@@ -485,17 +393,13 @@
   node/mempool_persist_args.cpp \
   node/miner.cpp \
   node/minisketchwrapper.cpp \
->>>>>>> 9e05de1d
   node/psbt.cpp \
   node/transaction.cpp \
   node/validation_cache_args.cpp \
   noui.cpp \
   policy/fees.cpp \
-<<<<<<< HEAD
-=======
   policy/fees_args.cpp \
   policy/packages.cpp \
->>>>>>> 9e05de1d
   policy/rbf.cpp \
   policy/settings.cpp \
   pow.cpp \
@@ -509,12 +413,9 @@
   rpc/output_script.cpp \
   rpc/rawtransaction.cpp \
   rpc/server.cpp \
-<<<<<<< HEAD
-=======
   rpc/server_util.cpp \
   rpc/signmessage.cpp \
   rpc/txoutproof.cpp \
->>>>>>> 9e05de1d
   script/sigcache.cpp \
   shutdown.cpp \
   signet.cpp \
@@ -530,12 +431,8 @@
   $(BITCOIN_CORE_H)
 
 if ENABLE_WALLET
-<<<<<<< HEAD
-libbitcoin_server_a_SOURCES += wallet/init.cpp
-=======
 libbitcoin_node_a_SOURCES += wallet/init.cpp
 libbitcoin_node_a_CPPFLAGS += $(BDB_CPPFLAGS)
->>>>>>> 9e05de1d
 endif
 if !ENABLE_WALLET
 libbitcoin_node_a_SOURCES += dummywallet.cpp
@@ -566,12 +463,6 @@
   wallet/external_signer_scriptpubkeyman.cpp \
   wallet/feebumper.cpp \
   wallet/fees.cpp \
-<<<<<<< HEAD
-  wallet/load.cpp \
-  wallet/rpcdump.cpp \
-  wallet/rpcwallet.cpp \
-  wallet/scriptpubkeyman.cpp \
-=======
   wallet/interfaces.cpp \
   wallet/load.cpp \
   wallet/receive.cpp \
@@ -587,7 +478,6 @@
   wallet/scriptpubkeyman.cpp \
   wallet/spend.cpp \
   wallet/transaction.cpp \
->>>>>>> 9e05de1d
   wallet/wallet.cpp \
   wallet/walletdb.cpp \
   wallet/walletutil.cpp \
@@ -633,11 +523,8 @@
   crypto/hmac_sha512.h \
   crypto/poly1305.h \
   crypto/poly1305.cpp \
-<<<<<<< HEAD
-=======
   crypto/muhash.h \
   crypto/muhash.cpp \
->>>>>>> 9e05de1d
   crypto/ripemd160.cpp \
   crypto/ripemd160.h \
   crypto/sha1.cpp \
@@ -734,7 +621,6 @@
 libbitcoin_common_a_SOURCES = \
   base58.cpp \
   bech32.cpp \
-  bloom.cpp \
   chainparams.cpp \
   coins.cpp \
   common/bloom.cpp \
@@ -747,10 +633,7 @@
   key.cpp \
   key_io.cpp \
   merkleblock.cpp \
-<<<<<<< HEAD
-=======
   net_types.cpp \
->>>>>>> 9e05de1d
   netaddress.cpp \
   netbase.cpp \
   net_permissions.cpp \
@@ -760,17 +643,11 @@
   protocol.cpp \
   psbt.cpp \
   rpc/rawtransaction_util.cpp \
-<<<<<<< HEAD
-  rpc/util.cpp \
-  scheduler.cpp \
-  script/descriptor.cpp \
-=======
   rpc/external_signer.cpp \
   rpc/util.cpp \
   scheduler.cpp \
   script/descriptor.cpp \
   script/miniscript.cpp \
->>>>>>> 9e05de1d
   script/sign.cpp \
   script/signingprovider.cpp \
   script/standard.cpp \
@@ -784,19 +661,10 @@
   support/lockedpool.cpp \
   chainparamsbase.cpp \
   clientversion.cpp \
-<<<<<<< HEAD
-  compat/glibc_sanity_fdelt.cpp \
-  compat/glibc_sanity.cpp \
-  compat/glibcxx_sanity.cpp \
-  compat/strnlen.cpp \
-  fs.cpp \
-  interfaces/handler.cpp \
-=======
   fs.cpp \
   interfaces/echo.cpp \
   interfaces/handler.cpp \
   interfaces/init.cpp \
->>>>>>> 9e05de1d
   logging.cpp \
   random.cpp \
   randomenv.cpp \
@@ -807,10 +675,6 @@
   util/asmap.cpp \
   util/bip32.cpp \
   util/bytevectorhash.cpp \
-<<<<<<< HEAD
-  util/error.cpp \
-  util/fees.cpp \
-=======
   util/check.cpp \
   util/error.cpp \
   util/fees.cpp \
@@ -818,20 +682,10 @@
   util/hasher.cpp \
   util/sock.cpp \
   util/syserror.cpp \
->>>>>>> 9e05de1d
   util/system.cpp \
   util/message.cpp \
   util/moneystr.cpp \
   util/rbf.cpp \
-<<<<<<< HEAD
-  util/settings.cpp \
-  util/threadnames.cpp \
-  util/spanparsing.cpp \
-  util/strencodings.cpp \
-  util/string.cpp \
-  util/time.cpp \
-  util/url.cpp \
-=======
   util/readwritefile.cpp \
   util/settings.cpp \
   util/thread.cpp \
@@ -843,7 +697,6 @@
   util/syscall_sandbox.cpp \
   util/time.cpp \
   util/tokenpipe.cpp \
->>>>>>> 9e05de1d
   $(BITCOIN_CORE_H)
 
 if USE_LIBEVENT
@@ -862,32 +715,17 @@
 nodist_libbitcoin_util_a_SOURCES = $(srcdir)/obj/build.h
 #
 
-<<<<<<< HEAD
-# bitcoind binary #
-omnicored_SOURCES = bitcoind.cpp
-omnicored_CPPFLAGS = $(AM_CPPFLAGS) $(BITCOIN_INCLUDES)
-omnicored_CXXFLAGS = $(AM_CXXFLAGS) $(PIE_FLAGS)
-omnicored_LDFLAGS = $(RELDFLAGS) $(AM_LDFLAGS) $(LIBTOOL_APP_LDFLAGS)
+# bitcoind & bitcoin-node binaries #
+omnicore_daemon_sources = bitcoind.cpp
+omnicore_bin_cppflags = $(AM_CPPFLAGS) $(BITCOIN_INCLUDES)
+omnicore_bin_cxxflags = $(AM_CXXFLAGS) $(PIE_FLAGS)
+omnicore_bin_ldflags = $(RELDFLAGS) $(AM_LDFLAGS) $(LIBTOOL_APP_LDFLAGS) $(PTHREAD_FLAGS)
 
 if TARGET_WINDOWS
-omnicored_SOURCES += bitcoind-res.rc
-endif
-
-omnicored_LDADD = \
-  $(LIBBITCOIN_SERVER) \
-=======
-# bitcoind & bitcoin-node binaries #
-bitcoin_daemon_sources = bitcoind.cpp
-bitcoin_bin_cppflags = $(AM_CPPFLAGS) $(BITCOIN_INCLUDES)
-bitcoin_bin_cxxflags = $(AM_CXXFLAGS) $(PIE_FLAGS)
-bitcoin_bin_ldflags = $(RELDFLAGS) $(AM_LDFLAGS) $(LIBTOOL_APP_LDFLAGS) $(PTHREAD_FLAGS)
-
-if TARGET_WINDOWS
-bitcoin_daemon_sources += bitcoind-res.rc
-endif
-
-bitcoin_bin_ldadd = \
->>>>>>> 9e05de1d
+omnicore_daemon_sources += bitcoind-res.rc
+endif
+
+omnicore_bin_ldadd = \
   $(LIBBITCOIN_WALLET) \
   $(LIBBITCOIN_COMMON) \
   $(LIBBITCOIN_UTIL) \
@@ -899,35 +737,25 @@
   $(LIBMEMENV) \
   $(LIBSECP256K1)
 
-<<<<<<< HEAD
-omnicored_LDADD += $(BOOST_LIBS) $(BDB_LIBS) $(MINIUPNPC_LIBS) $(EVENT_PTHREADS_LIBS) $(EVENT_LIBS) $(ZMQ_LIBS)
+omnicore_bin_ldadd += $(BDB_LIBS) $(MINIUPNPC_LIBS) $(NATPMP_LIBS) $(EVENT_PTHREADS_LIBS) $(EVENT_LIBS) $(ZMQ_LIBS) $(SQLITE_LIBS)
+
+omnicored_SOURCES = $(omnicore_daemon_sources) init/bitcoind.cpp
+omnicored_CPPFLAGS = $(omnicore_bin_cppflags)
+omnicored_CXXFLAGS = $(omnicore_bin_cxxflags)
+omnicored_LDFLAGS = $(omnicore_bin_ldflags)
+omnicored_LDADD = $(LIBBITCOIN_NODE) $(omnicore_bin_ldadd)
+
+bitcoin_node_SOURCES = $(omnicore_daemon_sources) init/bitcoin-node.cpp
+bitcoin_node_CPPFLAGS = $(omnicore_bin_cppflags)
+bitcoin_node_CXXFLAGS = $(omnicore_bin_cxxflags)
+bitcoin_node_LDFLAGS = $(omnicore_bin_ldflags)
+bitcoin_node_LDADD = $(LIBBITCOIN_NODE) $(omnicore_bin_ldadd) $(LIBBITCOIN_IPC) $(LIBMULTIPROCESS_LIBS)
 
 # bitcoin-cli binary #
 omnicore_cli_SOURCES = bitcoin-cli.cpp
 omnicore_cli_CPPFLAGS = $(AM_CPPFLAGS) $(BITCOIN_INCLUDES) $(EVENT_CFLAGS)
 omnicore_cli_CXXFLAGS = $(AM_CXXFLAGS) $(PIE_FLAGS)
-omnicore_cli_LDFLAGS = $(RELDFLAGS) $(AM_LDFLAGS) $(LIBTOOL_APP_LDFLAGS)
-=======
-bitcoin_bin_ldadd += $(BDB_LIBS) $(MINIUPNPC_LIBS) $(NATPMP_LIBS) $(EVENT_PTHREADS_LIBS) $(EVENT_LIBS) $(ZMQ_LIBS) $(SQLITE_LIBS)
-
-bitcoind_SOURCES = $(bitcoin_daemon_sources) init/bitcoind.cpp
-bitcoind_CPPFLAGS = $(bitcoin_bin_cppflags)
-bitcoind_CXXFLAGS = $(bitcoin_bin_cxxflags)
-bitcoind_LDFLAGS = $(bitcoin_bin_ldflags)
-bitcoind_LDADD = $(LIBBITCOIN_NODE) $(bitcoin_bin_ldadd)
-
-bitcoin_node_SOURCES = $(bitcoin_daemon_sources) init/bitcoin-node.cpp
-bitcoin_node_CPPFLAGS = $(bitcoin_bin_cppflags)
-bitcoin_node_CXXFLAGS = $(bitcoin_bin_cxxflags)
-bitcoin_node_LDFLAGS = $(bitcoin_bin_ldflags)
-bitcoin_node_LDADD = $(LIBBITCOIN_NODE) $(bitcoin_bin_ldadd) $(LIBBITCOIN_IPC) $(LIBMULTIPROCESS_LIBS)
-
-# bitcoin-cli binary #
-bitcoin_cli_SOURCES = bitcoin-cli.cpp
-bitcoin_cli_CPPFLAGS = $(AM_CPPFLAGS) $(BITCOIN_INCLUDES) $(EVENT_CFLAGS)
-bitcoin_cli_CXXFLAGS = $(AM_CXXFLAGS) $(PIE_FLAGS)
-bitcoin_cli_LDFLAGS = $(RELDFLAGS) $(AM_LDFLAGS) $(LIBTOOL_APP_LDFLAGS) $(PTHREAD_FLAGS)
->>>>>>> 9e05de1d
+omnicore_cli_LDFLAGS = $(RELDFLAGS) $(AM_LDFLAGS) $(LIBTOOL_APP_LDFLAGS) $(PTHREAD_FLAGS)
 
 if TARGET_WINDOWS
 omnicore_cli_SOURCES += bitcoin-cli-res.rc
@@ -939,11 +767,7 @@
   $(LIBBITCOIN_UTIL) \
   $(LIBBITCOIN_CRYPTO)
 
-<<<<<<< HEAD
-omnicore_cli_LDADD += $(BOOST_LIBS) $(EVENT_LIBS)
-=======
-bitcoin_cli_LDADD += $(EVENT_LIBS)
->>>>>>> 9e05de1d
+omnicore_cli_LDADD += $(EVENT_LIBS)
 #
 
 # bitcoin-tx binary #
@@ -963,19 +787,14 @@
   $(LIBBITCOIN_CONSENSUS) \
   $(LIBBITCOIN_CRYPTO) \
   $(LIBSECP256K1)
-<<<<<<< HEAD
-
-bitcoin_tx_LDADD += $(BOOST_LIBS)
-=======
->>>>>>> 9e05de1d
 #
 
 # bitcoin-wallet binary #
 bitcoin_wallet_SOURCES = bitcoin-wallet.cpp
 bitcoin_wallet_SOURCES += init/bitcoin-wallet.cpp
-bitcoin_wallet_CPPFLAGS = $(bitcoin_bin_cppflags)
-bitcoin_wallet_CXXFLAGS = $(bitcoin_bin_cxxflags)
-bitcoin_wallet_LDFLAGS = $(bitcoin_bin_ldflags)
+bitcoin_wallet_CPPFLAGS = $(omnicore_bin_cppflags)
+bitcoin_wallet_CXXFLAGS = $(omnicore_bin_cxxflags)
+bitcoin_wallet_LDFLAGS = $(omnicore_bin_ldflags)
 bitcoin_wallet_LDADD = \
   $(LIBBITCOIN_WALLET_TOOL) \
   $(LIBBITCOIN_WALLET) \
@@ -993,11 +812,6 @@
 endif
 #
 
-<<<<<<< HEAD
-bitcoin_wallet_LDADD = \
-  $(LIBBITCOIN_WALLET_TOOL) \
-  $(LIBBITCOIN_WALLET) \
-=======
 # bitcoin-util binary #
 bitcoin_util_SOURCES = bitcoin-util.cpp
 bitcoin_util_CPPFLAGS = $(AM_CPPFLAGS) $(BITCOIN_INCLUDES)
@@ -1009,22 +823,11 @@
 endif
 
 bitcoin_util_LDADD = \
->>>>>>> 9e05de1d
   $(LIBBITCOIN_COMMON) \
   $(LIBBITCOIN_UTIL) \
   $(LIBUNIVALUE) \
   $(LIBBITCOIN_CONSENSUS) \
   $(LIBBITCOIN_CRYPTO) \
-<<<<<<< HEAD
-  $(LIBBITCOIN_ZMQ) \
-  $(LIBLEVELDB) \
-  $(LIBLEVELDB_SSE42) \
-  $(LIBMEMENV) \
-  $(LIBSECP256K1) \
-  $(LIBUNIVALUE)
-
-bitcoin_wallet_LDADD += $(BOOST_LIBS) $(BDB_LIBS) $(EVENT_PTHREADS_LIBS) $(EVENT_LIBS) $(MINIUPNPC_LIBS) $(ZMQ_LIBS)
-=======
   $(LIBSECP256K1)
 #
 
@@ -1150,17 +953,11 @@
 # More details: https://www.gnu.org/software/automake/manual/html_node/Built-Sources-Example.html
 libbitcoinkernel_la-clientversion.l$(OBJEXT): obj/build.h
 endif # BUILD_BITCOIN_KERNEL_LIB
->>>>>>> 9e05de1d
 #
 
 # bitcoinconsensus library #
 if BUILD_BITCOIN_LIBS
-<<<<<<< HEAD
-include_HEADERS = script/bitcoinconsensus.h
-libbitcoinconsensus_la_SOURCES = support/cleanse.cpp $(crypto_libbitcoin_crypto_base_a_SOURCES) $(libbitcoin_consensus_a_SOURCES)
-=======
 lib_LTLIBRARIES += $(LIBBITCOINCONSENSUS)
->>>>>>> 9e05de1d
 
 include_HEADERS = script/bitcoinconsensus.h
 libbitcoinconsensus_la_SOURCES = support/cleanse.cpp $(crypto_libbitcoin_crypto_base_la_SOURCES) $(libbitcoin_consensus_a_SOURCES)
@@ -1223,35 +1020,12 @@
 	$(AM_V_GEN) $(WINDRES) $(DEFS) $(DEFAULT_INCLUDES) $(INCLUDES) $(CPPFLAGS) -DWINDRES_PREPROC -i $< -o $@
 
 check-symbols: $(bin_PROGRAMS)
-<<<<<<< HEAD
-if TARGET_DARWIN
-	@echo "Checking macOS dynamic libraries..."
-	$(AM_V_at) OTOOL=$(OTOOL) $(PYTHON) $(top_srcdir)/contrib/devtools/symbol-check.py $(bin_PROGRAMS)
-endif
-
-if TARGET_WINDOWS
-	@echo "Checking Windows dynamic libraries..."
-	$(AM_V_at) OBJDUMP=$(OBJDUMP) $(PYTHON) $(top_srcdir)/contrib/devtools/symbol-check.py $(bin_PROGRAMS)
-endif
-
-if GLIBC_BACK_COMPAT
-	@echo "Checking glibc back compat..."
-	$(AM_V_at) READELF=$(READELF) CPPFILT=$(CPPFILT) $(PYTHON) $(top_srcdir)/contrib/devtools/symbol-check.py $(bin_PROGRAMS)
-endif
-=======
 	@echo "Running symbol and dynamic library checks..."
 	$(AM_V_at) $(PYTHON) $(top_srcdir)/contrib/devtools/symbol-check.py $(bin_PROGRAMS)
->>>>>>> 9e05de1d
 
 check-security: $(bin_PROGRAMS)
 if HARDEN
 	@echo "Checking binary security..."
-<<<<<<< HEAD
-	$(AM_V_at) READELF=$(READELF) OBJDUMP=$(OBJDUMP) OTOOL=$(OTOOL) $(PYTHON) $(top_srcdir)/contrib/devtools/security-check.py $(bin_PROGRAMS)
-endif
-
-if EMBEDDED_LEVELDB
-=======
 	$(AM_V_at) $(PYTHON) $(top_srcdir)/contrib/devtools/security-check.py $(bin_PROGRAMS)
 endif
 
@@ -1305,17 +1079,12 @@
 
 include Makefile.minisketch.include
 
->>>>>>> 9e05de1d
 include Makefile.crc32c.include
 include Makefile.leveldb.include
 
 include Makefile.test_util.include
 include Makefile.test_fuzz.include
 
-<<<<<<< HEAD
-if ENABLE_TESTS
-=======
->>>>>>> 9e05de1d
 include Makefile.test.include
 
 if ENABLE_BENCH
@@ -1330,10 +1099,8 @@
 include Makefile.qttest.include
 endif
 
-<<<<<<< HEAD
+include Makefile.univalue.include
+
 # Omni Core
 include Makefile.omnicore.include
-#
-=======
-include Makefile.univalue.include
->>>>>>> 9e05de1d
+#