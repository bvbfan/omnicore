--- conflicted
+++ resolved
@@ -1,8 +1,4 @@
-<<<<<<< HEAD
-// Copyright (c) 2009-2019 The Bitcoin Core developers
-=======
 // Copyright (c) 2009-2021 The Bitcoin Core developers
->>>>>>> 9e05de1d
 // Distributed under the MIT software license, see the accompanying
 // file COPYING or http://www.opensource.org/licenses/mit-license.php.
 
@@ -76,32 +72,17 @@
                    (w.front() == '-' && w.size() > 1 && std::all_of(w.begin() + 1, w.end(), ::IsDigit)))
         {
             // Number
-<<<<<<< HEAD
-            int64_t n = atoi64(*w);
-
-            //limit the range of numbers ParseScript accepts in decimal
-            //since numbers outside -0xFFFFFFFF...0xFFFFFFFF are illegal in scripts
-            if (n > int64_t{0xffffffff} || n < -1 * int64_t{0xffffffff}) {
-=======
             const auto num{ToIntegral<int64_t>(w)};
 
             // limit the range of numbers ParseScript accepts in decimal
             // since numbers outside -0xFFFFFFFF...0xFFFFFFFF are illegal in scripts
             if (!num.has_value() || num > int64_t{0xffffffff} || num < -1 * int64_t{0xffffffff}) {
->>>>>>> 9e05de1d
                 throw std::runtime_error("script parse error: decimal numeric value only allowed in the "
                                          "range -0xFFFFFFFF...0xFFFFFFFF");
             }
 
-<<<<<<< HEAD
-            result << n;
-        }
-        else if (w->substr(0,2) == "0x" && w->size() > 2 && IsHex(std::string(w->begin()+2, w->end())))
-        {
-=======
             result << num.value();
         } else if (w.substr(0, 2) == "0x" && w.size() > 2 && IsHex(std::string(w.begin() + 2, w.end()))) {
->>>>>>> 9e05de1d
             // Raw hex data, inserted NOT pushed onto stack:
             std::vector<unsigned char> raw = ParseHex(std::string(w.begin() + 2, w.end()));
             result.insert(result.end(), raw.begin(), raw.end());
