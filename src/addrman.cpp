// Copyright (c) 2012 Pieter Wuille
<<<<<<< HEAD
// Copyright (c) 2012-2019 The Bitcoin Core developers
=======
// Copyright (c) 2012-2021 The Bitcoin Core developers
>>>>>>> 9e05de1d
// Distributed under the MIT software license, see the accompanying
// file COPYING or http://www.opensource.org/licenses/mit-license.php.

#include <addrman.h>
#include <addrman_impl.h>

#include <hash.h>
#include <logging.h>
<<<<<<< HEAD
#include <serialize.h>

int CAddrInfo::GetTriedBucket(const uint256& nKey, const std::vector<bool> &asmap) const
{
    uint64_t hash1 = (CHashWriter(SER_GETHASH, 0) << nKey << GetKey()).GetCheapHash();
    uint64_t hash2 = (CHashWriter(SER_GETHASH, 0) << nKey << GetGroup(asmap) << (hash1 % ADDRMAN_TRIED_BUCKETS_PER_GROUP)).GetCheapHash();
    int tried_bucket = hash2 % ADDRMAN_TRIED_BUCKET_COUNT;
    uint32_t mapped_as = GetMappedAS(asmap);
    LogPrint(BCLog::NET, "IP %s mapped to AS%i belongs to tried bucket %i\n", ToStringIP(), mapped_as, tried_bucket);
    return tried_bucket;
}

int CAddrInfo::GetNewBucket(const uint256& nKey, const CNetAddr& src, const std::vector<bool> &asmap) const
{
    std::vector<unsigned char> vchSourceGroupKey = src.GetGroup(asmap);
    uint64_t hash1 = (CHashWriter(SER_GETHASH, 0) << nKey << GetGroup(asmap) << vchSourceGroupKey).GetCheapHash();
=======
#include <logging/timer.h>
#include <netaddress.h>
#include <protocol.h>
#include <random.h>
#include <serialize.h>
#include <streams.h>
#include <tinyformat.h>
#include <uint256.h>
#include <util/check.h>
#include <util/time.h>

#include <cmath>
#include <optional>

/** Over how many buckets entries with tried addresses from a single group (/16 for IPv4) are spread */
static constexpr uint32_t ADDRMAN_TRIED_BUCKETS_PER_GROUP{8};
/** Over how many buckets entries with new addresses originating from a single group are spread */
static constexpr uint32_t ADDRMAN_NEW_BUCKETS_PER_SOURCE_GROUP{64};
/** Maximum number of times an address can occur in the new table */
static constexpr int32_t ADDRMAN_NEW_BUCKETS_PER_ADDRESS{8};
/** How old addresses can maximally be */
static constexpr auto ADDRMAN_HORIZON{30 * 24h};
/** After how many failed attempts we give up on a new node */
static constexpr int32_t ADDRMAN_RETRIES{3};
/** How many successive failures are allowed ... */
static constexpr int32_t ADDRMAN_MAX_FAILURES{10};
/** ... in at least this duration */
static constexpr auto ADDRMAN_MIN_FAIL{7 * 24h};
/** How recent a successful connection should be before we allow an address to be evicted from tried */
static constexpr auto ADDRMAN_REPLACEMENT{4h};
/** The maximum number of tried addr collisions to store */
static constexpr size_t ADDRMAN_SET_TRIED_COLLISION_SIZE{10};
/** The maximum time we'll spend trying to resolve a tried table collision */
static constexpr auto ADDRMAN_TEST_WINDOW{40min};

int AddrInfo::GetTriedBucket(const uint256& nKey, const NetGroupManager& netgroupman) const
{
    uint64_t hash1 = (CHashWriter(SER_GETHASH, 0) << nKey << GetKey()).GetCheapHash();
    uint64_t hash2 = (CHashWriter(SER_GETHASH, 0) << nKey << netgroupman.GetGroup(*this) << (hash1 % ADDRMAN_TRIED_BUCKETS_PER_GROUP)).GetCheapHash();
    return hash2 % ADDRMAN_TRIED_BUCKET_COUNT;
}

int AddrInfo::GetNewBucket(const uint256& nKey, const CNetAddr& src, const NetGroupManager& netgroupman) const
{
    std::vector<unsigned char> vchSourceGroupKey = netgroupman.GetGroup(src);
    uint64_t hash1 = (CHashWriter(SER_GETHASH, 0) << nKey << netgroupman.GetGroup(*this) << vchSourceGroupKey).GetCheapHash();
>>>>>>> 9e05de1d
    uint64_t hash2 = (CHashWriter(SER_GETHASH, 0) << nKey << vchSourceGroupKey << (hash1 % ADDRMAN_NEW_BUCKETS_PER_SOURCE_GROUP)).GetCheapHash();
    int new_bucket = hash2 % ADDRMAN_NEW_BUCKET_COUNT;
    uint32_t mapped_as = GetMappedAS(asmap);
    LogPrint(BCLog::NET, "IP %s mapped to AS%i belongs to new bucket %i\n", ToStringIP(), mapped_as, new_bucket);
    return new_bucket;
}

int AddrInfo::GetBucketPosition(const uint256& nKey, bool fNew, int nBucket) const
{
    uint64_t hash1 = (CHashWriter(SER_GETHASH, 0) << nKey << (fNew ? uint8_t{'N'} : uint8_t{'K'}) << nBucket << GetKey()).GetCheapHash();
    return hash1 % ADDRMAN_BUCKET_SIZE;
}

bool AddrInfo::IsTerrible(NodeSeconds now) const
{
    if (now - m_last_try <= 1min) { // never remove things tried in the last minute
        return false;
    }

    if (nTime > now + 10min) { // came in a flying DeLorean
        return true;
    }

    if (now - nTime > ADDRMAN_HORIZON) { // not seen in recent history
        return true;
    }

    if (TicksSinceEpoch<std::chrono::seconds>(m_last_success) == 0 && nAttempts >= ADDRMAN_RETRIES) { // tried N times and never a success
        return true;
    }

    if (now - m_last_success > ADDRMAN_MIN_FAIL && nAttempts >= ADDRMAN_MAX_FAILURES) { // N successive failures in the last week
        return true;
    }

    return false;
}

double AddrInfo::GetChance(NodeSeconds now) const
{
    double fChance = 1.0;

    // deprioritize very recent attempts away
    if (now - m_last_try < 10min) {
        fChance *= 0.01;
    }

    // deprioritize 66% after each failed attempt, but at most 1/28th to avoid the search taking forever or overly penalizing outages.
    fChance *= pow(0.66, std::min(nAttempts, 8));

    return fChance;
}

AddrManImpl::AddrManImpl(const NetGroupManager& netgroupman, bool deterministic, int32_t consistency_check_ratio)
    : insecure_rand{deterministic}
    , nKey{deterministic ? uint256{1} : insecure_rand.rand256()}
    , m_consistency_check_ratio{consistency_check_ratio}
    , m_netgroupman{netgroupman}
{
    for (auto& bucket : vvNew) {
        for (auto& entry : bucket) {
            entry = -1;
        }
    }
    for (auto& bucket : vvTried) {
        for (auto& entry : bucket) {
            entry = -1;
        }
    }
}

AddrManImpl::~AddrManImpl()
{
    nKey.SetNull();
}

template <typename Stream>
void AddrManImpl::Serialize(Stream& s_) const
{
    LOCK(cs);

    /**
     * Serialized format.
     * * format version byte (@see `Format`)
     * * lowest compatible format version byte. This is used to help old software decide
     *   whether to parse the file. For example:
     *   * Bitcoin Core version N knows how to parse up to format=3. If a new format=4 is
     *     introduced in version N+1 that is compatible with format=3 and it is known that
     *     version N will be able to parse it, then version N+1 will write
     *     (format=4, lowest_compatible=3) in the first two bytes of the file, and so
     *     version N will still try to parse it.
     *   * Bitcoin Core version N+2 introduces a new incompatible format=5. It will write
     *     (format=5, lowest_compatible=5) and so any versions that do not know how to parse
     *     format=5 will not try to read the file.
     * * nKey
     * * nNew
     * * nTried
     * * number of "new" buckets XOR 2**30
     * * all new addresses (total count: nNew)
     * * all tried addresses (total count: nTried)
     * * for each new bucket:
     *   * number of elements
     *   * for each element: index in the serialized "all new addresses"
     * * asmap checksum
     *
     * 2**30 is xorred with the number of buckets to make addrman deserializer v0 detect it
     * as incompatible. This is necessary because it did not check the version number on
     * deserialization.
     *
     * vvNew, vvTried, mapInfo, mapAddr and vRandom are never encoded explicitly;
     * they are instead reconstructed from the other information.
     *
     * This format is more complex, but significantly smaller (at most 1.5 MiB), and supports
     * changes to the ADDRMAN_ parameters without breaking the on-disk structure.
     *
     * We don't use SERIALIZE_METHODS since the serialization and deserialization code has
     * very little in common.
     */

    // Always serialize in the latest version (FILE_FORMAT).

    OverrideStream<Stream> s(&s_, s_.GetType(), s_.GetVersion() | ADDRV2_FORMAT);

    s << static_cast<uint8_t>(FILE_FORMAT);

    // Increment `lowest_compatible` iff a newly introduced format is incompatible with
    // the previous one.
    static constexpr uint8_t lowest_compatible = Format::V4_MULTIPORT;
    s << static_cast<uint8_t>(INCOMPATIBILITY_BASE + lowest_compatible);

    s << nKey;
    s << nNew;
    s << nTried;

    int nUBuckets = ADDRMAN_NEW_BUCKET_COUNT ^ (1 << 30);
    s << nUBuckets;
    std::unordered_map<int, int> mapUnkIds;
    int nIds = 0;
    for (const auto& entry : mapInfo) {
        mapUnkIds[entry.first] = nIds;
        const AddrInfo& info = entry.second;
        if (info.nRefCount) {
            assert(nIds != nNew); // this means nNew was wrong, oh ow
            s << info;
            nIds++;
        }
    }
    nIds = 0;
    for (const auto& entry : mapInfo) {
        const AddrInfo& info = entry.second;
        if (info.fInTried) {
            assert(nIds != nTried); // this means nTried was wrong, oh ow
            s << info;
            nIds++;
        }
    }
    for (int bucket = 0; bucket < ADDRMAN_NEW_BUCKET_COUNT; bucket++) {
        int nSize = 0;
        for (int i = 0; i < ADDRMAN_BUCKET_SIZE; i++) {
            if (vvNew[bucket][i] != -1)
                nSize++;
        }
        s << nSize;
        for (int i = 0; i < ADDRMAN_BUCKET_SIZE; i++) {
            if (vvNew[bucket][i] != -1) {
                int nIndex = mapUnkIds[vvNew[bucket][i]];
                s << nIndex;
            }
        }
    }
    // Store asmap checksum after bucket entries so that it
    // can be ignored by older clients for backward compatibility.
    s << m_netgroupman.GetAsmapChecksum();
}

template <typename Stream>
void AddrManImpl::Unserialize(Stream& s_)
{
    LOCK(cs);

    assert(vRandom.empty());

    Format format;
    s_ >> Using<CustomUintFormatter<1>>(format);

    int stream_version = s_.GetVersion();
    if (format >= Format::V3_BIP155) {
        // Add ADDRV2_FORMAT to the version so that the CNetAddr and CAddress
        // unserialize methods know that an address in addrv2 format is coming.
        stream_version |= ADDRV2_FORMAT;
    }

    OverrideStream<Stream> s(&s_, s_.GetType(), stream_version);

    uint8_t compat;
    s >> compat;
    if (compat < INCOMPATIBILITY_BASE) {
        throw std::ios_base::failure(strprintf(
            "Corrupted addrman database: The compat value (%u) "
            "is lower than the expected minimum value %u.",
            compat, INCOMPATIBILITY_BASE));
    }
    const uint8_t lowest_compatible = compat - INCOMPATIBILITY_BASE;
    if (lowest_compatible > FILE_FORMAT) {
        throw InvalidAddrManVersionError(strprintf(
            "Unsupported format of addrman database: %u. It is compatible with formats >=%u, "
            "but the maximum supported by this version of %s is %u.",
            uint8_t{format}, lowest_compatible, PACKAGE_NAME, uint8_t{FILE_FORMAT}));
    }

    s >> nKey;
    s >> nNew;
    s >> nTried;
    int nUBuckets = 0;
    s >> nUBuckets;
    if (format >= Format::V1_DETERMINISTIC) {
        nUBuckets ^= (1 << 30);
    }

    if (nNew > ADDRMAN_NEW_BUCKET_COUNT * ADDRMAN_BUCKET_SIZE || nNew < 0) {
        throw std::ios_base::failure(
                strprintf("Corrupt AddrMan serialization: nNew=%d, should be in [0, %d]",
                    nNew,
                    ADDRMAN_NEW_BUCKET_COUNT * ADDRMAN_BUCKET_SIZE));
    }

    if (nTried > ADDRMAN_TRIED_BUCKET_COUNT * ADDRMAN_BUCKET_SIZE || nTried < 0) {
        throw std::ios_base::failure(
                strprintf("Corrupt AddrMan serialization: nTried=%d, should be in [0, %d]",
                    nTried,
                    ADDRMAN_TRIED_BUCKET_COUNT * ADDRMAN_BUCKET_SIZE));
    }

    // Deserialize entries from the new table.
    for (int n = 0; n < nNew; n++) {
        AddrInfo& info = mapInfo[n];
        s >> info;
        mapAddr[info] = n;
        info.nRandomPos = vRandom.size();
        vRandom.push_back(n);
    }
    nIdCount = nNew;

    // Deserialize entries from the tried table.
    int nLost = 0;
    for (int n = 0; n < nTried; n++) {
        AddrInfo info;
        s >> info;
        int nKBucket = info.GetTriedBucket(nKey, m_netgroupman);
        int nKBucketPos = info.GetBucketPosition(nKey, false, nKBucket);
        if (info.IsValid()
                && vvTried[nKBucket][nKBucketPos] == -1) {
            info.nRandomPos = vRandom.size();
            info.fInTried = true;
            vRandom.push_back(nIdCount);
            mapInfo[nIdCount] = info;
            mapAddr[info] = nIdCount;
            vvTried[nKBucket][nKBucketPos] = nIdCount;
            nIdCount++;
        } else {
            nLost++;
        }
    }
    nTried -= nLost;

    // Store positions in the new table buckets to apply later (if possible).
    // An entry may appear in up to ADDRMAN_NEW_BUCKETS_PER_ADDRESS buckets,
    // so we store all bucket-entry_index pairs to iterate through later.
    std::vector<std::pair<int, int>> bucket_entries;

    for (int bucket = 0; bucket < nUBuckets; ++bucket) {
        int num_entries{0};
        s >> num_entries;
        for (int n = 0; n < num_entries; ++n) {
            int entry_index{0};
            s >> entry_index;
            if (entry_index >= 0 && entry_index < nNew) {
                bucket_entries.emplace_back(bucket, entry_index);
            }
        }
    }

    // If the bucket count and asmap checksum haven't changed, then attempt
    // to restore the entries to the buckets/positions they were in before
    // serialization.
    uint256 supplied_asmap_checksum{m_netgroupman.GetAsmapChecksum()};
    uint256 serialized_asmap_checksum;
    if (format >= Format::V2_ASMAP) {
        s >> serialized_asmap_checksum;
    }
    const bool restore_bucketing{nUBuckets == ADDRMAN_NEW_BUCKET_COUNT &&
        serialized_asmap_checksum == supplied_asmap_checksum};

    if (!restore_bucketing) {
        LogPrint(BCLog::ADDRMAN, "Bucketing method was updated, re-bucketing addrman entries from disk\n");
    }

    for (auto bucket_entry : bucket_entries) {
        int bucket{bucket_entry.first};
        const int entry_index{bucket_entry.second};
        AddrInfo& info = mapInfo[entry_index];

        // Don't store the entry in the new bucket if it's not a valid address for our addrman
        if (!info.IsValid()) continue;

        // The entry shouldn't appear in more than
        // ADDRMAN_NEW_BUCKETS_PER_ADDRESS. If it has already, just skip
        // this bucket_entry.
        if (info.nRefCount >= ADDRMAN_NEW_BUCKETS_PER_ADDRESS) continue;

        int bucket_position = info.GetBucketPosition(nKey, true, bucket);
        if (restore_bucketing && vvNew[bucket][bucket_position] == -1) {
            // Bucketing has not changed, using existing bucket positions for the new table
            vvNew[bucket][bucket_position] = entry_index;
            ++info.nRefCount;
        } else {
            // In case the new table data cannot be used (bucket count wrong or new asmap),
            // try to give them a reference based on their primary source address.
            bucket = info.GetNewBucket(nKey, m_netgroupman);
            bucket_position = info.GetBucketPosition(nKey, true, bucket);
            if (vvNew[bucket][bucket_position] == -1) {
                vvNew[bucket][bucket_position] = entry_index;
                ++info.nRefCount;
            }
        }
    }

    // Prune new entries with refcount 0 (as a result of collisions or invalid address).
    int nLostUnk = 0;
    for (auto it = mapInfo.cbegin(); it != mapInfo.cend(); ) {
        if (it->second.fInTried == false && it->second.nRefCount == 0) {
            const auto itCopy = it++;
            Delete(itCopy->first);
            ++nLostUnk;
        } else {
            ++it;
        }
    }
    if (nLost + nLostUnk > 0) {
        LogPrint(BCLog::ADDRMAN, "addrman lost %i new and %i tried addresses due to collisions or invalid addresses\n", nLostUnk, nLost);
    }

    const int check_code{CheckAddrman()};
    if (check_code != 0) {
        throw std::ios_base::failure(strprintf(
            "Corrupt data. Consistency check failed with code %s",
            check_code));
    }
}

AddrInfo* AddrManImpl::Find(const CService& addr, int* pnId)
{
    AssertLockHeld(cs);

    const auto it = mapAddr.find(addr);
    if (it == mapAddr.end())
        return nullptr;
    if (pnId)
        *pnId = (*it).second;
    const auto it2 = mapInfo.find((*it).second);
    if (it2 != mapInfo.end())
        return &(*it2).second;
    return nullptr;
}

AddrInfo* AddrManImpl::Create(const CAddress& addr, const CNetAddr& addrSource, int* pnId)
{
    AssertLockHeld(cs);

    int nId = nIdCount++;
    mapInfo[nId] = AddrInfo(addr, addrSource);
    mapAddr[addr] = nId;
    mapInfo[nId].nRandomPos = vRandom.size();
    vRandom.push_back(nId);
    if (pnId)
        *pnId = nId;
    return &mapInfo[nId];
}

void AddrManImpl::SwapRandom(unsigned int nRndPos1, unsigned int nRndPos2) const
{
    AssertLockHeld(cs);

    if (nRndPos1 == nRndPos2)
        return;

    assert(nRndPos1 < vRandom.size() && nRndPos2 < vRandom.size());

    int nId1 = vRandom[nRndPos1];
    int nId2 = vRandom[nRndPos2];

    const auto it_1{mapInfo.find(nId1)};
    const auto it_2{mapInfo.find(nId2)};
    assert(it_1 != mapInfo.end());
    assert(it_2 != mapInfo.end());

    it_1->second.nRandomPos = nRndPos2;
    it_2->second.nRandomPos = nRndPos1;

    vRandom[nRndPos1] = nId2;
    vRandom[nRndPos2] = nId1;
}

void AddrManImpl::Delete(int nId)
{
    AssertLockHeld(cs);

    assert(mapInfo.count(nId) != 0);
    AddrInfo& info = mapInfo[nId];
    assert(!info.fInTried);
    assert(info.nRefCount == 0);

    SwapRandom(info.nRandomPos, vRandom.size() - 1);
    vRandom.pop_back();
    mapAddr.erase(info);
    mapInfo.erase(nId);
    nNew--;
}

void AddrManImpl::ClearNew(int nUBucket, int nUBucketPos)
{
    AssertLockHeld(cs);

    // if there is an entry in the specified bucket, delete it.
    if (vvNew[nUBucket][nUBucketPos] != -1) {
        int nIdDelete = vvNew[nUBucket][nUBucketPos];
        AddrInfo& infoDelete = mapInfo[nIdDelete];
        assert(infoDelete.nRefCount > 0);
        infoDelete.nRefCount--;
        vvNew[nUBucket][nUBucketPos] = -1;
        LogPrint(BCLog::ADDRMAN, "Removed %s from new[%i][%i]\n", infoDelete.ToString(), nUBucket, nUBucketPos);
        if (infoDelete.nRefCount == 0) {
            Delete(nIdDelete);
        }
    }
}

void AddrManImpl::MakeTried(AddrInfo& info, int nId)
{
    AssertLockHeld(cs);

    // remove the entry from all new buckets
    const int start_bucket{info.GetNewBucket(nKey, m_netgroupman)};
    for (int n = 0; n < ADDRMAN_NEW_BUCKET_COUNT; ++n) {
        const int bucket{(start_bucket + n) % ADDRMAN_NEW_BUCKET_COUNT};
        const int pos{info.GetBucketPosition(nKey, true, bucket)};
        if (vvNew[bucket][pos] == nId) {
            vvNew[bucket][pos] = -1;
            info.nRefCount--;
            if (info.nRefCount == 0) break;
        }
    }
    nNew--;

    assert(info.nRefCount == 0);

    // which tried bucket to move the entry to
<<<<<<< HEAD
    int nKBucket = info.GetTriedBucket(nKey, m_asmap);
=======
    int nKBucket = info.GetTriedBucket(nKey, m_netgroupman);
>>>>>>> 9e05de1d
    int nKBucketPos = info.GetBucketPosition(nKey, false, nKBucket);

    // first make space to add it (the existing tried entry there is moved to new, deleting whatever is there).
    if (vvTried[nKBucket][nKBucketPos] != -1) {
        // find an item to evict
        int nIdEvict = vvTried[nKBucket][nKBucketPos];
        assert(mapInfo.count(nIdEvict) == 1);
        AddrInfo& infoOld = mapInfo[nIdEvict];

        // Remove the to-be-evicted item from the tried set.
        infoOld.fInTried = false;
        vvTried[nKBucket][nKBucketPos] = -1;
        nTried--;

        // find which new bucket it belongs to
<<<<<<< HEAD
        int nUBucket = infoOld.GetNewBucket(nKey, m_asmap);
=======
        int nUBucket = infoOld.GetNewBucket(nKey, m_netgroupman);
>>>>>>> 9e05de1d
        int nUBucketPos = infoOld.GetBucketPosition(nKey, true, nUBucket);
        ClearNew(nUBucket, nUBucketPos);
        assert(vvNew[nUBucket][nUBucketPos] == -1);

        // Enter it into the new set again.
        infoOld.nRefCount = 1;
        vvNew[nUBucket][nUBucketPos] = nIdEvict;
        nNew++;
        LogPrint(BCLog::ADDRMAN, "Moved %s from tried[%i][%i] to new[%i][%i] to make space\n",
                 infoOld.ToString(), nKBucket, nKBucketPos, nUBucket, nUBucketPos);
    }
    assert(vvTried[nKBucket][nKBucketPos] == -1);

    vvTried[nKBucket][nKBucketPos] = nId;
    nTried++;
    info.fInTried = true;
}

bool AddrManImpl::AddSingle(const CAddress& addr, const CNetAddr& source, std::chrono::seconds time_penalty)
{
    AssertLockHeld(cs);

<<<<<<< HEAD
    // if it is already in the tried set, don't do anything else
    if (info.fInTried)
        return;

    // find a bucket it is in now
    int nRnd = insecure_rand.randrange(ADDRMAN_NEW_BUCKET_COUNT);
    int nUBucket = -1;
    for (unsigned int n = 0; n < ADDRMAN_NEW_BUCKET_COUNT; n++) {
        int nB = (n + nRnd) % ADDRMAN_NEW_BUCKET_COUNT;
        int nBpos = info.GetBucketPosition(nKey, true, nB);
        if (vvNew[nB][nBpos] == nId) {
            nUBucket = nB;
            break;
        }
    }

    // if no bucket is found, something bad happened;
    // TODO: maybe re-add the node, but for now, just bail out
    if (nUBucket == -1)
        return;

    // which tried bucket to move the entry to
    int tried_bucket = info.GetTriedBucket(nKey, m_asmap);
    int tried_bucket_pos = info.GetBucketPosition(nKey, false, tried_bucket);

    // Will moving this address into tried evict another entry?
    if (test_before_evict && (vvTried[tried_bucket][tried_bucket_pos] != -1)) {
        // Output the entry we'd be colliding with, for debugging purposes
        auto colliding_entry = mapInfo.find(vvTried[tried_bucket][tried_bucket_pos]);
        LogPrint(BCLog::ADDRMAN, "Collision inserting element into tried table (%s), moving %s to m_tried_collisions=%d\n", colliding_entry != mapInfo.end() ? colliding_entry->second.ToString() : "", addr.ToString(), m_tried_collisions.size());
        if (m_tried_collisions.size() < ADDRMAN_SET_TRIED_COLLISION_SIZE) {
            m_tried_collisions.insert(nId);
        }
    } else {
        LogPrint(BCLog::ADDRMAN, "Moving %s to tried\n", addr.ToString());

        // move nId to the tried tables
        MakeTried(info, nId);
    }
}

bool CAddrMan::Add_(const CAddress& addr, const CNetAddr& source, int64_t nTimePenalty)
{
=======
>>>>>>> 9e05de1d
    if (!addr.IsRoutable())
        return false;

    int nId;
    AddrInfo* pinfo = Find(addr, &nId);

    // Do not set a penalty for a source's self-announcement
    if (addr == source) {
        time_penalty = 0s;
    }

    if (pinfo) {
        // periodically update nTime
        const bool currently_online{NodeClock::now() - addr.nTime < 24h};
        const auto update_interval{currently_online ? 1h : 24h};
        if (pinfo->nTime < addr.nTime - update_interval - time_penalty) {
            pinfo->nTime = std::max(NodeSeconds{0s}, addr.nTime - time_penalty);
        }

        // add services
        pinfo->nServices = ServiceFlags(pinfo->nServices | addr.nServices);

        // do not update if no new information is present
        if (addr.nTime <= pinfo->nTime) {
            return false;
        }

        // do not update if the entry was already in the "tried" table
        if (pinfo->fInTried)
            return false;

        // do not update if the max reference count is reached
        if (pinfo->nRefCount == ADDRMAN_NEW_BUCKETS_PER_ADDRESS)
            return false;

        // stochastic test: previous nRefCount == N: 2^N times harder to increase it
        int nFactor = 1;
        for (int n = 0; n < pinfo->nRefCount; n++)
            nFactor *= 2;
        if (nFactor > 1 && (insecure_rand.randrange(nFactor) != 0))
            return false;
    } else {
        pinfo = Create(addr, source, &nId);
        pinfo->nTime = std::max(NodeSeconds{0s}, pinfo->nTime - time_penalty);
        nNew++;
    }

<<<<<<< HEAD
    int nUBucket = pinfo->GetNewBucket(nKey, source, m_asmap);
=======
    int nUBucket = pinfo->GetNewBucket(nKey, source, m_netgroupman);
>>>>>>> 9e05de1d
    int nUBucketPos = pinfo->GetBucketPosition(nKey, true, nUBucket);
    bool fInsert = vvNew[nUBucket][nUBucketPos] == -1;
    if (vvNew[nUBucket][nUBucketPos] != nId) {
        if (!fInsert) {
            AddrInfo& infoExisting = mapInfo[vvNew[nUBucket][nUBucketPos]];
            if (infoExisting.IsTerrible() || (infoExisting.nRefCount > 1 && pinfo->nRefCount == 0)) {
                // Overwrite the existing new table entry.
                fInsert = true;
            }
        }
        if (fInsert) {
            ClearNew(nUBucket, nUBucketPos);
            pinfo->nRefCount++;
            vvNew[nUBucket][nUBucketPos] = nId;
            LogPrint(BCLog::ADDRMAN, "Added %s mapped to AS%i to new[%i][%i]\n",
                     addr.ToString(), m_netgroupman.GetMappedAS(addr), nUBucket, nUBucketPos);
        } else {
            if (pinfo->nRefCount == 0) {
                Delete(nId);
            }
        }
    }
    return fInsert;
}

bool AddrManImpl::Good_(const CService& addr, bool test_before_evict, NodeSeconds time)
{
    AssertLockHeld(cs);

    int nId;

    m_last_good = time;

    AddrInfo* pinfo = Find(addr, &nId);

    // if not found, bail out
    if (!pinfo) return false;

    AddrInfo& info = *pinfo;

    // update info
    info.m_last_success = time;
    info.m_last_try = time;
    info.nAttempts = 0;
    // nTime is not updated here, to avoid leaking information about
    // currently-connected peers.

    // if it is already in the tried set, don't do anything else
    if (info.fInTried) return false;

    // if it is not in new, something bad happened
    if (!Assume(info.nRefCount > 0)) return false;


    // which tried bucket to move the entry to
    int tried_bucket = info.GetTriedBucket(nKey, m_netgroupman);
    int tried_bucket_pos = info.GetBucketPosition(nKey, false, tried_bucket);

    // Will moving this address into tried evict another entry?
    if (test_before_evict && (vvTried[tried_bucket][tried_bucket_pos] != -1)) {
        if (m_tried_collisions.size() < ADDRMAN_SET_TRIED_COLLISION_SIZE) {
            m_tried_collisions.insert(nId);
        }
        // Output the entry we'd be colliding with, for debugging purposes
        auto colliding_entry = mapInfo.find(vvTried[tried_bucket][tried_bucket_pos]);
        LogPrint(BCLog::ADDRMAN, "Collision with %s while attempting to move %s to tried table. Collisions=%d\n",
                 colliding_entry != mapInfo.end() ? colliding_entry->second.ToString() : "",
                 addr.ToString(),
                 m_tried_collisions.size());
        return false;
    } else {
        // move nId to the tried tables
        MakeTried(info, nId);
        LogPrint(BCLog::ADDRMAN, "Moved %s mapped to AS%i to tried[%i][%i]\n",
                 addr.ToString(), m_netgroupman.GetMappedAS(addr), tried_bucket, tried_bucket_pos);
        return true;
    }
}

bool AddrManImpl::Add_(const std::vector<CAddress>& vAddr, const CNetAddr& source, std::chrono::seconds time_penalty)
{
    int added{0};
    for (std::vector<CAddress>::const_iterator it = vAddr.begin(); it != vAddr.end(); it++) {
        added += AddSingle(*it, source, time_penalty) ? 1 : 0;
    }
    if (added > 0) {
        LogPrint(BCLog::ADDRMAN, "Added %i addresses (of %i) from %s: %i tried, %i new\n", added, vAddr.size(), source.ToString(), nTried, nNew);
    }
    return added > 0;
}

void AddrManImpl::Attempt_(const CService& addr, bool fCountFailure, NodeSeconds time)
{
    AssertLockHeld(cs);

    AddrInfo* pinfo = Find(addr);

    // if not found, bail out
    if (!pinfo)
        return;

    AddrInfo& info = *pinfo;

    // update info
    info.m_last_try = time;
    if (fCountFailure && info.m_last_count_attempt < m_last_good) {
        info.m_last_count_attempt = time;
        info.nAttempts++;
    }
}

std::pair<CAddress, NodeSeconds> AddrManImpl::Select_(bool newOnly) const
{
    AssertLockHeld(cs);

    if (vRandom.empty()) return {};

    if (newOnly && nNew == 0) return {};

    // Use a 50% chance for choosing between tried and new table entries.
    if (!newOnly &&
       (nTried > 0 && (nNew == 0 || insecure_rand.randbool() == 0))) {
        // use a tried node
        double fChanceFactor = 1.0;
        while (1) {
            // Pick a tried bucket, and an initial position in that bucket.
            int nKBucket = insecure_rand.randrange(ADDRMAN_TRIED_BUCKET_COUNT);
            int nKBucketPos = insecure_rand.randrange(ADDRMAN_BUCKET_SIZE);
            // Iterate over the positions of that bucket, starting at the initial one,
            // and looping around.
            int i;
            for (i = 0; i < ADDRMAN_BUCKET_SIZE; ++i) {
                if (vvTried[nKBucket][(nKBucketPos + i) % ADDRMAN_BUCKET_SIZE] != -1) break;
            }
            // If the bucket is entirely empty, start over with a (likely) different one.
            if (i == ADDRMAN_BUCKET_SIZE) continue;
            // Find the entry to return.
            int nId = vvTried[nKBucket][(nKBucketPos + i) % ADDRMAN_BUCKET_SIZE];
            const auto it_found{mapInfo.find(nId)};
            assert(it_found != mapInfo.end());
            const AddrInfo& info{it_found->second};
            // With probability GetChance() * fChanceFactor, return the entry.
            if (insecure_rand.randbits(30) < fChanceFactor * info.GetChance() * (1 << 30)) {
                LogPrint(BCLog::ADDRMAN, "Selected %s from tried\n", info.ToString());
                return {info, info.m_last_try};
            }
            // Otherwise start over with a (likely) different bucket, and increased chance factor.
            fChanceFactor *= 1.2;
        }
    } else {
        // use a new node
        double fChanceFactor = 1.0;
        while (1) {
            // Pick a new bucket, and an initial position in that bucket.
            int nUBucket = insecure_rand.randrange(ADDRMAN_NEW_BUCKET_COUNT);
            int nUBucketPos = insecure_rand.randrange(ADDRMAN_BUCKET_SIZE);
            // Iterate over the positions of that bucket, starting at the initial one,
            // and looping around.
            int i;
            for (i = 0; i < ADDRMAN_BUCKET_SIZE; ++i) {
                if (vvNew[nUBucket][(nUBucketPos + i) % ADDRMAN_BUCKET_SIZE] != -1) break;
            }
            // If the bucket is entirely empty, start over with a (likely) different one.
            if (i == ADDRMAN_BUCKET_SIZE) continue;
            // Find the entry to return.
            int nId = vvNew[nUBucket][(nUBucketPos + i) % ADDRMAN_BUCKET_SIZE];
            const auto it_found{mapInfo.find(nId)};
            assert(it_found != mapInfo.end());
            const AddrInfo& info{it_found->second};
            // With probability GetChance() * fChanceFactor, return the entry.
            if (insecure_rand.randbits(30) < fChanceFactor * info.GetChance() * (1 << 30)) {
                LogPrint(BCLog::ADDRMAN, "Selected %s from new\n", info.ToString());
                return {info, info.m_last_try};
            }
            // Otherwise start over with a (likely) different bucket, and increased chance factor.
            fChanceFactor *= 1.2;
        }
    }
}

std::vector<CAddress> AddrManImpl::GetAddr_(size_t max_addresses, size_t max_pct, std::optional<Network> network) const
{
    AssertLockHeld(cs);

    size_t nNodes = vRandom.size();
    if (max_pct != 0) {
        nNodes = max_pct * nNodes / 100;
    }
<<<<<<< HEAD

    if (setTried.size() != (size_t)nTried)
        return -9;
    if (mapNew.size() != (size_t)nNew)
        return -10;

    for (int n = 0; n < ADDRMAN_TRIED_BUCKET_COUNT; n++) {
        for (int i = 0; i < ADDRMAN_BUCKET_SIZE; i++) {
             if (vvTried[n][i] != -1) {
                 if (!setTried.count(vvTried[n][i]))
                     return -11;
                 if (mapInfo[vvTried[n][i]].GetTriedBucket(nKey, m_asmap) != n)
                     return -17;
                 if (mapInfo[vvTried[n][i]].GetBucketPosition(nKey, false, n) != i)
                     return -18;
                 setTried.erase(vvTried[n][i]);
             }
        }
=======
    if (max_addresses != 0) {
        nNodes = std::min(nNodes, max_addresses);
>>>>>>> 9e05de1d
    }

    // gather a list of random nodes, skipping those of low quality
    const auto now{Now<NodeSeconds>()};
    std::vector<CAddress> addresses;
    for (unsigned int n = 0; n < vRandom.size(); n++) {
        if (addresses.size() >= nNodes)
            break;

        int nRndPos = insecure_rand.randrange(vRandom.size() - n) + n;
        SwapRandom(n, nRndPos);
        const auto it{mapInfo.find(vRandom[n])};
        assert(it != mapInfo.end());

        const AddrInfo& ai{it->second};

        // Filter by network (optional)
        if (network != std::nullopt && ai.GetNetClass() != network) continue;

        // Filter for quality
        if (ai.IsTerrible(now)) continue;

        addresses.push_back(ai);
    }
    LogPrint(BCLog::ADDRMAN, "GetAddr returned %d random addresses\n", addresses.size());
    return addresses;
}

void AddrManImpl::Connected_(const CService& addr, NodeSeconds time)
{
    AssertLockHeld(cs);

    AddrInfo* pinfo = Find(addr);

    // if not found, bail out
    if (!pinfo)
        return;

    AddrInfo& info = *pinfo;

    // update info
    const auto update_interval{20min};
    if (time - info.nTime > update_interval) {
        info.nTime = time;
    }
}

void AddrManImpl::SetServices_(const CService& addr, ServiceFlags nServices)
{
    AssertLockHeld(cs);

    AddrInfo* pinfo = Find(addr);

    // if not found, bail out
    if (!pinfo)
        return;

    AddrInfo& info = *pinfo;

    // update info
    info.nServices = nServices;
}

void AddrManImpl::ResolveCollisions_()
{
    AssertLockHeld(cs);

    for (std::set<int>::iterator it = m_tried_collisions.begin(); it != m_tried_collisions.end();) {
        int id_new = *it;

        bool erase_collision = false;

        // If id_new not found in mapInfo remove it from m_tried_collisions
        if (mapInfo.count(id_new) != 1) {
            erase_collision = true;
        } else {
            AddrInfo& info_new = mapInfo[id_new];

            // Which tried bucket to move the entry to.
<<<<<<< HEAD
            int tried_bucket = info_new.GetTriedBucket(nKey, m_asmap);
=======
            int tried_bucket = info_new.GetTriedBucket(nKey, m_netgroupman);
>>>>>>> 9e05de1d
            int tried_bucket_pos = info_new.GetBucketPosition(nKey, false, tried_bucket);
            if (!info_new.IsValid()) { // id_new may no longer map to a valid address
                erase_collision = true;
            } else if (vvTried[tried_bucket][tried_bucket_pos] != -1) { // The position in the tried bucket is not empty

                // Get the to-be-evicted address that is being tested
                int id_old = vvTried[tried_bucket][tried_bucket_pos];
                AddrInfo& info_old = mapInfo[id_old];

                const auto current_time{Now<NodeSeconds>()};

                // Has successfully connected in last X hours
                if (current_time - info_old.m_last_success < ADDRMAN_REPLACEMENT) {
                    erase_collision = true;
                } else if (current_time - info_old.m_last_try < ADDRMAN_REPLACEMENT) { // attempted to connect and failed in last X hours

                    // Give address at least 60 seconds to successfully connect
<<<<<<< HEAD
                    if (GetAdjustedTime() - info_old.nLastTry > 60) {
=======
                    if (current_time - info_old.m_last_try > 60s) {
>>>>>>> 9e05de1d
                        LogPrint(BCLog::ADDRMAN, "Replacing %s with %s in tried table\n", info_old.ToString(), info_new.ToString());

                        // Replaces an existing address already in the tried table with the new address
                        Good_(info_new, false, current_time);
                        erase_collision = true;
                    }
<<<<<<< HEAD
                } else if (GetAdjustedTime() - info_new.nLastSuccess > ADDRMAN_TEST_WINDOW) {
=======
                } else if (current_time - info_new.m_last_success > ADDRMAN_TEST_WINDOW) {
>>>>>>> 9e05de1d
                    // If the collision hasn't resolved in some reasonable amount of time,
                    // just evict the old entry -- we must not be able to
                    // connect to it for some reason.
                    LogPrint(BCLog::ADDRMAN, "Unable to test; replacing %s with %s in tried table anyway\n", info_old.ToString(), info_new.ToString());
<<<<<<< HEAD
                    Good_(info_new, false, GetAdjustedTime());
=======
                    Good_(info_new, false, current_time);
>>>>>>> 9e05de1d
                    erase_collision = true;
                }
            } else { // Collision is not actually a collision anymore
                Good_(info_new, false, Now<NodeSeconds>());
                erase_collision = true;
            }
        }

        if (erase_collision) {
            m_tried_collisions.erase(it++);
        } else {
            it++;
        }
    }
}

std::pair<CAddress, NodeSeconds> AddrManImpl::SelectTriedCollision_()
{
    AssertLockHeld(cs);

    if (m_tried_collisions.size() == 0) return {};

    std::set<int>::iterator it = m_tried_collisions.begin();

    // Selects a random element from m_tried_collisions
    std::advance(it, insecure_rand.randrange(m_tried_collisions.size()));
    int id_new = *it;

    // If id_new not found in mapInfo remove it from m_tried_collisions
    if (mapInfo.count(id_new) != 1) {
        m_tried_collisions.erase(it);
        return {};
    }

    const AddrInfo& newInfo = mapInfo[id_new];

    // which tried bucket to move the entry to
<<<<<<< HEAD
    int tried_bucket = newInfo.GetTriedBucket(nKey, m_asmap);
=======
    int tried_bucket = newInfo.GetTriedBucket(nKey, m_netgroupman);
>>>>>>> 9e05de1d
    int tried_bucket_pos = newInfo.GetBucketPosition(nKey, false, tried_bucket);

    const AddrInfo& info_old = mapInfo[vvTried[tried_bucket][tried_bucket_pos]];
    return {info_old, info_old.m_last_try};
}

std::optional<AddressPosition> AddrManImpl::FindAddressEntry_(const CAddress& addr)
{
    AssertLockHeld(cs);

    AddrInfo* addr_info = Find(addr);

    if (!addr_info) return std::nullopt;

    if(addr_info->fInTried) {
        int bucket{addr_info->GetTriedBucket(nKey, m_netgroupman)};
        return AddressPosition(/*tried_in=*/true,
                               /*multiplicity_in=*/1,
                               /*bucket_in=*/bucket,
                               /*position_in=*/addr_info->GetBucketPosition(nKey, false, bucket));
    } else {
        int bucket{addr_info->GetNewBucket(nKey, m_netgroupman)};
        return AddressPosition(/*tried_in=*/false,
                               /*multiplicity_in=*/addr_info->nRefCount,
                               /*bucket_in=*/bucket,
                               /*position_in=*/addr_info->GetBucketPosition(nKey, true, bucket));
    }
}

void AddrManImpl::Check() const
{
    AssertLockHeld(cs);

    // Run consistency checks 1 in m_consistency_check_ratio times if enabled
    if (m_consistency_check_ratio == 0) return;
    if (insecure_rand.randrange(m_consistency_check_ratio) >= 1) return;

    const int err{CheckAddrman()};
    if (err) {
        LogPrintf("ADDRMAN CONSISTENCY CHECK FAILED!!! err=%i\n", err);
        assert(false);
    }
}

int AddrManImpl::CheckAddrman() const
{
    AssertLockHeld(cs);

    LOG_TIME_MILLIS_WITH_CATEGORY_MSG_ONCE(
        strprintf("new %i, tried %i, total %u", nNew, nTried, vRandom.size()), BCLog::ADDRMAN);

    std::unordered_set<int> setTried;
    std::unordered_map<int, int> mapNew;

    if (vRandom.size() != (size_t)(nTried + nNew))
        return -7;

    for (const auto& entry : mapInfo) {
        int n = entry.first;
        const AddrInfo& info = entry.second;
        if (info.fInTried) {
            if (!TicksSinceEpoch<std::chrono::seconds>(info.m_last_success)) {
                return -1;
            }
            if (info.nRefCount)
                return -2;
            setTried.insert(n);
        } else {
            if (info.nRefCount < 0 || info.nRefCount > ADDRMAN_NEW_BUCKETS_PER_ADDRESS)
                return -3;
            if (!info.nRefCount)
                return -4;
            mapNew[n] = info.nRefCount;
        }
        const auto it{mapAddr.find(info)};
        if (it == mapAddr.end() || it->second != n) {
            return -5;
        }
        if (info.nRandomPos < 0 || (size_t)info.nRandomPos >= vRandom.size() || vRandom[info.nRandomPos] != n)
            return -14;
        if (info.m_last_try < NodeSeconds{0s}) {
            return -6;
        }
        if (info.m_last_success < NodeSeconds{0s}) {
            return -8;
        }
    }

    if (setTried.size() != (size_t)nTried)
        return -9;
    if (mapNew.size() != (size_t)nNew)
        return -10;

    for (int n = 0; n < ADDRMAN_TRIED_BUCKET_COUNT; n++) {
        for (int i = 0; i < ADDRMAN_BUCKET_SIZE; i++) {
            if (vvTried[n][i] != -1) {
                if (!setTried.count(vvTried[n][i]))
                    return -11;
                const auto it{mapInfo.find(vvTried[n][i])};
                if (it == mapInfo.end() || it->second.GetTriedBucket(nKey, m_netgroupman) != n) {
                    return -17;
                }
                if (it->second.GetBucketPosition(nKey, false, n) != i) {
                    return -18;
                }
                setTried.erase(vvTried[n][i]);
            }
        }
    }

    for (int n = 0; n < ADDRMAN_NEW_BUCKET_COUNT; n++) {
        for (int i = 0; i < ADDRMAN_BUCKET_SIZE; i++) {
            if (vvNew[n][i] != -1) {
                if (!mapNew.count(vvNew[n][i]))
                    return -12;
                const auto it{mapInfo.find(vvNew[n][i])};
                if (it == mapInfo.end() || it->second.GetBucketPosition(nKey, true, n) != i) {
                    return -19;
                }
                if (--mapNew[vvNew[n][i]] == 0)
                    mapNew.erase(vvNew[n][i]);
            }
        }
    }

    if (setTried.size())
        return -13;
    if (mapNew.size())
        return -15;
    if (nKey.IsNull())
        return -16;

    return 0;
}

size_t AddrManImpl::size() const
{
    LOCK(cs); // TODO: Cache this in an atomic to avoid this overhead
    return vRandom.size();
}

bool AddrManImpl::Add(const std::vector<CAddress>& vAddr, const CNetAddr& source, std::chrono::seconds time_penalty)
{
    LOCK(cs);
    Check();
    auto ret = Add_(vAddr, source, time_penalty);
    Check();
    return ret;
}

bool AddrManImpl::Good(const CService& addr, NodeSeconds time)
{
    LOCK(cs);
    Check();
    auto ret = Good_(addr, /*test_before_evict=*/true, time);
    Check();
    return ret;
}

void AddrManImpl::Attempt(const CService& addr, bool fCountFailure, NodeSeconds time)
{
    LOCK(cs);
    Check();
    Attempt_(addr, fCountFailure, time);
    Check();
}

void AddrManImpl::ResolveCollisions()
{
    LOCK(cs);
    Check();
    ResolveCollisions_();
    Check();
}

std::pair<CAddress, NodeSeconds> AddrManImpl::SelectTriedCollision()
{
    LOCK(cs);
    Check();
    const auto ret = SelectTriedCollision_();
    Check();
    return ret;
}

std::pair<CAddress, NodeSeconds> AddrManImpl::Select(bool newOnly) const
{
    LOCK(cs);
    Check();
    const auto addrRet = Select_(newOnly);
    Check();
    return addrRet;
}

std::vector<CAddress> AddrManImpl::GetAddr(size_t max_addresses, size_t max_pct, std::optional<Network> network) const
{
    LOCK(cs);
    Check();
    const auto addresses = GetAddr_(max_addresses, max_pct, network);
    Check();
    return addresses;
}

<<<<<<< HEAD
    return mapInfo[id_old];
}

std::vector<bool> CAddrMan::DecodeAsmap(fs::path path)
{
    std::vector<bool> bits;
    FILE *filestr = fsbridge::fopen(path, "rb");
    CAutoFile file(filestr, SER_DISK, CLIENT_VERSION);
    if (file.IsNull()) {
        LogPrintf("Failed to open asmap file from disk\n");
        return bits;
    }
    fseek(filestr, 0, SEEK_END);
    int length = ftell(filestr);
    LogPrintf("Opened asmap file %s (%d bytes) from disk\n", path, length);
    fseek(filestr, 0, SEEK_SET);
    char cur_byte;
    for (int i = 0; i < length; ++i) {
        file >> cur_byte;
        for (int bit = 0; bit < 8; ++bit) {
            bits.push_back((cur_byte >> bit) & 1);
        }
    }
    return bits;
=======
void AddrManImpl::Connected(const CService& addr, NodeSeconds time)
{
    LOCK(cs);
    Check();
    Connected_(addr, time);
    Check();
}

void AddrManImpl::SetServices(const CService& addr, ServiceFlags nServices)
{
    LOCK(cs);
    Check();
    SetServices_(addr, nServices);
    Check();
}

std::optional<AddressPosition> AddrManImpl::FindAddressEntry(const CAddress& addr)
{
    LOCK(cs);
    Check();
    auto entry = FindAddressEntry_(addr);
    Check();
    return entry;
}

AddrMan::AddrMan(const NetGroupManager& netgroupman, bool deterministic, int32_t consistency_check_ratio)
    : m_impl(std::make_unique<AddrManImpl>(netgroupman, deterministic, consistency_check_ratio)) {}

AddrMan::~AddrMan() = default;

template <typename Stream>
void AddrMan::Serialize(Stream& s_) const
{
    m_impl->Serialize<Stream>(s_);
}

template <typename Stream>
void AddrMan::Unserialize(Stream& s_)
{
    m_impl->Unserialize<Stream>(s_);
}

// explicit instantiation
template void AddrMan::Serialize(HashedSourceWriter<CAutoFile>& s) const;
template void AddrMan::Serialize(CDataStream& s) const;
template void AddrMan::Unserialize(CAutoFile& s);
template void AddrMan::Unserialize(CHashVerifier<CAutoFile>& s);
template void AddrMan::Unserialize(CDataStream& s);
template void AddrMan::Unserialize(CHashVerifier<CDataStream>& s);

size_t AddrMan::size() const
{
    return m_impl->size();
}

bool AddrMan::Add(const std::vector<CAddress>& vAddr, const CNetAddr& source, std::chrono::seconds time_penalty)
{
    return m_impl->Add(vAddr, source, time_penalty);
}

bool AddrMan::Good(const CService& addr, NodeSeconds time)
{
    return m_impl->Good(addr, time);
}

void AddrMan::Attempt(const CService& addr, bool fCountFailure, NodeSeconds time)
{
    m_impl->Attempt(addr, fCountFailure, time);
}

void AddrMan::ResolveCollisions()
{
    m_impl->ResolveCollisions();
}

std::pair<CAddress, NodeSeconds> AddrMan::SelectTriedCollision()
{
    return m_impl->SelectTriedCollision();
}

std::pair<CAddress, NodeSeconds> AddrMan::Select(bool newOnly) const
{
    return m_impl->Select(newOnly);
}

std::vector<CAddress> AddrMan::GetAddr(size_t max_addresses, size_t max_pct, std::optional<Network> network) const
{
    return m_impl->GetAddr(max_addresses, max_pct, network);
}

void AddrMan::Connected(const CService& addr, NodeSeconds time)
{
    m_impl->Connected(addr, time);
}

void AddrMan::SetServices(const CService& addr, ServiceFlags nServices)
{
    m_impl->SetServices(addr, nServices);
}

std::optional<AddressPosition> AddrMan::FindAddressEntry(const CAddress& addr)
{
    return m_impl->FindAddressEntry(addr);
>>>>>>> 9e05de1d
}<|MERGE_RESOLUTION|>--- conflicted
+++ resolved
@@ -1,9 +1,5 @@
 // Copyright (c) 2012 Pieter Wuille
-<<<<<<< HEAD
-// Copyright (c) 2012-2019 The Bitcoin Core developers
-=======
 // Copyright (c) 2012-2021 The Bitcoin Core developers
->>>>>>> 9e05de1d
 // Distributed under the MIT software license, see the accompanying
 // file COPYING or http://www.opensource.org/licenses/mit-license.php.
 
@@ -12,24 +8,6 @@
 
 #include <hash.h>
 #include <logging.h>
-<<<<<<< HEAD
-#include <serialize.h>
-
-int CAddrInfo::GetTriedBucket(const uint256& nKey, const std::vector<bool> &asmap) const
-{
-    uint64_t hash1 = (CHashWriter(SER_GETHASH, 0) << nKey << GetKey()).GetCheapHash();
-    uint64_t hash2 = (CHashWriter(SER_GETHASH, 0) << nKey << GetGroup(asmap) << (hash1 % ADDRMAN_TRIED_BUCKETS_PER_GROUP)).GetCheapHash();
-    int tried_bucket = hash2 % ADDRMAN_TRIED_BUCKET_COUNT;
-    uint32_t mapped_as = GetMappedAS(asmap);
-    LogPrint(BCLog::NET, "IP %s mapped to AS%i belongs to tried bucket %i\n", ToStringIP(), mapped_as, tried_bucket);
-    return tried_bucket;
-}
-
-int CAddrInfo::GetNewBucket(const uint256& nKey, const CNetAddr& src, const std::vector<bool> &asmap) const
-{
-    std::vector<unsigned char> vchSourceGroupKey = src.GetGroup(asmap);
-    uint64_t hash1 = (CHashWriter(SER_GETHASH, 0) << nKey << GetGroup(asmap) << vchSourceGroupKey).GetCheapHash();
-=======
 #include <logging/timer.h>
 #include <netaddress.h>
 #include <protocol.h>
@@ -76,11 +54,8 @@
 {
     std::vector<unsigned char> vchSourceGroupKey = netgroupman.GetGroup(src);
     uint64_t hash1 = (CHashWriter(SER_GETHASH, 0) << nKey << netgroupman.GetGroup(*this) << vchSourceGroupKey).GetCheapHash();
->>>>>>> 9e05de1d
     uint64_t hash2 = (CHashWriter(SER_GETHASH, 0) << nKey << vchSourceGroupKey << (hash1 % ADDRMAN_NEW_BUCKETS_PER_SOURCE_GROUP)).GetCheapHash();
     int new_bucket = hash2 % ADDRMAN_NEW_BUCKET_COUNT;
-    uint32_t mapped_as = GetMappedAS(asmap);
-    LogPrint(BCLog::NET, "IP %s mapped to AS%i belongs to new bucket %i\n", ToStringIP(), mapped_as, new_bucket);
     return new_bucket;
 }
 
@@ -534,11 +509,7 @@
     assert(info.nRefCount == 0);
 
     // which tried bucket to move the entry to
-<<<<<<< HEAD
-    int nKBucket = info.GetTriedBucket(nKey, m_asmap);
-=======
     int nKBucket = info.GetTriedBucket(nKey, m_netgroupman);
->>>>>>> 9e05de1d
     int nKBucketPos = info.GetBucketPosition(nKey, false, nKBucket);
 
     // first make space to add it (the existing tried entry there is moved to new, deleting whatever is there).
@@ -554,11 +525,7 @@
         nTried--;
 
         // find which new bucket it belongs to
-<<<<<<< HEAD
-        int nUBucket = infoOld.GetNewBucket(nKey, m_asmap);
-=======
         int nUBucket = infoOld.GetNewBucket(nKey, m_netgroupman);
->>>>>>> 9e05de1d
         int nUBucketPos = infoOld.GetBucketPosition(nKey, true, nUBucket);
         ClearNew(nUBucket, nUBucketPos);
         assert(vvNew[nUBucket][nUBucketPos] == -1);
@@ -581,52 +548,6 @@
 {
     AssertLockHeld(cs);
 
-<<<<<<< HEAD
-    // if it is already in the tried set, don't do anything else
-    if (info.fInTried)
-        return;
-
-    // find a bucket it is in now
-    int nRnd = insecure_rand.randrange(ADDRMAN_NEW_BUCKET_COUNT);
-    int nUBucket = -1;
-    for (unsigned int n = 0; n < ADDRMAN_NEW_BUCKET_COUNT; n++) {
-        int nB = (n + nRnd) % ADDRMAN_NEW_BUCKET_COUNT;
-        int nBpos = info.GetBucketPosition(nKey, true, nB);
-        if (vvNew[nB][nBpos] == nId) {
-            nUBucket = nB;
-            break;
-        }
-    }
-
-    // if no bucket is found, something bad happened;
-    // TODO: maybe re-add the node, but for now, just bail out
-    if (nUBucket == -1)
-        return;
-
-    // which tried bucket to move the entry to
-    int tried_bucket = info.GetTriedBucket(nKey, m_asmap);
-    int tried_bucket_pos = info.GetBucketPosition(nKey, false, tried_bucket);
-
-    // Will moving this address into tried evict another entry?
-    if (test_before_evict && (vvTried[tried_bucket][tried_bucket_pos] != -1)) {
-        // Output the entry we'd be colliding with, for debugging purposes
-        auto colliding_entry = mapInfo.find(vvTried[tried_bucket][tried_bucket_pos]);
-        LogPrint(BCLog::ADDRMAN, "Collision inserting element into tried table (%s), moving %s to m_tried_collisions=%d\n", colliding_entry != mapInfo.end() ? colliding_entry->second.ToString() : "", addr.ToString(), m_tried_collisions.size());
-        if (m_tried_collisions.size() < ADDRMAN_SET_TRIED_COLLISION_SIZE) {
-            m_tried_collisions.insert(nId);
-        }
-    } else {
-        LogPrint(BCLog::ADDRMAN, "Moving %s to tried\n", addr.ToString());
-
-        // move nId to the tried tables
-        MakeTried(info, nId);
-    }
-}
-
-bool CAddrMan::Add_(const CAddress& addr, const CNetAddr& source, int64_t nTimePenalty)
-{
-=======
->>>>>>> 9e05de1d
     if (!addr.IsRoutable())
         return false;
 
@@ -674,11 +595,7 @@
         nNew++;
     }
 
-<<<<<<< HEAD
-    int nUBucket = pinfo->GetNewBucket(nKey, source, m_asmap);
-=======
     int nUBucket = pinfo->GetNewBucket(nKey, source, m_netgroupman);
->>>>>>> 9e05de1d
     int nUBucketPos = pinfo->GetBucketPosition(nKey, true, nUBucket);
     bool fInsert = vvNew[nUBucket][nUBucketPos] == -1;
     if (vvNew[nUBucket][nUBucketPos] != nId) {
@@ -867,29 +784,8 @@
     if (max_pct != 0) {
         nNodes = max_pct * nNodes / 100;
     }
-<<<<<<< HEAD
-
-    if (setTried.size() != (size_t)nTried)
-        return -9;
-    if (mapNew.size() != (size_t)nNew)
-        return -10;
-
-    for (int n = 0; n < ADDRMAN_TRIED_BUCKET_COUNT; n++) {
-        for (int i = 0; i < ADDRMAN_BUCKET_SIZE; i++) {
-             if (vvTried[n][i] != -1) {
-                 if (!setTried.count(vvTried[n][i]))
-                     return -11;
-                 if (mapInfo[vvTried[n][i]].GetTriedBucket(nKey, m_asmap) != n)
-                     return -17;
-                 if (mapInfo[vvTried[n][i]].GetBucketPosition(nKey, false, n) != i)
-                     return -18;
-                 setTried.erase(vvTried[n][i]);
-             }
-        }
-=======
     if (max_addresses != 0) {
         nNodes = std::min(nNodes, max_addresses);
->>>>>>> 9e05de1d
     }
 
     // gather a list of random nodes, skipping those of low quality
@@ -969,11 +865,7 @@
             AddrInfo& info_new = mapInfo[id_new];
 
             // Which tried bucket to move the entry to.
-<<<<<<< HEAD
-            int tried_bucket = info_new.GetTriedBucket(nKey, m_asmap);
-=======
             int tried_bucket = info_new.GetTriedBucket(nKey, m_netgroupman);
->>>>>>> 9e05de1d
             int tried_bucket_pos = info_new.GetBucketPosition(nKey, false, tried_bucket);
             if (!info_new.IsValid()) { // id_new may no longer map to a valid address
                 erase_collision = true;
@@ -991,31 +883,19 @@
                 } else if (current_time - info_old.m_last_try < ADDRMAN_REPLACEMENT) { // attempted to connect and failed in last X hours
 
                     // Give address at least 60 seconds to successfully connect
-<<<<<<< HEAD
-                    if (GetAdjustedTime() - info_old.nLastTry > 60) {
-=======
                     if (current_time - info_old.m_last_try > 60s) {
->>>>>>> 9e05de1d
                         LogPrint(BCLog::ADDRMAN, "Replacing %s with %s in tried table\n", info_old.ToString(), info_new.ToString());
 
                         // Replaces an existing address already in the tried table with the new address
                         Good_(info_new, false, current_time);
                         erase_collision = true;
                     }
-<<<<<<< HEAD
-                } else if (GetAdjustedTime() - info_new.nLastSuccess > ADDRMAN_TEST_WINDOW) {
-=======
                 } else if (current_time - info_new.m_last_success > ADDRMAN_TEST_WINDOW) {
->>>>>>> 9e05de1d
                     // If the collision hasn't resolved in some reasonable amount of time,
                     // just evict the old entry -- we must not be able to
                     // connect to it for some reason.
                     LogPrint(BCLog::ADDRMAN, "Unable to test; replacing %s with %s in tried table anyway\n", info_old.ToString(), info_new.ToString());
-<<<<<<< HEAD
-                    Good_(info_new, false, GetAdjustedTime());
-=======
                     Good_(info_new, false, current_time);
->>>>>>> 9e05de1d
                     erase_collision = true;
                 }
             } else { // Collision is not actually a collision anymore
@@ -1053,11 +933,7 @@
     const AddrInfo& newInfo = mapInfo[id_new];
 
     // which tried bucket to move the entry to
-<<<<<<< HEAD
-    int tried_bucket = newInfo.GetTriedBucket(nKey, m_asmap);
-=======
     int tried_bucket = newInfo.GetTriedBucket(nKey, m_netgroupman);
->>>>>>> 9e05de1d
     int tried_bucket_pos = newInfo.GetBucketPosition(nKey, false, tried_bucket);
 
     const AddrInfo& info_old = mapInfo[vvTried[tried_bucket][tried_bucket_pos]];
@@ -1260,32 +1136,6 @@
     return addresses;
 }
 
-<<<<<<< HEAD
-    return mapInfo[id_old];
-}
-
-std::vector<bool> CAddrMan::DecodeAsmap(fs::path path)
-{
-    std::vector<bool> bits;
-    FILE *filestr = fsbridge::fopen(path, "rb");
-    CAutoFile file(filestr, SER_DISK, CLIENT_VERSION);
-    if (file.IsNull()) {
-        LogPrintf("Failed to open asmap file from disk\n");
-        return bits;
-    }
-    fseek(filestr, 0, SEEK_END);
-    int length = ftell(filestr);
-    LogPrintf("Opened asmap file %s (%d bytes) from disk\n", path, length);
-    fseek(filestr, 0, SEEK_SET);
-    char cur_byte;
-    for (int i = 0; i < length; ++i) {
-        file >> cur_byte;
-        for (int bit = 0; bit < 8; ++bit) {
-            bits.push_back((cur_byte >> bit) & 1);
-        }
-    }
-    return bits;
-=======
 void AddrManImpl::Connected(const CService& addr, NodeSeconds time)
 {
     LOCK(cs);
@@ -1389,5 +1239,4 @@
 std::optional<AddressPosition> AddrMan::FindAddressEntry(const CAddress& addr)
 {
     return m_impl->FindAddressEntry(addr);
->>>>>>> 9e05de1d
 }