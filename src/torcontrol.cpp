--- conflicted
+++ resolved
@@ -1,8 +1,4 @@
-<<<<<<< HEAD
-// Copyright (c) 2015-2019 The Bitcoin Core developers
-=======
 // Copyright (c) 2015-2021 The Bitcoin Core developers
->>>>>>> 9e05de1d
 // Copyright (c) 2017 The Zcash developers
 // Distributed under the MIT software license, see the accompanying
 // file COPYING or http://www.opensource.org/licenses/mit-license.php.
@@ -307,105 +303,7 @@
     return mapping;
 }
 
-<<<<<<< HEAD
-/** Read full contents of a file and return them in a std::string.
- * Returns a pair <status, string>.
- * If an error occurred, status will be false, otherwise status will be true and the data will be returned in string.
- *
- * @param maxsize Puts a maximum size limit on the file that is read. If the file is larger than this, truncated data
- *         (with len > maxsize) will be returned.
- */
-static std::pair<bool,std::string> ReadBinaryFile(const fs::path &filename, size_t maxsize=std::numeric_limits<size_t>::max())
-{
-    FILE *f = fsbridge::fopen(filename, "rb");
-    if (f == nullptr)
-        return std::make_pair(false,"");
-    std::string retval;
-    char buffer[128];
-    size_t n;
-    while ((n=fread(buffer, 1, sizeof(buffer), f)) > 0) {
-        // Check for reading errors so we don't return any data if we couldn't
-        // read the entire file (or up to maxsize)
-        if (ferror(f)) {
-            fclose(f);
-            return std::make_pair(false,"");
-        }
-        retval.append(buffer, buffer+n);
-        if (retval.size() > maxsize)
-            break;
-    }
-    fclose(f);
-    return std::make_pair(true,retval);
-}
-
-/** Write contents of std::string to a file.
- * @return true on success.
- */
-static bool WriteBinaryFile(const fs::path &filename, const std::string &data)
-{
-    FILE *f = fsbridge::fopen(filename, "wb");
-    if (f == nullptr)
-        return false;
-    if (fwrite(data.data(), 1, data.size(), f) != data.size()) {
-        fclose(f);
-        return false;
-    }
-    fclose(f);
-    return true;
-}
-
-/****** Bitcoin specific TorController implementation ********/
-
-/** Controller that connects to Tor control socket, authenticate, then create
- * and maintain an ephemeral hidden service.
- */
-class TorController
-{
-public:
-    TorController(struct event_base* base, const std::string& target);
-    ~TorController();
-
-    /** Get name of file to store private key in */
-    fs::path GetPrivateKeyFile();
-
-    /** Reconnect, after getting disconnected */
-    void Reconnect();
-private:
-    struct event_base* base;
-    std::string target;
-    TorControlConnection conn;
-    std::string private_key;
-    std::string service_id;
-    bool reconnect;
-    struct event *reconnect_ev;
-    float reconnect_timeout;
-    CService service;
-    /** Cookie for SAFECOOKIE auth */
-    std::vector<uint8_t> cookie;
-    /** ClientNonce for SAFECOOKIE auth */
-    std::vector<uint8_t> clientNonce;
-
-    /** Callback for ADD_ONION result */
-    void add_onion_cb(TorControlConnection& conn, const TorControlReply& reply);
-    /** Callback for AUTHENTICATE result */
-    void auth_cb(TorControlConnection& conn, const TorControlReply& reply);
-    /** Callback for AUTHCHALLENGE result */
-    void authchallenge_cb(TorControlConnection& conn, const TorControlReply& reply);
-    /** Callback for PROTOCOLINFO result */
-    void protocolinfo_cb(TorControlConnection& conn, const TorControlReply& reply);
-    /** Callback after successful connection */
-    void connected_cb(TorControlConnection& conn);
-    /** Callback after connection lost or failed connection attempt */
-    void disconnected_cb(TorControlConnection& conn);
-
-    /** Callback for reconnect timer */
-    static void reconnect_cb(evutil_socket_t fd, short what, void *arg);
-};
-
-TorController::TorController(struct event_base* _base, const std::string& _target):
-=======
 TorController::TorController(struct event_base* _base, const std::string& tor_control_center, const CService& target):
->>>>>>> 9e05de1d
     base(_base),
     m_tor_control_center(tor_control_center), conn(base), reconnect(true), reconnect_timeout(RECONNECT_TIMEOUT_START),
     m_target(target)
@@ -524,11 +422,7 @@
             return;
         }
         service = LookupNumeric(std::string(service_id+".onion"), Params().GetDefaultPort());
-<<<<<<< HEAD
-        LogPrintf("tor: Got service ID %s, advertising service %s\n", service_id, service.ToString());
-=======
         LogPrintfCategory(BCLog::TOR, "Got service ID %s, advertising service %s\n", service_id, service.ToString());
->>>>>>> 9e05de1d
         if (WriteBinaryFile(GetPrivateKeyFile(), private_key)) {
             LogPrint(BCLog::TOR, "Cached service private key to %s\n", fs::PathToString(GetPrivateKeyFile()));
         } else {
@@ -555,20 +449,12 @@
         }
 
         // Finally - now create the service
-<<<<<<< HEAD
-        if (private_key.empty()) // No private key, generate one
-            private_key = "NEW:RSA1024"; // Explicitly request RSA1024 - see issue #9214
-        // Request hidden service, redirect port.
-        // Note that the 'virtual' port is always the default port to avoid decloaking nodes using other ports.
-        _conn.Command(strprintf("ADD_ONION %s Port=%i,127.0.0.1:%i", private_key, Params().GetDefaultPort(), GetListenPort()),
-=======
         if (private_key.empty()) { // No private key, generate one
             private_key = "NEW:ED25519-V3"; // Explicitly request key type - see issue #9214
         }
         // Request onion service, redirect port.
         // Note that the 'virtual' port is always the default port to avoid decloaking nodes using other ports.
         _conn.Command(strprintf("ADD_ONION %s Port=%i,%s", private_key, Params().GetDefaultPort(), m_target.ToStringIPPort()),
->>>>>>> 9e05de1d
             std::bind(&TorController::add_onion_cb, this, std::placeholders::_1, std::placeholders::_2));
     } else {
         LogPrintf("tor: Authentication failed\n");
