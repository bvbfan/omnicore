--- conflicted
+++ resolved
@@ -1,9 +1,5 @@
 // Copyright (c) 2009-2010 Satoshi Nakamoto
-<<<<<<< HEAD
-// Copyright (c) 2009-2020 The Bitcoin Core developers
-=======
 // Copyright (c) 2009-2021 The Bitcoin Core developers
->>>>>>> 9e05de1d
 // Distributed under the MIT software license, see the accompanying
 // file COPYING or http://www.opensource.org/licenses/mit-license.php.
 
@@ -28,29 +24,21 @@
 static const bool DEFAULT_LOGIPS        = false;
 static const bool DEFAULT_LOGTIMESTAMPS = true;
 static const bool DEFAULT_LOGTHREADNAMES = false;
-<<<<<<< HEAD
-=======
 static const bool DEFAULT_LOGSOURCELOCATIONS = false;
->>>>>>> 9e05de1d
 extern const char * const DEFAULT_DEBUGLOGFILE;
 
 extern bool fLogIPs;
 
-<<<<<<< HEAD
-/** Flag to indicate, whether the Omni Core log file should be reopened. */
-extern std::atomic<bool> fReopenOmniCoreLog;
-
-/** override to print to omni log to console */
-extern std::atomic<bool> fOmniCoreConsoleLog;
-
-struct CLogCategoryActive
-{
-=======
 struct LogCategory {
->>>>>>> 9e05de1d
     std::string category;
     bool active;
 };
+
+/** Flag to indicate, whether the Omni Core log file should be reopened. */
+extern std::atomic<bool> fReopenOmniCoreLog;
+
+/** override to print to omni log to console */
+extern std::atomic<bool> fOmniCoreConsoleLog;
 
 namespace BCLog {
     enum LogFlags : uint32_t {
@@ -77,9 +65,6 @@
         QT          = (1 << 19),
         LEVELDB     = (1 << 20),
         VALIDATION  = (1 << 21),
-<<<<<<< HEAD
-        HANDLER     = (1 << 22),
-=======
         I2P         = (1 << 22),
         IPC         = (1 << 23),
 #ifdef DEBUG_LOCKCONTENTION
@@ -87,7 +72,7 @@
 #endif
         UTIL        = (1 << 25),
         BLOCKSTORE  = (1 << 26),
->>>>>>> 9e05de1d
+        HANDLER     = (1 << 27),
         ALL         = ~(uint32_t)0,
     };
     enum class Level {
@@ -103,18 +88,11 @@
     class Logger
     {
     private:
-<<<<<<< HEAD
-        mutable std::mutex m_cs;                   // Can not use Mutex from sync.h because in debug mode it would cause a deadlock when a potential deadlock was detected
-        FILE* m_fileout = nullptr;                 // GUARDED_BY(m_cs)
-        std::list<std::string> m_msgs_before_open; // GUARDED_BY(m_cs)
-        bool m_buffering{true};                    //!< Buffer messages before logging can be started. GUARDED_BY(m_cs)
-=======
         mutable StdMutex m_cs; // Can not use Mutex from sync.h because in debug mode it would cause a deadlock when a potential deadlock was detected
 
         FILE* m_fileout GUARDED_BY(m_cs) = nullptr;
         std::list<std::string> m_msgs_before_open GUARDED_BY(m_cs);
         bool m_buffering GUARDED_BY(m_cs) = true; //!< Buffer messages before logging can be started.
->>>>>>> 9e05de1d
 
         /**
          * m_started_new_line is a state variable that will suppress printing of
@@ -136,11 +114,7 @@
         std::string LogTimestampStr(const std::string& str);
 
         /** Slots that connect to the print signal */
-<<<<<<< HEAD
-        std::list<std::function<void(const std::string&)>> m_print_callbacks /* GUARDED_BY(m_cs) */ {};
-=======
         std::list<std::function<void(const std::string&)>> m_print_callbacks GUARDED_BY(m_cs) {};
->>>>>>> 9e05de1d
 
     public:
         bool m_print_to_console = false;
@@ -149,40 +123,25 @@
         bool m_log_timestamps = DEFAULT_LOGTIMESTAMPS;
         bool m_log_time_micros = DEFAULT_LOGTIMEMICROS;
         bool m_log_threadnames = DEFAULT_LOGTHREADNAMES;
-<<<<<<< HEAD
-=======
         bool m_log_sourcelocations = DEFAULT_LOGSOURCELOCATIONS;
->>>>>>> 9e05de1d
 
         fs::path m_file_path;
         std::atomic<bool> m_reopen_file{false};
 
         /** Send a string to the log output */
-<<<<<<< HEAD
-        void LogPrintStr(const std::string& str);
-=======
         void LogPrintStr(const std::string& str, const std::string& logging_function, const std::string& source_file, int source_line, BCLog::LogFlags category, BCLog::Level level);
->>>>>>> 9e05de1d
 
         /** Returns whether logs will be written to any output */
         bool Enabled() const
         {
-<<<<<<< HEAD
-            std::lock_guard<std::mutex> scoped_lock(m_cs);
-=======
-            StdLockGuard scoped_lock(m_cs);
->>>>>>> 9e05de1d
+            StdLockGuard scoped_lock(m_cs);
             return m_buffering || m_print_to_console || m_print_to_file || !m_print_callbacks.empty();
         }
 
         /** Connect a slot to the print signal and return the connection */
         std::list<std::function<void(const std::string&)>>::iterator PushBackCallback(std::function<void(const std::string&)> fun)
         {
-<<<<<<< HEAD
-            std::lock_guard<std::mutex> scoped_lock(m_cs);
-=======
-            StdLockGuard scoped_lock(m_cs);
->>>>>>> 9e05de1d
+            StdLockGuard scoped_lock(m_cs);
             m_print_callbacks.push_back(std::move(fun));
             return --m_print_callbacks.end();
         }
@@ -190,11 +149,7 @@
         /** Delete a connection */
         void DeleteCallback(std::list<std::function<void(const std::string&)>>::iterator it)
         {
-<<<<<<< HEAD
-            std::lock_guard<std::mutex> scoped_lock(m_cs);
-=======
-            StdLockGuard scoped_lock(m_cs);
->>>>>>> 9e05de1d
+            StdLockGuard scoped_lock(m_cs);
             m_print_callbacks.erase(it);
         }
 
@@ -280,15 +235,6 @@
     }
 }
 
-<<<<<<< HEAD
-// Use a macro instead of a function for conditional logging to prevent
-// evaluating arguments when logging for the category is not enabled.
-#define LogPrint(category, ...)              \
-    do {                                     \
-        if (LogAcceptCategory((category))) { \
-            LogPrintf(__VA_ARGS__);          \
-        }                                    \
-=======
 #define LogPrintLevel_(category, level, ...) LogPrintf_(__func__, __FILE__, __LINE__, category, level, __VA_ARGS__)
 
 // Log unconditionally.
@@ -314,7 +260,6 @@
         if (LogAcceptCategory((category), (level))) {     \
             LogPrintLevel_(category, level, __VA_ARGS__); \
         }                                                 \
->>>>>>> 9e05de1d
     } while (0)
 
 #endif // BITCOIN_LOGGING_H