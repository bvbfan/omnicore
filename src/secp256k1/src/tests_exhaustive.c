/***********************************************************************
 * Copyright (c) 2016 Andrew Poelstra                                  *
 * Distributed under the MIT software license, see the accompanying    *
 * file COPYING or https://www.opensource.org/licenses/mit-license.php.*
 ***********************************************************************/

#if defined HAVE_CONFIG_H
#include "libsecp256k1-config.h"
#endif

#include <stdio.h>
#include <stdlib.h>
#include <time.h>

#ifndef EXHAUSTIVE_TEST_ORDER
/* see group_impl.h for allowable values */
#define EXHAUSTIVE_TEST_ORDER 13
#endif

#include "secp256k1.c"
#include "../include/secp256k1.h"
#include "assumptions.h"
#include "group.h"
#include "testrand_impl.h"
#include "ecmult_compute_table_impl.h"
#include "ecmult_gen_compute_table_impl.h"

static int count = 2;

/** stolen from tests.c */
void ge_equals_ge(const secp256k1_ge *a, const secp256k1_ge *b) {
    CHECK(a->infinity == b->infinity);
    if (a->infinity) {
        return;
    }
    CHECK(secp256k1_fe_equal_var(&a->x, &b->x));
    CHECK(secp256k1_fe_equal_var(&a->y, &b->y));
}

void ge_equals_gej(const secp256k1_ge *a, const secp256k1_gej *b) {
    secp256k1_fe z2s;
    secp256k1_fe u1, u2, s1, s2;
    CHECK(a->infinity == b->infinity);
    if (a->infinity) {
        return;
    }
    /* Check a.x * b.z^2 == b.x && a.y * b.z^3 == b.y, to avoid inverses. */
    secp256k1_fe_sqr(&z2s, &b->z);
    secp256k1_fe_mul(&u1, &a->x, &z2s);
    u2 = b->x; secp256k1_fe_normalize_weak(&u2);
    secp256k1_fe_mul(&s1, &a->y, &z2s); secp256k1_fe_mul(&s1, &s1, &b->z);
    s2 = b->y; secp256k1_fe_normalize_weak(&s2);
    CHECK(secp256k1_fe_equal_var(&u1, &u2));
    CHECK(secp256k1_fe_equal_var(&s1, &s2));
}

void random_fe(secp256k1_fe *x) {
    unsigned char bin[32];
    do {
        secp256k1_testrand256(bin);
        if (secp256k1_fe_set_b32(x, bin)) {
            return;
        }
    } while(1);
}
/** END stolen from tests.c */

static uint32_t num_cores = 1;
static uint32_t this_core = 0;

SECP256K1_INLINE static int skip_section(uint64_t* iter) {
    if (num_cores == 1) return 0;
    *iter += 0xe7037ed1a0b428dbULL;
    return ((((uint32_t)*iter ^ (*iter >> 32)) * num_cores) >> 32) != this_core;
}

int secp256k1_nonce_function_smallint(unsigned char *nonce32, const unsigned char *msg32,
                                      const unsigned char *key32, const unsigned char *algo16,
                                      void *data, unsigned int attempt) {
    secp256k1_scalar s;
    int *idata = data;
    (void)msg32;
    (void)key32;
    (void)algo16;
    /* Some nonces cannot be used because they'd cause s and/or r to be zero.
     * The signing function has retry logic here that just re-calls the nonce
     * function with an increased `attempt`. So if attempt > 0 this means we
     * need to change the nonce to avoid an infinite loop. */
    if (attempt > 0) {
        *idata = (*idata + 1) % EXHAUSTIVE_TEST_ORDER;
    }
    secp256k1_scalar_set_int(&s, *idata);
    secp256k1_scalar_get_b32(nonce32, &s);
    return 1;
}

void test_exhaustive_endomorphism(const secp256k1_ge *group) {
    int i;
    for (i = 0; i < EXHAUSTIVE_TEST_ORDER; i++) {
        secp256k1_ge res;
        secp256k1_ge_mul_lambda(&res, &group[i]);
        ge_equals_ge(&group[i * EXHAUSTIVE_TEST_LAMBDA % EXHAUSTIVE_TEST_ORDER], &res);
    }
}

void test_exhaustive_addition(const secp256k1_ge *group, const secp256k1_gej *groupj) {
    int i, j;
    uint64_t iter = 0;

    /* Sanity-check (and check infinity functions) */
    CHECK(secp256k1_ge_is_infinity(&group[0]));
    CHECK(secp256k1_gej_is_infinity(&groupj[0]));
    for (i = 1; i < EXHAUSTIVE_TEST_ORDER; i++) {
        CHECK(!secp256k1_ge_is_infinity(&group[i]));
        CHECK(!secp256k1_gej_is_infinity(&groupj[i]));
    }

    /* Check all addition formulae */
    for (j = 0; j < EXHAUSTIVE_TEST_ORDER; j++) {
        secp256k1_fe fe_inv;
        if (skip_section(&iter)) continue;
        secp256k1_fe_inv(&fe_inv, &groupj[j].z);
        for (i = 0; i < EXHAUSTIVE_TEST_ORDER; i++) {
            secp256k1_ge zless_gej;
            secp256k1_gej tmp;
            /* add_var */
            secp256k1_gej_add_var(&tmp, &groupj[i], &groupj[j], NULL);
            ge_equals_gej(&group[(i + j) % EXHAUSTIVE_TEST_ORDER], &tmp);
            /* add_ge */
            if (j > 0) {
                secp256k1_gej_add_ge(&tmp, &groupj[i], &group[j]);
                ge_equals_gej(&group[(i + j) % EXHAUSTIVE_TEST_ORDER], &tmp);
            }
            /* add_ge_var */
            secp256k1_gej_add_ge_var(&tmp, &groupj[i], &group[j], NULL);
            ge_equals_gej(&group[(i + j) % EXHAUSTIVE_TEST_ORDER], &tmp);
            /* add_zinv_var */
            zless_gej.infinity = groupj[j].infinity;
            zless_gej.x = groupj[j].x;
            zless_gej.y = groupj[j].y;
            secp256k1_gej_add_zinv_var(&tmp, &groupj[i], &zless_gej, &fe_inv);
            ge_equals_gej(&group[(i + j) % EXHAUSTIVE_TEST_ORDER], &tmp);
        }
    }

    /* Check doubling */
    for (i = 0; i < EXHAUSTIVE_TEST_ORDER; i++) {
        secp256k1_gej tmp;
        secp256k1_gej_double(&tmp, &groupj[i]);
        ge_equals_gej(&group[(2 * i) % EXHAUSTIVE_TEST_ORDER], &tmp);
        secp256k1_gej_double_var(&tmp, &groupj[i], NULL);
        ge_equals_gej(&group[(2 * i) % EXHAUSTIVE_TEST_ORDER], &tmp);
    }

    /* Check negation */
    for (i = 1; i < EXHAUSTIVE_TEST_ORDER; i++) {
        secp256k1_ge tmp;
        secp256k1_gej tmpj;
        secp256k1_ge_neg(&tmp, &group[i]);
        ge_equals_ge(&group[EXHAUSTIVE_TEST_ORDER - i], &tmp);
        secp256k1_gej_neg(&tmpj, &groupj[i]);
        ge_equals_gej(&group[EXHAUSTIVE_TEST_ORDER - i], &tmpj);
    }
}

void test_exhaustive_ecmult(const secp256k1_ge *group, const secp256k1_gej *groupj) {
    int i, j, r_log;
    uint64_t iter = 0;
    for (r_log = 1; r_log < EXHAUSTIVE_TEST_ORDER; r_log++) {
        for (j = 0; j < EXHAUSTIVE_TEST_ORDER; j++) {
            if (skip_section(&iter)) continue;
            for (i = 0; i < EXHAUSTIVE_TEST_ORDER; i++) {
                secp256k1_gej tmp;
                secp256k1_scalar na, ng;
                secp256k1_scalar_set_int(&na, i);
                secp256k1_scalar_set_int(&ng, j);

                secp256k1_ecmult(&tmp, &groupj[r_log], &na, &ng);
                ge_equals_gej(&group[(i * r_log + j) % EXHAUSTIVE_TEST_ORDER], &tmp);

                if (i > 0) {
                    secp256k1_ecmult_const(&tmp, &group[i], &ng, 256);
<<<<<<< HEAD
                    ge_equals_gej(&group[(i * j) % order], &tmp);
=======
                    ge_equals_gej(&group[(i * j) % EXHAUSTIVE_TEST_ORDER], &tmp);
                }
            }
        }
    }
}

typedef struct {
    secp256k1_scalar sc[2];
    secp256k1_ge pt[2];
} ecmult_multi_data;

static int ecmult_multi_callback(secp256k1_scalar *sc, secp256k1_ge *pt, size_t idx, void *cbdata) {
    ecmult_multi_data *data = (ecmult_multi_data*) cbdata;
    *sc = data->sc[idx];
    *pt = data->pt[idx];
    return 1;
}

void test_exhaustive_ecmult_multi(const secp256k1_context *ctx, const secp256k1_ge *group) {
    int i, j, k, x, y;
    uint64_t iter = 0;
    secp256k1_scratch *scratch = secp256k1_scratch_create(&ctx->error_callback, 4096);
    for (i = 0; i < EXHAUSTIVE_TEST_ORDER; i++) {
        for (j = 0; j < EXHAUSTIVE_TEST_ORDER; j++) {
            for (k = 0; k < EXHAUSTIVE_TEST_ORDER; k++) {
                for (x = 0; x < EXHAUSTIVE_TEST_ORDER; x++) {
                    if (skip_section(&iter)) continue;
                    for (y = 0; y < EXHAUSTIVE_TEST_ORDER; y++) {
                        secp256k1_gej tmp;
                        secp256k1_scalar g_sc;
                        ecmult_multi_data data;

                        secp256k1_scalar_set_int(&data.sc[0], i);
                        secp256k1_scalar_set_int(&data.sc[1], j);
                        secp256k1_scalar_set_int(&g_sc, k);
                        data.pt[0] = group[x];
                        data.pt[1] = group[y];

                        secp256k1_ecmult_multi_var(&ctx->error_callback, scratch, &tmp, &g_sc, ecmult_multi_callback, &data, 2);
                        ge_equals_gej(&group[(i * x + j * y + k) % EXHAUSTIVE_TEST_ORDER], &tmp);
                    }
>>>>>>> 9e05de1d
                }
            }
        }
    }
    secp256k1_scratch_destroy(&ctx->error_callback, scratch);
}

<<<<<<< HEAD
typedef struct {
    secp256k1_scalar sc[2];
    secp256k1_ge pt[2];
} ecmult_multi_data;

static int ecmult_multi_callback(secp256k1_scalar *sc, secp256k1_ge *pt, size_t idx, void *cbdata) {
    ecmult_multi_data *data = (ecmult_multi_data*) cbdata;
    *sc = data->sc[idx];
    *pt = data->pt[idx];
    return 1;
}

void test_exhaustive_ecmult_multi(const secp256k1_context *ctx, const secp256k1_ge *group, int order) {
    int i, j, k, x, y;
    secp256k1_scratch *scratch = secp256k1_scratch_create(&ctx->error_callback, 4096);
    for (i = 0; i < order; i++) {
        for (j = 0; j < order; j++) {
            for (k = 0; k < order; k++) {
                for (x = 0; x < order; x++) {
                    for (y = 0; y < order; y++) {
                        secp256k1_gej tmp;
                        secp256k1_scalar g_sc;
                        ecmult_multi_data data;

                        secp256k1_scalar_set_int(&data.sc[0], i);
                        secp256k1_scalar_set_int(&data.sc[1], j);
                        secp256k1_scalar_set_int(&g_sc, k);
                        data.pt[0] = group[x];
                        data.pt[1] = group[y];

                        secp256k1_ecmult_multi_var(&ctx->ecmult_ctx, scratch, &tmp, &g_sc, ecmult_multi_callback, &data, 2);
                        ge_equals_gej(&group[(i * x + j * y + k) % order], &tmp);
                    }
                }
            }
        }
    }
    secp256k1_scratch_destroy(scratch);
}

void r_from_k(secp256k1_scalar *r, const secp256k1_ge *group, int k) {
=======
void r_from_k(secp256k1_scalar *r, const secp256k1_ge *group, int k, int* overflow) {
>>>>>>> 9e05de1d
    secp256k1_fe x;
    unsigned char x_bin[32];
    k %= EXHAUSTIVE_TEST_ORDER;
    x = group[k].x;
    secp256k1_fe_normalize(&x);
    secp256k1_fe_get_b32(x_bin, &x);
    secp256k1_scalar_set_b32(r, x_bin, overflow);
}

void test_exhaustive_verify(const secp256k1_context *ctx, const secp256k1_ge *group) {
    int s, r, msg, key;
    uint64_t iter = 0;
    for (s = 1; s < EXHAUSTIVE_TEST_ORDER; s++) {
        for (r = 1; r < EXHAUSTIVE_TEST_ORDER; r++) {
            for (msg = 1; msg < EXHAUSTIVE_TEST_ORDER; msg++) {
                for (key = 1; key < EXHAUSTIVE_TEST_ORDER; key++) {
                    secp256k1_ge nonconst_ge;
                    secp256k1_ecdsa_signature sig;
                    secp256k1_pubkey pk;
                    secp256k1_scalar sk_s, msg_s, r_s, s_s;
                    secp256k1_scalar s_times_k_s, msg_plus_r_times_sk_s;
                    int k, should_verify;
                    unsigned char msg32[32];

                    if (skip_section(&iter)) continue;

                    secp256k1_scalar_set_int(&s_s, s);
                    secp256k1_scalar_set_int(&r_s, r);
                    secp256k1_scalar_set_int(&msg_s, msg);
                    secp256k1_scalar_set_int(&sk_s, key);

                    /* Verify by hand */
                    /* Run through every k value that gives us this r and check that *one* works.
                     * Note there could be none, there could be multiple, ECDSA is weird. */
                    should_verify = 0;
                    for (k = 0; k < EXHAUSTIVE_TEST_ORDER; k++) {
                        secp256k1_scalar check_x_s;
                        r_from_k(&check_x_s, group, k, NULL);
                        if (r_s == check_x_s) {
                            secp256k1_scalar_set_int(&s_times_k_s, k);
                            secp256k1_scalar_mul(&s_times_k_s, &s_times_k_s, &s_s);
                            secp256k1_scalar_mul(&msg_plus_r_times_sk_s, &r_s, &sk_s);
                            secp256k1_scalar_add(&msg_plus_r_times_sk_s, &msg_plus_r_times_sk_s, &msg_s);
                            should_verify |= secp256k1_scalar_eq(&s_times_k_s, &msg_plus_r_times_sk_s);
                        }
                    }
                    /* nb we have a "high s" rule */
                    should_verify &= !secp256k1_scalar_is_high(&s_s);

                    /* Verify by calling verify */
                    secp256k1_ecdsa_signature_save(&sig, &r_s, &s_s);
                    memcpy(&nonconst_ge, &group[sk_s], sizeof(nonconst_ge));
                    secp256k1_pubkey_save(&pk, &nonconst_ge);
                    secp256k1_scalar_get_b32(msg32, &msg_s);
                    CHECK(should_verify ==
                          secp256k1_ecdsa_verify(ctx, &sig, msg32, &pk));
                }
            }
        }
    }
}

void test_exhaustive_sign(const secp256k1_context *ctx, const secp256k1_ge *group) {
    int i, j, k;
    uint64_t iter = 0;

    /* Loop */
    for (i = 1; i < EXHAUSTIVE_TEST_ORDER; i++) {  /* message */
        for (j = 1; j < EXHAUSTIVE_TEST_ORDER; j++) {  /* key */
            if (skip_section(&iter)) continue;
            for (k = 1; k < EXHAUSTIVE_TEST_ORDER; k++) {  /* nonce */
                const int starting_k = k;
                int ret;
                secp256k1_ecdsa_signature sig;
                secp256k1_scalar sk, msg, r, s, expected_r;
                unsigned char sk32[32], msg32[32];
                secp256k1_scalar_set_int(&msg, i);
                secp256k1_scalar_set_int(&sk, j);
                secp256k1_scalar_get_b32(sk32, &sk);
                secp256k1_scalar_get_b32(msg32, &msg);

                ret = secp256k1_ecdsa_sign(ctx, &sig, msg32, sk32, secp256k1_nonce_function_smallint, &k);
                CHECK(ret == 1);

                secp256k1_ecdsa_signature_load(ctx, &r, &s, &sig);
                /* Note that we compute expected_r *after* signing -- this is important
                 * because our nonce-computing function function might change k during
                 * signing. */
                r_from_k(&expected_r, group, k, NULL);
                CHECK(r == expected_r);
                CHECK((k * s) % EXHAUSTIVE_TEST_ORDER == (i + r * j) % EXHAUSTIVE_TEST_ORDER ||
                      (k * (EXHAUSTIVE_TEST_ORDER - s)) % EXHAUSTIVE_TEST_ORDER == (i + r * j) % EXHAUSTIVE_TEST_ORDER);

                /* Overflow means we've tried every possible nonce */
                if (k < starting_k) {
                    break;
                }
            }
        }
    }

    /* We would like to verify zero-knowledge here by counting how often every
     * possible (s, r) tuple appears, but because the group order is larger
     * than the field order, when coercing the x-values to scalar values, some
     * appear more often than others, so we are actually not zero-knowledge.
     * (This effect also appears in the real code, but the difference is on the
     * order of 1/2^128th the field order, so the deviation is not useful to a
     * computationally bounded attacker.)
     */
}

#ifdef ENABLE_MODULE_RECOVERY
#include "src/modules/recovery/tests_exhaustive_impl.h"
#endif

#ifdef ENABLE_MODULE_EXTRAKEYS
#include "src/modules/extrakeys/tests_exhaustive_impl.h"
#endif

#ifdef ENABLE_MODULE_SCHNORRSIG
#include "src/modules/schnorrsig/tests_exhaustive_impl.h"
#endif

int main(int argc, char** argv) {
    int i;
    secp256k1_gej groupj[EXHAUSTIVE_TEST_ORDER];
    secp256k1_ge group[EXHAUSTIVE_TEST_ORDER];
    unsigned char rand32[32];
    secp256k1_context *ctx;

    /* Disable buffering for stdout to improve reliability of getting
     * diagnostic information. Happens right at the start of main because
     * setbuf must be used before any other operation on the stream. */
    setbuf(stdout, NULL);
    /* Also disable buffering for stderr because it's not guaranteed that it's
     * unbuffered on all systems. */
    setbuf(stderr, NULL);

    printf("Exhaustive tests for order %lu\n", (unsigned long)EXHAUSTIVE_TEST_ORDER);

    /* find iteration count */
    if (argc > 1) {
        count = strtol(argv[1], NULL, 0);
    }
    printf("test count = %i\n", count);

    /* find random seed */
    secp256k1_testrand_init(argc > 2 ? argv[2] : NULL);

    /* set up split processing */
    if (argc > 4) {
        num_cores = strtol(argv[3], NULL, 0);
        this_core = strtol(argv[4], NULL, 0);
        if (num_cores < 1 || this_core >= num_cores) {
            fprintf(stderr, "Usage: %s [count] [seed] [numcores] [thiscore]\n", argv[0]);
            return 1;
        }
        printf("running tests for core %lu (out of [0..%lu])\n", (unsigned long)this_core, (unsigned long)num_cores - 1);
    }

    /* Recreate the ecmult{,_gen} tables using the right generator (as selected via EXHAUSTIVE_TEST_ORDER) */
    secp256k1_ecmult_gen_compute_table(&secp256k1_ecmult_gen_prec_table[0][0], &secp256k1_ge_const_g, ECMULT_GEN_PREC_BITS);
    secp256k1_ecmult_compute_two_tables(secp256k1_pre_g, secp256k1_pre_g_128, WINDOW_G, &secp256k1_ge_const_g);

    while (count--) {
        /* Build context */
        ctx = secp256k1_context_create(SECP256K1_CONTEXT_SIGN | SECP256K1_CONTEXT_VERIFY);
        secp256k1_testrand256(rand32);
        CHECK(secp256k1_context_randomize(ctx, rand32));

        /* Generate the entire group */
        secp256k1_gej_set_infinity(&groupj[0]);
        secp256k1_ge_set_gej(&group[0], &groupj[0]);
        for (i = 1; i < EXHAUSTIVE_TEST_ORDER; i++) {
            secp256k1_gej_add_ge(&groupj[i], &groupj[i - 1], &secp256k1_ge_const_g);
            secp256k1_ge_set_gej(&group[i], &groupj[i]);
            if (count != 0) {
                /* Set a different random z-value for each Jacobian point, except z=1
                   is used in the last iteration. */
                secp256k1_fe z;
                random_fe(&z);
                secp256k1_gej_rescale(&groupj[i], &z);
            }

            /* Verify against ecmult_gen */
            {
                secp256k1_scalar scalar_i;
                secp256k1_gej generatedj;
                secp256k1_ge generated;

                secp256k1_scalar_set_int(&scalar_i, i);
                secp256k1_ecmult_gen(&ctx->ecmult_gen_ctx, &generatedj, &scalar_i);
                secp256k1_ge_set_gej(&generated, &generatedj);

                CHECK(group[i].infinity == 0);
                CHECK(generated.infinity == 0);
                CHECK(secp256k1_fe_equal_var(&generated.x, &group[i].x));
                CHECK(secp256k1_fe_equal_var(&generated.y, &group[i].y));
            }
        }

        /* Run the tests */
        test_exhaustive_endomorphism(group);
        test_exhaustive_addition(group, groupj);
        test_exhaustive_ecmult(group, groupj);
        test_exhaustive_ecmult_multi(ctx, group);
        test_exhaustive_sign(ctx, group);
        test_exhaustive_verify(ctx, group);

#ifdef ENABLE_MODULE_RECOVERY
        test_exhaustive_recovery(ctx, group);
#endif
#ifdef ENABLE_MODULE_EXTRAKEYS
        test_exhaustive_extrakeys(ctx, group);
#endif
#ifdef ENABLE_MODULE_SCHNORRSIG
        test_exhaustive_schnorrsig(ctx);
#endif

        secp256k1_context_destroy(ctx);
    }

<<<<<<< HEAD
    /* Run the tests */
#ifdef USE_ENDOMORPHISM
    test_exhaustive_endomorphism(group, EXHAUSTIVE_TEST_ORDER);
#endif
    test_exhaustive_addition(group, groupj, EXHAUSTIVE_TEST_ORDER);
    test_exhaustive_ecmult(ctx, group, groupj, EXHAUSTIVE_TEST_ORDER);
    test_exhaustive_ecmult_multi(ctx, group, EXHAUSTIVE_TEST_ORDER);
    test_exhaustive_sign(ctx, group, EXHAUSTIVE_TEST_ORDER);
    test_exhaustive_verify(ctx, group, EXHAUSTIVE_TEST_ORDER);

#ifdef ENABLE_MODULE_RECOVERY
    test_exhaustive_recovery_sign(ctx, group, EXHAUSTIVE_TEST_ORDER);
    test_exhaustive_recovery_verify(ctx, group, EXHAUSTIVE_TEST_ORDER);
#endif
=======
    secp256k1_testrand_finish();
>>>>>>> 9e05de1d

    printf("no problems found\n");
    return 0;
}<|MERGE_RESOLUTION|>--- conflicted
+++ resolved
@@ -180,9 +180,6 @@
 
                 if (i > 0) {
                     secp256k1_ecmult_const(&tmp, &group[i], &ng, 256);
-<<<<<<< HEAD
-                    ge_equals_gej(&group[(i * j) % order], &tmp);
-=======
                     ge_equals_gej(&group[(i * j) % EXHAUSTIVE_TEST_ORDER], &tmp);
                 }
             }
@@ -225,7 +222,6 @@
                         secp256k1_ecmult_multi_var(&ctx->error_callback, scratch, &tmp, &g_sc, ecmult_multi_callback, &data, 2);
                         ge_equals_gej(&group[(i * x + j * y + k) % EXHAUSTIVE_TEST_ORDER], &tmp);
                     }
->>>>>>> 9e05de1d
                 }
             }
         }
@@ -233,51 +229,7 @@
     secp256k1_scratch_destroy(&ctx->error_callback, scratch);
 }
 
-<<<<<<< HEAD
-typedef struct {
-    secp256k1_scalar sc[2];
-    secp256k1_ge pt[2];
-} ecmult_multi_data;
-
-static int ecmult_multi_callback(secp256k1_scalar *sc, secp256k1_ge *pt, size_t idx, void *cbdata) {
-    ecmult_multi_data *data = (ecmult_multi_data*) cbdata;
-    *sc = data->sc[idx];
-    *pt = data->pt[idx];
-    return 1;
-}
-
-void test_exhaustive_ecmult_multi(const secp256k1_context *ctx, const secp256k1_ge *group, int order) {
-    int i, j, k, x, y;
-    secp256k1_scratch *scratch = secp256k1_scratch_create(&ctx->error_callback, 4096);
-    for (i = 0; i < order; i++) {
-        for (j = 0; j < order; j++) {
-            for (k = 0; k < order; k++) {
-                for (x = 0; x < order; x++) {
-                    for (y = 0; y < order; y++) {
-                        secp256k1_gej tmp;
-                        secp256k1_scalar g_sc;
-                        ecmult_multi_data data;
-
-                        secp256k1_scalar_set_int(&data.sc[0], i);
-                        secp256k1_scalar_set_int(&data.sc[1], j);
-                        secp256k1_scalar_set_int(&g_sc, k);
-                        data.pt[0] = group[x];
-                        data.pt[1] = group[y];
-
-                        secp256k1_ecmult_multi_var(&ctx->ecmult_ctx, scratch, &tmp, &g_sc, ecmult_multi_callback, &data, 2);
-                        ge_equals_gej(&group[(i * x + j * y + k) % order], &tmp);
-                    }
-                }
-            }
-        }
-    }
-    secp256k1_scratch_destroy(scratch);
-}
-
-void r_from_k(secp256k1_scalar *r, const secp256k1_ge *group, int k) {
-=======
 void r_from_k(secp256k1_scalar *r, const secp256k1_ge *group, int k, int* overflow) {
->>>>>>> 9e05de1d
     secp256k1_fe x;
     unsigned char x_bin[32];
     k %= EXHAUSTIVE_TEST_ORDER;
@@ -500,24 +452,7 @@
         secp256k1_context_destroy(ctx);
     }
 
-<<<<<<< HEAD
-    /* Run the tests */
-#ifdef USE_ENDOMORPHISM
-    test_exhaustive_endomorphism(group, EXHAUSTIVE_TEST_ORDER);
-#endif
-    test_exhaustive_addition(group, groupj, EXHAUSTIVE_TEST_ORDER);
-    test_exhaustive_ecmult(ctx, group, groupj, EXHAUSTIVE_TEST_ORDER);
-    test_exhaustive_ecmult_multi(ctx, group, EXHAUSTIVE_TEST_ORDER);
-    test_exhaustive_sign(ctx, group, EXHAUSTIVE_TEST_ORDER);
-    test_exhaustive_verify(ctx, group, EXHAUSTIVE_TEST_ORDER);
-
-#ifdef ENABLE_MODULE_RECOVERY
-    test_exhaustive_recovery_sign(ctx, group, EXHAUSTIVE_TEST_ORDER);
-    test_exhaustive_recovery_verify(ctx, group, EXHAUSTIVE_TEST_ORDER);
-#endif
-=======
     secp256k1_testrand_finish();
->>>>>>> 9e05de1d
 
     printf("no problems found\n");
     return 0;
