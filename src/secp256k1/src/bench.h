/***********************************************************************
 * Copyright (c) 2014 Pieter Wuille                                    *
 * Distributed under the MIT software license, see the accompanying    *
 * file COPYING or https://www.opensource.org/licenses/mit-license.php.*
 ***********************************************************************/

#ifndef SECP256K1_BENCH_H
#define SECP256K1_BENCH_H

#include <stdint.h>
#include <stdio.h>
#include <string.h>
<<<<<<< HEAD
#include <math.h>
=======
>>>>>>> 9e05de1d
#include "sys/time.h"

static int64_t gettime_i64(void) {
    struct timeval tv;
    gettimeofday(&tv, NULL);
    return (int64_t)tv.tv_usec + (int64_t)tv.tv_sec * 1000000LL;
}

#define FP_EXP (6)
#define FP_MULT (1000000LL)

/* Format fixed point number. */
void print_number(const int64_t x) {
    int64_t x_abs, y;
    int c, i, rounding, g; /* g = integer part size, c = fractional part size */
    size_t ptr;
    char buffer[30];

    if (x == INT64_MIN) {
        /* Prevent UB. */
        printf("ERR");
        return;
    }
    x_abs = x < 0 ? -x : x;

    /* Determine how many decimals we want to show (more than FP_EXP makes no
     * sense). */
    y = x_abs;
    c = 0;
    while (y > 0LL && y < 100LL * FP_MULT && c < FP_EXP) {
        y *= 10LL;
        c++;
    }

    /* Round to 'c' decimals. */
    y = x_abs;
    rounding = 0;
    for (i = c; i < FP_EXP; ++i) {
        rounding = (y % 10) >= 5;
        y /= 10;
    }
    y += rounding;

    /* Format and print the number. */
    ptr = sizeof(buffer) - 1;
    buffer[ptr] = 0;
    g = 0;
    if (c != 0) { /* non zero fractional part */
        for (i = 0; i < c; ++i) {
            buffer[--ptr] = '0' + (y % 10);
            y /= 10;
        }
    } else if (c == 0) { /* fractional part is 0 */
        buffer[--ptr] = '0'; 
    }
    buffer[--ptr] = '.';
    do {
        buffer[--ptr] = '0' + (y % 10);
        y /= 10;
        g++;
    } while (y != 0);
    if (x < 0) {
        buffer[--ptr] = '-';
        g++;
    }
    printf("%5.*s", g, &buffer[ptr]); /* Prints integer part */
    printf("%-*s", FP_EXP, &buffer[ptr + g]); /* Prints fractional part */
}

void run_benchmark(char *name, void (*benchmark)(void*, int), void (*setup)(void*), void (*teardown)(void*, int), void* data, int count, int iter) {
    int i;
    int64_t min = INT64_MAX;
    int64_t sum = 0;
    int64_t max = 0;
    for (i = 0; i < count; i++) {
        int64_t begin, total;
        if (setup != NULL) {
            setup(data);
        }
        begin = gettime_i64();
        benchmark(data, iter);
        total = gettime_i64() - begin;
        if (teardown != NULL) {
            teardown(data, iter);
        }
        if (total < min) {
            min = total;
        }
        if (total > max) {
            max = total;
        }
        sum += total;
    }
    /* ',' is used as a column delimiter */
    printf("%-30s, ", name);
    print_number(min * FP_MULT / iter);
    printf("   , ");
    print_number(((sum * FP_MULT) / count) / iter);
    printf("   , ");
    print_number(max * FP_MULT / iter);
    printf("\n");
}

int have_flag(int argc, char** argv, char *flag) {
    char** argm = argv + argc;
    argv++;
    while (argv != argm) {
        if (strcmp(*argv, flag) == 0) {
            return 1;
        }
        argv++;
    }
    return 0;
}

/* takes an array containing the arguments that the user is allowed to enter on the command-line
   returns:
      - 1 if the user entered an invalid argument
      - 0 if all the user entered arguments are valid */
int have_invalid_args(int argc, char** argv, char** valid_args, size_t n) {
    size_t i;
    int found_valid;
    char** argm = argv + argc;
    argv++;

    while (argv != argm) {
        found_valid = 0;
        for (i = 0; i < n; i++) {
            if (strcmp(*argv, valid_args[i]) == 0) {
                found_valid = 1; /* user entered a valid arg from the list */
                break;
            }
        }
        if (found_valid == 0) {
            return 1; /* invalid arg found */
        }
        argv++;
    }
    return 0;
}

int get_iters(int default_iters) {
    char* env = getenv("SECP256K1_BENCH_ITERS");
    if (env) {
        return strtol(env, NULL, 0);
    } else {
        return default_iters;
    }
}

void print_output_table_header_row(void) {
    char* bench_str = "Benchmark";     /* left justified */
    char* min_str = "    Min(us)    "; /* center alignment */
    char* avg_str = "    Avg(us)    ";
    char* max_str = "    Max(us)    ";
    printf("%-30s,%-15s,%-15s,%-15s\n", bench_str, min_str, avg_str, max_str);
    printf("\n");
}

int have_flag(int argc, char** argv, char *flag) {
    char** argm = argv + argc;
    argv++;
    if (argv == argm) {
        return 1;
    }
    while (argv != NULL && argv != argm) {
        if (strcmp(*argv, flag) == 0) {
            return 1;
        }
        argv++;
    }
    return 0;
}

#endif /* SECP256K1_BENCH_H */<|MERGE_RESOLUTION|>--- conflicted
+++ resolved
@@ -10,10 +10,6 @@
 #include <stdint.h>
 #include <stdio.h>
 #include <string.h>
-<<<<<<< HEAD
-#include <math.h>
-=======
->>>>>>> 9e05de1d
 #include "sys/time.h"
 
 static int64_t gettime_i64(void) {
