/***********************************************************************
 * Copyright (c) 2013, 2014 Pieter Wuille                              *
 * Distributed under the MIT software license, see the accompanying    *
 * file COPYING or https://www.opensource.org/licenses/mit-license.php.*
 ***********************************************************************/

#ifndef SECP256K1_GROUP_IMPL_H
#define SECP256K1_GROUP_IMPL_H

#include "field.h"
#include "group.h"

#define SECP256K1_G_ORDER_13 SECP256K1_GE_CONST(\
    0xc3459c3d, 0x35326167, 0xcd86cce8, 0x07a2417f,\
    0x5b8bd567, 0xde8538ee, 0x0d507b0c, 0xd128f5bb,\
    0x8e467fec, 0xcd30000a, 0x6cc1184e, 0x25d382c2,\
    0xa2f4494e, 0x2fbe9abc, 0x8b64abac, 0xd005fb24\
)
#define SECP256K1_G_ORDER_199 SECP256K1_GE_CONST(\
    0x226e653f, 0xc8df7744, 0x9bacbf12, 0x7d1dcbf9,\
    0x87f05b2a, 0xe7edbd28, 0x1f564575, 0xc48dcf18,\
    0xa13872c2, 0xe933bb17, 0x5d9ffd5b, 0xb5b6e10c,\
    0x57fe3c00, 0xbaaaa15a, 0xe003ec3e, 0x9c269bae\
)
/** Generator for secp256k1, value 'g' defined in
 *  "Standards for Efficient Cryptography" (SEC2) 2.7.1.
 */
#define SECP256K1_G SECP256K1_GE_CONST(\
    0x79BE667EUL, 0xF9DCBBACUL, 0x55A06295UL, 0xCE870B07UL,\
    0x029BFCDBUL, 0x2DCE28D9UL, 0x59F2815BUL, 0x16F81798UL,\
    0x483ADA77UL, 0x26A3C465UL, 0x5DA4FBFCUL, 0x0E1108A8UL,\
    0xFD17B448UL, 0xA6855419UL, 0x9C47D08FUL, 0xFB10D4B8UL\
)
/* These exhaustive group test orders and generators are chosen such that:
 * - The field size is equal to that of secp256k1, so field code is the same.
 * - The curve equation is of the form y^2=x^3+B for some constant B.
 * - The subgroup has a generator 2*P, where P.x=1.
 * - The subgroup has size less than 1000 to permit exhaustive testing.
 * - The subgroup admits an endomorphism of the form lambda*(x,y) == (beta*x,y).
 *
 * These parameters are generated using sage/gen_exhaustive_groups.sage.
 */
#if defined(EXHAUSTIVE_TEST_ORDER)
<<<<<<< HEAD
#  if EXHAUSTIVE_TEST_ORDER == 199
static const secp256k1_ge secp256k1_ge_const_g = SECP256K1_GE_CONST(
    0xFA7CC9A7, 0x0737F2DB, 0xA749DD39, 0x2B4FB069,
    0x3B017A7D, 0xA808C2F1, 0xFB12940C, 0x9EA66C18,
    0x78AC123A, 0x5ED8AEF3, 0x8732BC91, 0x1F3A2868,
    0x48DF246C, 0x808DAE72, 0xCFE52572, 0x7F0501ED
=======
#  if EXHAUSTIVE_TEST_ORDER == 13
static const secp256k1_ge secp256k1_ge_const_g = SECP256K1_G_ORDER_13;

static const secp256k1_fe secp256k1_fe_const_b = SECP256K1_FE_CONST(
    0x3d3486b2, 0x159a9ca5, 0xc75638be, 0xb23a69bc,
    0x946a45ab, 0x24801247, 0xb4ed2b8e, 0x26b6a417
>>>>>>> 9e05de1d
);
#  elif EXHAUSTIVE_TEST_ORDER == 199
static const secp256k1_ge secp256k1_ge_const_g = SECP256K1_G_ORDER_199;

<<<<<<< HEAD
static const int CURVE_B = 4;
#  elif EXHAUSTIVE_TEST_ORDER == 13
static const secp256k1_ge secp256k1_ge_const_g = SECP256K1_GE_CONST(
    0xedc60018, 0xa51a786b, 0x2ea91f4d, 0x4c9416c0,
    0x9de54c3b, 0xa1316554, 0x6cf4345c, 0x7277ef15,
    0x54cb1b6b, 0xdc8c1273, 0x087844ea, 0x43f4603e,
    0x0eaf9a43, 0xf6effe55, 0x939f806d, 0x37adf8ac
);
static const int CURVE_B = 2;
=======
static const secp256k1_fe secp256k1_fe_const_b = SECP256K1_FE_CONST(
    0x2cca28fa, 0xfc614b80, 0x2a3db42b, 0x00ba00b1,
    0xbea8d943, 0xdace9ab2, 0x9536daea, 0x0074defb
);
>>>>>>> 9e05de1d
#  else
#    error No known generator for the specified exhaustive test group order.
#  endif
#else
static const secp256k1_ge secp256k1_ge_const_g = SECP256K1_G;

<<<<<<< HEAD
static const int CURVE_B = 7;
=======
static const secp256k1_fe secp256k1_fe_const_b = SECP256K1_FE_CONST(0, 0, 0, 0, 0, 0, 0, 7);
>>>>>>> 9e05de1d
#endif

static void secp256k1_ge_set_gej_zinv(secp256k1_ge *r, const secp256k1_gej *a, const secp256k1_fe *zi) {
    secp256k1_fe zi2;
    secp256k1_fe zi3;
    VERIFY_CHECK(!a->infinity);
    secp256k1_fe_sqr(&zi2, zi);
    secp256k1_fe_mul(&zi3, &zi2, zi);
    secp256k1_fe_mul(&r->x, &a->x, &zi2);
    secp256k1_fe_mul(&r->y, &a->y, &zi3);
    r->infinity = a->infinity;
}

static void secp256k1_ge_set_xy(secp256k1_ge *r, const secp256k1_fe *x, const secp256k1_fe *y) {
    r->infinity = 0;
    r->x = *x;
    r->y = *y;
}

static int secp256k1_ge_is_infinity(const secp256k1_ge *a) {
    return a->infinity;
}

static void secp256k1_ge_neg(secp256k1_ge *r, const secp256k1_ge *a) {
    *r = *a;
    secp256k1_fe_normalize_weak(&r->y);
    secp256k1_fe_negate(&r->y, &r->y, 1);
}

static void secp256k1_ge_set_gej(secp256k1_ge *r, secp256k1_gej *a) {
    secp256k1_fe z2, z3;
    r->infinity = a->infinity;
    secp256k1_fe_inv(&a->z, &a->z);
    secp256k1_fe_sqr(&z2, &a->z);
    secp256k1_fe_mul(&z3, &a->z, &z2);
    secp256k1_fe_mul(&a->x, &a->x, &z2);
    secp256k1_fe_mul(&a->y, &a->y, &z3);
    secp256k1_fe_set_int(&a->z, 1);
    r->x = a->x;
    r->y = a->y;
}

static void secp256k1_ge_set_gej_var(secp256k1_ge *r, secp256k1_gej *a) {
    secp256k1_fe z2, z3;
    if (a->infinity) {
        secp256k1_ge_set_infinity(r);
        return;
    }
    secp256k1_fe_inv_var(&a->z, &a->z);
    secp256k1_fe_sqr(&z2, &a->z);
    secp256k1_fe_mul(&z3, &a->z, &z2);
    secp256k1_fe_mul(&a->x, &a->x, &z2);
    secp256k1_fe_mul(&a->y, &a->y, &z3);
    secp256k1_fe_set_int(&a->z, 1);
    secp256k1_ge_set_xy(r, &a->x, &a->y);
}

static void secp256k1_ge_set_all_gej_var(secp256k1_ge *r, const secp256k1_gej *a, size_t len) {
    secp256k1_fe u;
    size_t i;
    size_t last_i = SIZE_MAX;

    for (i = 0; i < len; i++) {
<<<<<<< HEAD
        if (!a[i].infinity) {
=======
        if (a[i].infinity) {
            secp256k1_ge_set_infinity(&r[i]);
        } else {
>>>>>>> 9e05de1d
            /* Use destination's x coordinates as scratch space */
            if (last_i == SIZE_MAX) {
                r[i].x = a[i].z;
            } else {
                secp256k1_fe_mul(&r[i].x, &r[last_i].x, &a[i].z);
            }
            last_i = i;
        }
    }
    if (last_i == SIZE_MAX) {
        return;
    }
    secp256k1_fe_inv_var(&u, &r[last_i].x);

    i = last_i;
    while (i > 0) {
        i--;
        if (!a[i].infinity) {
            secp256k1_fe_mul(&r[last_i].x, &r[i].x, &u);
            secp256k1_fe_mul(&u, &u, &a[last_i].z);
            last_i = i;
        }
    }
    VERIFY_CHECK(!a[last_i].infinity);
    r[last_i].x = u;

    for (i = 0; i < len; i++) {
<<<<<<< HEAD
        r[i].infinity = a[i].infinity;
=======
>>>>>>> 9e05de1d
        if (!a[i].infinity) {
            secp256k1_ge_set_gej_zinv(&r[i], &a[i], &r[i].x);
        }
    }
}

static void secp256k1_ge_table_set_globalz(size_t len, secp256k1_ge *a, const secp256k1_fe *zr) {
    size_t i = len - 1;
    secp256k1_fe zs;

    if (len > 0) {
<<<<<<< HEAD
        /* The z of the final point gives us the "global Z" for the table. */
        r[i].x = a[i].x;
        r[i].y = a[i].y;
        /* Ensure all y values are in weak normal form for fast negation of points */
        secp256k1_fe_normalize_weak(&r[i].y);
        *globalz = a[i].z;
        r[i].infinity = 0;
=======
        /* Ensure all y values are in weak normal form for fast negation of points */
        secp256k1_fe_normalize_weak(&a[i].y);
>>>>>>> 9e05de1d
        zs = zr[i];

        /* Work our way backwards, using the z-ratios to scale the x/y values. */
        while (i > 0) {
            secp256k1_gej tmpa;
            if (i != len - 1) {
                secp256k1_fe_mul(&zs, &zs, &zr[i]);
            }
            i--;
            tmpa.x = a[i].x;
            tmpa.y = a[i].y;
            tmpa.infinity = 0;
            secp256k1_ge_set_gej_zinv(&a[i], &tmpa, &zs);
        }
    }
}

static void secp256k1_gej_set_infinity(secp256k1_gej *r) {
    r->infinity = 1;
    secp256k1_fe_clear(&r->x);
    secp256k1_fe_clear(&r->y);
    secp256k1_fe_clear(&r->z);
}

static void secp256k1_ge_set_infinity(secp256k1_ge *r) {
    r->infinity = 1;
    secp256k1_fe_clear(&r->x);
    secp256k1_fe_clear(&r->y);
}

static void secp256k1_gej_clear(secp256k1_gej *r) {
    r->infinity = 0;
    secp256k1_fe_clear(&r->x);
    secp256k1_fe_clear(&r->y);
    secp256k1_fe_clear(&r->z);
}

static void secp256k1_ge_clear(secp256k1_ge *r) {
    r->infinity = 0;
    secp256k1_fe_clear(&r->x);
    secp256k1_fe_clear(&r->y);
}

static int secp256k1_ge_set_xo_var(secp256k1_ge *r, const secp256k1_fe *x, int odd) {
    secp256k1_fe x2, x3;
    r->x = *x;
    secp256k1_fe_sqr(&x2, x);
    secp256k1_fe_mul(&x3, x, &x2);
    r->infinity = 0;
    secp256k1_fe_add(&x3, &secp256k1_fe_const_b);
    if (!secp256k1_fe_sqrt(&r->y, &x3)) {
        return 0;
    }
    secp256k1_fe_normalize_var(&r->y);
    if (secp256k1_fe_is_odd(&r->y) != odd) {
        secp256k1_fe_negate(&r->y, &r->y, 1);
    }
    return 1;

}

static void secp256k1_gej_set_ge(secp256k1_gej *r, const secp256k1_ge *a) {
   r->infinity = a->infinity;
   r->x = a->x;
   r->y = a->y;
   secp256k1_fe_set_int(&r->z, 1);
}

static int secp256k1_gej_eq_x_var(const secp256k1_fe *x, const secp256k1_gej *a) {
    secp256k1_fe r, r2;
    VERIFY_CHECK(!a->infinity);
    secp256k1_fe_sqr(&r, &a->z); secp256k1_fe_mul(&r, &r, x);
    r2 = a->x; secp256k1_fe_normalize_weak(&r2);
    return secp256k1_fe_equal_var(&r, &r2);
}

static void secp256k1_gej_neg(secp256k1_gej *r, const secp256k1_gej *a) {
    r->infinity = a->infinity;
    r->x = a->x;
    r->y = a->y;
    r->z = a->z;
    secp256k1_fe_normalize_weak(&r->y);
    secp256k1_fe_negate(&r->y, &r->y, 1);
}

static int secp256k1_gej_is_infinity(const secp256k1_gej *a) {
    return a->infinity;
}

static int secp256k1_ge_is_valid_var(const secp256k1_ge *a) {
    secp256k1_fe y2, x3;
    if (a->infinity) {
        return 0;
    }
    /* y^2 = x^3 + 7 */
    secp256k1_fe_sqr(&y2, &a->y);
    secp256k1_fe_sqr(&x3, &a->x); secp256k1_fe_mul(&x3, &x3, &a->x);
    secp256k1_fe_add(&x3, &secp256k1_fe_const_b);
    secp256k1_fe_normalize_weak(&x3);
    return secp256k1_fe_equal_var(&y2, &x3);
}

static SECP256K1_INLINE void secp256k1_gej_double(secp256k1_gej *r, const secp256k1_gej *a) {
    /* Operations: 3 mul, 4 sqr, 8 add/half/mul_int/negate */
    secp256k1_fe l, s, t;

    r->infinity = a->infinity;

    /* Formula used:
     * L = (3/2) * X1^2
     * S = Y1^2
     * T = -X1*S
     * X3 = L^2 + 2*T
     * Y3 = -(L*(X3 + T) + S^2)
     * Z3 = Y1*Z1
     */

    secp256k1_fe_mul(&r->z, &a->z, &a->y); /* Z3 = Y1*Z1 (1) */
    secp256k1_fe_sqr(&s, &a->y);           /* S = Y1^2 (1) */
    secp256k1_fe_sqr(&l, &a->x);           /* L = X1^2 (1) */
    secp256k1_fe_mul_int(&l, 3);           /* L = 3*X1^2 (3) */
    secp256k1_fe_half(&l);                 /* L = 3/2*X1^2 (2) */
    secp256k1_fe_negate(&t, &s, 1);        /* T = -S (2) */
    secp256k1_fe_mul(&t, &t, &a->x);       /* T = -X1*S (1) */
    secp256k1_fe_sqr(&r->x, &l);           /* X3 = L^2 (1) */
    secp256k1_fe_add(&r->x, &t);           /* X3 = L^2 + T (2) */
    secp256k1_fe_add(&r->x, &t);           /* X3 = L^2 + 2*T (3) */
    secp256k1_fe_sqr(&s, &s);              /* S' = S^2 (1) */
    secp256k1_fe_add(&t, &r->x);           /* T' = X3 + T (4) */
    secp256k1_fe_mul(&r->y, &t, &l);       /* Y3 = L*(X3 + T) (1) */
    secp256k1_fe_add(&r->y, &s);           /* Y3 = L*(X3 + T) + S^2 (2) */
    secp256k1_fe_negate(&r->y, &r->y, 2);  /* Y3 = -(L*(X3 + T) + S^2) (3) */
}

static void secp256k1_gej_double_var(secp256k1_gej *r, const secp256k1_gej *a, secp256k1_fe *rzr) {
    /** For secp256k1, 2Q is infinity if and only if Q is infinity. This is because if 2Q = infinity,
     *  Q must equal -Q, or that Q.y == -(Q.y), or Q.y is 0. For a point on y^2 = x^3 + 7 to have
     *  y=0, x^3 must be -7 mod p. However, -7 has no cube root mod p.
     *
     *  Having said this, if this function receives a point on a sextic twist, e.g. by
     *  a fault attack, it is possible for y to be 0. This happens for y^2 = x^3 + 6,
     *  since -6 does have a cube root mod p. For this point, this function will not set
     *  the infinity flag even though the point doubles to infinity, and the result
     *  point will be gibberish (z = 0 but infinity = 0).
     */
    if (a->infinity) {
        secp256k1_gej_set_infinity(r);
        if (rzr != NULL) {
            secp256k1_fe_set_int(rzr, 1);
        }
        return;
    }

    if (rzr != NULL) {
        *rzr = a->y;
        secp256k1_fe_normalize_weak(rzr);
    }

    secp256k1_gej_double(r, a);
}

static void secp256k1_gej_add_var(secp256k1_gej *r, const secp256k1_gej *a, const secp256k1_gej *b, secp256k1_fe *rzr) {
    /* 12 mul, 4 sqr, 11 add/negate/normalizes_to_zero (ignoring special cases) */
    secp256k1_fe z22, z12, u1, u2, s1, s2, h, i, h2, h3, t;

    if (a->infinity) {
        VERIFY_CHECK(rzr == NULL);
        *r = *b;
        return;
    }
    if (b->infinity) {
        if (rzr != NULL) {
            secp256k1_fe_set_int(rzr, 1);
        }
        *r = *a;
        return;
    }

    secp256k1_fe_sqr(&z22, &b->z);
    secp256k1_fe_sqr(&z12, &a->z);
    secp256k1_fe_mul(&u1, &a->x, &z22);
    secp256k1_fe_mul(&u2, &b->x, &z12);
    secp256k1_fe_mul(&s1, &a->y, &z22); secp256k1_fe_mul(&s1, &s1, &b->z);
    secp256k1_fe_mul(&s2, &b->y, &z12); secp256k1_fe_mul(&s2, &s2, &a->z);
    secp256k1_fe_negate(&h, &u1, 1); secp256k1_fe_add(&h, &u2);
    secp256k1_fe_negate(&i, &s2, 1); secp256k1_fe_add(&i, &s1);
    if (secp256k1_fe_normalizes_to_zero_var(&h)) {
        if (secp256k1_fe_normalizes_to_zero_var(&i)) {
            secp256k1_gej_double_var(r, a, rzr);
        } else {
            if (rzr != NULL) {
                secp256k1_fe_set_int(rzr, 0);
            }
            secp256k1_gej_set_infinity(r);
        }
        return;
    }

    r->infinity = 0;
    secp256k1_fe_mul(&t, &h, &b->z);
    if (rzr != NULL) {
        *rzr = t;
    }
    secp256k1_fe_mul(&r->z, &a->z, &t);

    secp256k1_fe_sqr(&h2, &h);
    secp256k1_fe_negate(&h2, &h2, 1);
    secp256k1_fe_mul(&h3, &h2, &h);
    secp256k1_fe_mul(&t, &u1, &h2);

    secp256k1_fe_sqr(&r->x, &i);
    secp256k1_fe_add(&r->x, &h3);
    secp256k1_fe_add(&r->x, &t);
    secp256k1_fe_add(&r->x, &t);

    secp256k1_fe_add(&t, &r->x);
    secp256k1_fe_mul(&r->y, &t, &i);
    secp256k1_fe_mul(&h3, &h3, &s1);
    secp256k1_fe_add(&r->y, &h3);
}

static void secp256k1_gej_add_ge_var(secp256k1_gej *r, const secp256k1_gej *a, const secp256k1_ge *b, secp256k1_fe *rzr) {
    /* 8 mul, 3 sqr, 13 add/negate/normalize_weak/normalizes_to_zero (ignoring special cases) */
    secp256k1_fe z12, u1, u2, s1, s2, h, i, h2, h3, t;
    if (a->infinity) {
        VERIFY_CHECK(rzr == NULL);
        secp256k1_gej_set_ge(r, b);
        return;
    }
    if (b->infinity) {
        if (rzr != NULL) {
            secp256k1_fe_set_int(rzr, 1);
        }
        *r = *a;
        return;
    }

    secp256k1_fe_sqr(&z12, &a->z);
    u1 = a->x; secp256k1_fe_normalize_weak(&u1);
    secp256k1_fe_mul(&u2, &b->x, &z12);
    s1 = a->y; secp256k1_fe_normalize_weak(&s1);
    secp256k1_fe_mul(&s2, &b->y, &z12); secp256k1_fe_mul(&s2, &s2, &a->z);
    secp256k1_fe_negate(&h, &u1, 1); secp256k1_fe_add(&h, &u2);
    secp256k1_fe_negate(&i, &s2, 1); secp256k1_fe_add(&i, &s1);
    if (secp256k1_fe_normalizes_to_zero_var(&h)) {
        if (secp256k1_fe_normalizes_to_zero_var(&i)) {
            secp256k1_gej_double_var(r, a, rzr);
        } else {
            if (rzr != NULL) {
                secp256k1_fe_set_int(rzr, 0);
            }
            secp256k1_gej_set_infinity(r);
        }
        return;
    }

    r->infinity = 0;
    if (rzr != NULL) {
        *rzr = h;
    }
    secp256k1_fe_mul(&r->z, &a->z, &h);

    secp256k1_fe_sqr(&h2, &h);
    secp256k1_fe_negate(&h2, &h2, 1);
    secp256k1_fe_mul(&h3, &h2, &h);
    secp256k1_fe_mul(&t, &u1, &h2);

    secp256k1_fe_sqr(&r->x, &i);
    secp256k1_fe_add(&r->x, &h3);
    secp256k1_fe_add(&r->x, &t);
    secp256k1_fe_add(&r->x, &t);

    secp256k1_fe_add(&t, &r->x);
    secp256k1_fe_mul(&r->y, &t, &i);
    secp256k1_fe_mul(&h3, &h3, &s1);
    secp256k1_fe_add(&r->y, &h3);
}

static void secp256k1_gej_add_zinv_var(secp256k1_gej *r, const secp256k1_gej *a, const secp256k1_ge *b, const secp256k1_fe *bzinv) {
    /* 9 mul, 3 sqr, 13 add/negate/normalize_weak/normalizes_to_zero (ignoring special cases) */
    secp256k1_fe az, z12, u1, u2, s1, s2, h, i, h2, h3, t;

    if (a->infinity) {
        secp256k1_fe bzinv2, bzinv3;
        r->infinity = b->infinity;
        secp256k1_fe_sqr(&bzinv2, bzinv);
        secp256k1_fe_mul(&bzinv3, &bzinv2, bzinv);
        secp256k1_fe_mul(&r->x, &b->x, &bzinv2);
        secp256k1_fe_mul(&r->y, &b->y, &bzinv3);
        secp256k1_fe_set_int(&r->z, 1);
        return;
    }
    if (b->infinity) {
        *r = *a;
        return;
    }

    /** We need to calculate (rx,ry,rz) = (ax,ay,az) + (bx,by,1/bzinv). Due to
     *  secp256k1's isomorphism we can multiply the Z coordinates on both sides
     *  by bzinv, and get: (rx,ry,rz*bzinv) = (ax,ay,az*bzinv) + (bx,by,1).
     *  This means that (rx,ry,rz) can be calculated as
     *  (ax,ay,az*bzinv) + (bx,by,1), when not applying the bzinv factor to rz.
     *  The variable az below holds the modified Z coordinate for a, which is used
     *  for the computation of rx and ry, but not for rz.
     */
    secp256k1_fe_mul(&az, &a->z, bzinv);

    secp256k1_fe_sqr(&z12, &az);
    u1 = a->x; secp256k1_fe_normalize_weak(&u1);
    secp256k1_fe_mul(&u2, &b->x, &z12);
    s1 = a->y; secp256k1_fe_normalize_weak(&s1);
    secp256k1_fe_mul(&s2, &b->y, &z12); secp256k1_fe_mul(&s2, &s2, &az);
    secp256k1_fe_negate(&h, &u1, 1); secp256k1_fe_add(&h, &u2);
    secp256k1_fe_negate(&i, &s2, 1); secp256k1_fe_add(&i, &s1);
    if (secp256k1_fe_normalizes_to_zero_var(&h)) {
        if (secp256k1_fe_normalizes_to_zero_var(&i)) {
            secp256k1_gej_double_var(r, a, NULL);
        } else {
            secp256k1_gej_set_infinity(r);
        }
        return;
    }

    r->infinity = 0;
    secp256k1_fe_mul(&r->z, &a->z, &h);

    secp256k1_fe_sqr(&h2, &h);
    secp256k1_fe_negate(&h2, &h2, 1);
    secp256k1_fe_mul(&h3, &h2, &h);
    secp256k1_fe_mul(&t, &u1, &h2);

    secp256k1_fe_sqr(&r->x, &i);
    secp256k1_fe_add(&r->x, &h3);
    secp256k1_fe_add(&r->x, &t);
    secp256k1_fe_add(&r->x, &t);

    secp256k1_fe_add(&t, &r->x);
    secp256k1_fe_mul(&r->y, &t, &i);
    secp256k1_fe_mul(&h3, &h3, &s1);
    secp256k1_fe_add(&r->y, &h3);
}


static void secp256k1_gej_add_ge(secp256k1_gej *r, const secp256k1_gej *a, const secp256k1_ge *b) {
    /* Operations: 7 mul, 5 sqr, 24 add/cmov/half/mul_int/negate/normalize_weak/normalizes_to_zero */
    secp256k1_fe zz, u1, u2, s1, s2, t, tt, m, n, q, rr;
    secp256k1_fe m_alt, rr_alt;
    int infinity, degenerate;
    VERIFY_CHECK(!b->infinity);
    VERIFY_CHECK(a->infinity == 0 || a->infinity == 1);

    /** In:
     *    Eric Brier and Marc Joye, Weierstrass Elliptic Curves and Side-Channel Attacks.
     *    In D. Naccache and P. Paillier, Eds., Public Key Cryptography, vol. 2274 of Lecture Notes in Computer Science, pages 335-345. Springer-Verlag, 2002.
     *  we find as solution for a unified addition/doubling formula:
     *    lambda = ((x1 + x2)^2 - x1 * x2 + a) / (y1 + y2), with a = 0 for secp256k1's curve equation.
     *    x3 = lambda^2 - (x1 + x2)
     *    2*y3 = lambda * (x1 + x2 - 2 * x3) - (y1 + y2).
     *
     *  Substituting x_i = Xi / Zi^2 and yi = Yi / Zi^3, for i=1,2,3, gives:
     *    U1 = X1*Z2^2, U2 = X2*Z1^2
     *    S1 = Y1*Z2^3, S2 = Y2*Z1^3
     *    Z = Z1*Z2
     *    T = U1+U2
     *    M = S1+S2
     *    Q = -T*M^2
     *    R = T^2-U1*U2
     *    X3 = R^2+Q
     *    Y3 = -(R*(2*X3+Q)+M^4)/2
     *    Z3 = M*Z
     *  (Note that the paper uses xi = Xi / Zi and yi = Yi / Zi instead.)
     *
     *  This formula has the benefit of being the same for both addition
     *  of distinct points and doubling. However, it breaks down in the
     *  case that either point is infinity, or that y1 = -y2. We handle
     *  these cases in the following ways:
     *
     *    - If b is infinity we simply bail by means of a VERIFY_CHECK.
     *
     *    - If a is infinity, we detect this, and at the end of the
     *      computation replace the result (which will be meaningless,
     *      but we compute to be constant-time) with b.x : b.y : 1.
     *
     *    - If a = -b, we have y1 = -y2, which is a degenerate case.
     *      But here the answer is infinity, so we simply set the
     *      infinity flag of the result, overriding the computed values
     *      without even needing to cmov.
     *
     *    - If y1 = -y2 but x1 != x2, which does occur thanks to certain
     *      properties of our curve (specifically, 1 has nontrivial cube
     *      roots in our field, and the curve equation has no x coefficient)
     *      then the answer is not infinity but also not given by the above
     *      equation. In this case, we cmov in place an alternate expression
     *      for lambda. Specifically (y1 - y2)/(x1 - x2). Where both these
     *      expressions for lambda are defined, they are equal, and can be
     *      obtained from each other by multiplication by (y1 + y2)/(y1 + y2)
     *      then substitution of x^3 + 7 for y^2 (using the curve equation).
     *      For all pairs of nonzero points (a, b) at least one is defined,
     *      so this covers everything.
     */

    secp256k1_fe_sqr(&zz, &a->z);                       /* z = Z1^2 */
    u1 = a->x; secp256k1_fe_normalize_weak(&u1);        /* u1 = U1 = X1*Z2^2 (1) */
    secp256k1_fe_mul(&u2, &b->x, &zz);                  /* u2 = U2 = X2*Z1^2 (1) */
    s1 = a->y; secp256k1_fe_normalize_weak(&s1);        /* s1 = S1 = Y1*Z2^3 (1) */
    secp256k1_fe_mul(&s2, &b->y, &zz);                  /* s2 = Y2*Z1^2 (1) */
    secp256k1_fe_mul(&s2, &s2, &a->z);                  /* s2 = S2 = Y2*Z1^3 (1) */
    t = u1; secp256k1_fe_add(&t, &u2);                  /* t = T = U1+U2 (2) */
    m = s1; secp256k1_fe_add(&m, &s2);                  /* m = M = S1+S2 (2) */
    secp256k1_fe_sqr(&rr, &t);                          /* rr = T^2 (1) */
    secp256k1_fe_negate(&m_alt, &u2, 1);                /* Malt = -X2*Z1^2 */
    secp256k1_fe_mul(&tt, &u1, &m_alt);                 /* tt = -U1*U2 (2) */
    secp256k1_fe_add(&rr, &tt);                         /* rr = R = T^2-U1*U2 (3) */
    /** If lambda = R/M = 0/0 we have a problem (except in the "trivial"
     *  case that Z = z1z2 = 0, and this is special-cased later on). */
    degenerate = secp256k1_fe_normalizes_to_zero(&m) &
                 secp256k1_fe_normalizes_to_zero(&rr);
    /* This only occurs when y1 == -y2 and x1^3 == x2^3, but x1 != x2.
     * This means either x1 == beta*x2 or beta*x1 == x2, where beta is
     * a nontrivial cube root of one. In either case, an alternate
     * non-indeterminate expression for lambda is (y1 - y2)/(x1 - x2),
     * so we set R/M equal to this. */
    rr_alt = s1;
    secp256k1_fe_mul_int(&rr_alt, 2);       /* rr = Y1*Z2^3 - Y2*Z1^3 (2) */
    secp256k1_fe_add(&m_alt, &u1);          /* Malt = X1*Z2^2 - X2*Z1^2 */

    secp256k1_fe_cmov(&rr_alt, &rr, !degenerate);
    secp256k1_fe_cmov(&m_alt, &m, !degenerate);
    /* Now Ralt / Malt = lambda and is guaranteed not to be 0/0.
     * From here on out Ralt and Malt represent the numerator
     * and denominator of lambda; R and M represent the explicit
     * expressions x1^2 + x2^2 + x1x2 and y1 + y2. */
    secp256k1_fe_sqr(&n, &m_alt);                       /* n = Malt^2 (1) */
    secp256k1_fe_negate(&q, &t, 2);                     /* q = -T (3) */
    secp256k1_fe_mul(&q, &q, &n);                       /* q = Q = -T*Malt^2 (1) */
    /* These two lines use the observation that either M == Malt or M == 0,
     * so M^3 * Malt is either Malt^4 (which is computed by squaring), or
     * zero (which is "computed" by cmov). So the cost is one squaring
     * versus two multiplications. */
    secp256k1_fe_sqr(&n, &n);
    secp256k1_fe_cmov(&n, &m, degenerate);              /* n = M^3 * Malt (2) */
    secp256k1_fe_sqr(&t, &rr_alt);                      /* t = Ralt^2 (1) */
    secp256k1_fe_mul(&r->z, &a->z, &m_alt);             /* r->z = Z3 = Malt*Z (1) */
    infinity = secp256k1_fe_normalizes_to_zero(&r->z) & ~a->infinity;
    secp256k1_fe_add(&t, &q);                           /* t = Ralt^2 + Q (2) */
    r->x = t;                                           /* r->x = X3 = Ralt^2 + Q (2) */
    secp256k1_fe_mul_int(&t, 2);                        /* t = 2*X3 (4) */
    secp256k1_fe_add(&t, &q);                           /* t = 2*X3 + Q (5) */
    secp256k1_fe_mul(&t, &t, &rr_alt);                  /* t = Ralt*(2*X3 + Q) (1) */
    secp256k1_fe_add(&t, &n);                           /* t = Ralt*(2*X3 + Q) + M^3*Malt (3) */
    secp256k1_fe_negate(&r->y, &t, 3);                  /* r->y = -(Ralt*(2*X3 + Q) + M^3*Malt) (4) */
    secp256k1_fe_half(&r->y);                           /* r->y = Y3 = -(Ralt*(2*X3 + Q) + M^3*Malt)/2 (3) */

    /** In case a->infinity == 1, replace r with (b->x, b->y, 1). */
    secp256k1_fe_cmov(&r->x, &b->x, a->infinity);
    secp256k1_fe_cmov(&r->y, &b->y, a->infinity);
    secp256k1_fe_cmov(&r->z, &secp256k1_fe_one, a->infinity);
    r->infinity = infinity;
}

static void secp256k1_gej_rescale(secp256k1_gej *r, const secp256k1_fe *s) {
    /* Operations: 4 mul, 1 sqr */
    secp256k1_fe zz;
    VERIFY_CHECK(!secp256k1_fe_is_zero(s));
    secp256k1_fe_sqr(&zz, s);
    secp256k1_fe_mul(&r->x, &r->x, &zz);                /* r->x *= s^2 */
    secp256k1_fe_mul(&r->y, &r->y, &zz);
    secp256k1_fe_mul(&r->y, &r->y, s);                  /* r->y *= s^3 */
    secp256k1_fe_mul(&r->z, &r->z, s);                  /* r->z *= s   */
}

static void secp256k1_ge_to_storage(secp256k1_ge_storage *r, const secp256k1_ge *a) {
    secp256k1_fe x, y;
    VERIFY_CHECK(!a->infinity);
    x = a->x;
    secp256k1_fe_normalize(&x);
    y = a->y;
    secp256k1_fe_normalize(&y);
    secp256k1_fe_to_storage(&r->x, &x);
    secp256k1_fe_to_storage(&r->y, &y);
}

static void secp256k1_ge_from_storage(secp256k1_ge *r, const secp256k1_ge_storage *a) {
    secp256k1_fe_from_storage(&r->x, &a->x);
    secp256k1_fe_from_storage(&r->y, &a->y);
    r->infinity = 0;
}

static SECP256K1_INLINE void secp256k1_gej_cmov(secp256k1_gej *r, const secp256k1_gej *a, int flag) {
    secp256k1_fe_cmov(&r->x, &a->x, flag);
    secp256k1_fe_cmov(&r->y, &a->y, flag);
    secp256k1_fe_cmov(&r->z, &a->z, flag);

    r->infinity ^= (r->infinity ^ a->infinity) & flag;
}

static SECP256K1_INLINE void secp256k1_ge_storage_cmov(secp256k1_ge_storage *r, const secp256k1_ge_storage *a, int flag) {
    secp256k1_fe_storage_cmov(&r->x, &a->x, flag);
    secp256k1_fe_storage_cmov(&r->y, &a->y, flag);
}

static void secp256k1_ge_mul_lambda(secp256k1_ge *r, const secp256k1_ge *a) {
    *r = *a;
    secp256k1_fe_mul(&r->x, &r->x, &secp256k1_const_beta);
}

static int secp256k1_ge_is_in_correct_subgroup(const secp256k1_ge* ge) {
#ifdef EXHAUSTIVE_TEST_ORDER
    secp256k1_gej out;
    int i;

    /* A very simple EC multiplication ladder that avoids a dependency on ecmult. */
    secp256k1_gej_set_infinity(&out);
    for (i = 0; i < 32; ++i) {
        secp256k1_gej_double_var(&out, &out, NULL);
        if ((((uint32_t)EXHAUSTIVE_TEST_ORDER) >> (31 - i)) & 1) {
            secp256k1_gej_add_ge_var(&out, &out, ge, NULL);
        }
    }
    return secp256k1_gej_is_infinity(&out);
#else
    (void)ge;
    /* The real secp256k1 group has cofactor 1, so the subgroup is the entire curve. */
    return 1;
#endif
}

#endif /* SECP256K1_GROUP_IMPL_H */<|MERGE_RESOLUTION|>--- conflicted
+++ resolved
@@ -41,52 +41,27 @@
  * These parameters are generated using sage/gen_exhaustive_groups.sage.
  */
 #if defined(EXHAUSTIVE_TEST_ORDER)
-<<<<<<< HEAD
-#  if EXHAUSTIVE_TEST_ORDER == 199
-static const secp256k1_ge secp256k1_ge_const_g = SECP256K1_GE_CONST(
-    0xFA7CC9A7, 0x0737F2DB, 0xA749DD39, 0x2B4FB069,
-    0x3B017A7D, 0xA808C2F1, 0xFB12940C, 0x9EA66C18,
-    0x78AC123A, 0x5ED8AEF3, 0x8732BC91, 0x1F3A2868,
-    0x48DF246C, 0x808DAE72, 0xCFE52572, 0x7F0501ED
-=======
 #  if EXHAUSTIVE_TEST_ORDER == 13
 static const secp256k1_ge secp256k1_ge_const_g = SECP256K1_G_ORDER_13;
 
 static const secp256k1_fe secp256k1_fe_const_b = SECP256K1_FE_CONST(
     0x3d3486b2, 0x159a9ca5, 0xc75638be, 0xb23a69bc,
     0x946a45ab, 0x24801247, 0xb4ed2b8e, 0x26b6a417
->>>>>>> 9e05de1d
 );
 #  elif EXHAUSTIVE_TEST_ORDER == 199
 static const secp256k1_ge secp256k1_ge_const_g = SECP256K1_G_ORDER_199;
 
-<<<<<<< HEAD
-static const int CURVE_B = 4;
-#  elif EXHAUSTIVE_TEST_ORDER == 13
-static const secp256k1_ge secp256k1_ge_const_g = SECP256K1_GE_CONST(
-    0xedc60018, 0xa51a786b, 0x2ea91f4d, 0x4c9416c0,
-    0x9de54c3b, 0xa1316554, 0x6cf4345c, 0x7277ef15,
-    0x54cb1b6b, 0xdc8c1273, 0x087844ea, 0x43f4603e,
-    0x0eaf9a43, 0xf6effe55, 0x939f806d, 0x37adf8ac
-);
-static const int CURVE_B = 2;
-=======
 static const secp256k1_fe secp256k1_fe_const_b = SECP256K1_FE_CONST(
     0x2cca28fa, 0xfc614b80, 0x2a3db42b, 0x00ba00b1,
     0xbea8d943, 0xdace9ab2, 0x9536daea, 0x0074defb
 );
->>>>>>> 9e05de1d
 #  else
 #    error No known generator for the specified exhaustive test group order.
 #  endif
 #else
 static const secp256k1_ge secp256k1_ge_const_g = SECP256K1_G;
 
-<<<<<<< HEAD
-static const int CURVE_B = 7;
-=======
 static const secp256k1_fe secp256k1_fe_const_b = SECP256K1_FE_CONST(0, 0, 0, 0, 0, 0, 0, 7);
->>>>>>> 9e05de1d
 #endif
 
 static void secp256k1_ge_set_gej_zinv(secp256k1_ge *r, const secp256k1_gej *a, const secp256k1_fe *zi) {
@@ -150,13 +125,9 @@
     size_t last_i = SIZE_MAX;
 
     for (i = 0; i < len; i++) {
-<<<<<<< HEAD
-        if (!a[i].infinity) {
-=======
         if (a[i].infinity) {
             secp256k1_ge_set_infinity(&r[i]);
         } else {
->>>>>>> 9e05de1d
             /* Use destination's x coordinates as scratch space */
             if (last_i == SIZE_MAX) {
                 r[i].x = a[i].z;
@@ -184,10 +155,6 @@
     r[last_i].x = u;
 
     for (i = 0; i < len; i++) {
-<<<<<<< HEAD
-        r[i].infinity = a[i].infinity;
-=======
->>>>>>> 9e05de1d
         if (!a[i].infinity) {
             secp256k1_ge_set_gej_zinv(&r[i], &a[i], &r[i].x);
         }
@@ -199,18 +166,8 @@
     secp256k1_fe zs;
 
     if (len > 0) {
-<<<<<<< HEAD
-        /* The z of the final point gives us the "global Z" for the table. */
-        r[i].x = a[i].x;
-        r[i].y = a[i].y;
-        /* Ensure all y values are in weak normal form for fast negation of points */
-        secp256k1_fe_normalize_weak(&r[i].y);
-        *globalz = a[i].z;
-        r[i].infinity = 0;
-=======
         /* Ensure all y values are in weak normal form for fast negation of points */
         secp256k1_fe_normalize_weak(&a[i].y);
->>>>>>> 9e05de1d
         zs = zr[i];
 
         /* Work our way backwards, using the z-ratios to scale the x/y values. */
