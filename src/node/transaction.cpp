// Copyright (c) 2010 Satoshi Nakamoto
<<<<<<< HEAD
// Copyright (c) 2009-2019 The Bitcoin Core developers
=======
// Copyright (c) 2009-2021 The Bitcoin Core developers
>>>>>>> 9e05de1d
// Distributed under the MIT software license, see the accompanying
// file COPYING or http://www.opensource.org/licenses/mit-license.php.

#include <consensus/validation.h>
#include <index/txindex.h>
#include <net.h>
#include <net_processing.h>
<<<<<<< HEAD
#include <node/context.h>
=======
#include <node/blockstorage.h>
#include <node/context.h>
#include <txmempool.h>
>>>>>>> 9e05de1d
#include <validation.h>
#include <validationinterface.h>
#include <node/transaction.h>

#include <future>

<<<<<<< HEAD
TransactionError BroadcastTransaction(NodeContext& node, const CTransactionRef tx, std::string& err_string, const CAmount& max_tx_fee, bool relay, bool wait_callback)
{
    // BroadcastTransaction can be called by either sendrawtransaction RPC or wallet RPCs.
    // node.connman is assigned both before chain clients and before RPC server is accepting calls,
    // and reset after chain clients and RPC sever are stopped. node.connman should never be null here.
    assert(node.connman);
    assert(node.mempool);
    std::promise<void> promise;
    uint256 hashTx = tx->GetHash();
    bool callback_set = false;

    { // cs_main scope
    LOCK(cs_main);
    // If the transaction is already confirmed in the chain, don't do anything
    // and return early.
    CCoinsViewCache &view = ::ChainstateActive().CoinsTip();
    for (size_t o = 0; o < tx->vout.size(); o++) {
        const Coin& existingCoin = view.AccessCoin(COutPoint(hashTx, o));
        // IsSpent doesn't mean the coin is spent, it means the output doesn't exist.
        // So if the output does exist, then this transaction exists in the chain.
        if (!existingCoin.IsSpent()) return TransactionError::ALREADY_IN_CHAIN;
    }
    if (!node.mempool->exists(hashTx)) {
        // Transaction is not already in the mempool. Submit it.
        TxValidationState state;
        if (!AcceptToMemoryPool(*node.mempool, state, std::move(tx),
                nullptr /* plTxnReplaced */, false /* bypass_limits */, max_tx_fee)) {
            err_string = state.ToString();
            if (state.IsInvalid()) {
                if (state.GetResult() == TxValidationResult::TX_MISSING_INPUTS) {
                    return TransactionError::MISSING_INPUTS;
                }
                return TransactionError::MEMPOOL_REJECTED;
            } else {
                return TransactionError::MEMPOOL_ERROR;
            }
        }

        // Transaction was accepted to the mempool.

        if (wait_callback) {
            // For transactions broadcast from outside the wallet, make sure
            // that the wallet has been notified of the transaction before
            // continuing.
            //
            // This prevents a race where a user might call sendrawtransaction
            // with a transaction to/from their wallet, immediately call some
            // wallet RPC, and get a stale result because callbacks have not
            // yet been processed.
            CallFunctionInValidationInterfaceQueue([&promise] {
                promise.set_value();
            });
            callback_set = true;
        }
    }
=======
namespace node {
static TransactionError HandleATMPError(const TxValidationState& state, std::string& err_string_out)
{
    err_string_out = state.ToString();
    if (state.IsInvalid()) {
        if (state.GetResult() == TxValidationResult::TX_MISSING_INPUTS) {
            return TransactionError::MISSING_INPUTS;
        }
        return TransactionError::MEMPOOL_REJECTED;
    } else {
        return TransactionError::MEMPOOL_ERROR;
    }
}

TransactionError BroadcastTransaction(NodeContext& node, const CTransactionRef tx, std::string& err_string, const CAmount& max_tx_fee, bool relay, bool wait_callback)
{
    // BroadcastTransaction can be called by either sendrawtransaction RPC or the wallet.
    // chainman, mempool and peerman are initialized before the RPC server and wallet are started
    // and reset after the RPC sever and wallet are stopped.
    assert(node.chainman);
    assert(node.mempool);
    assert(node.peerman);

    std::promise<void> promise;
    uint256 txid = tx->GetHash();
    uint256 wtxid = tx->GetWitnessHash();
    bool callback_set = false;

    {
        LOCK(cs_main);

        // If the transaction is already confirmed in the chain, don't do anything
        // and return early.
        CCoinsViewCache &view = node.chainman->ActiveChainstate().CoinsTip();
        for (size_t o = 0; o < tx->vout.size(); o++) {
            const Coin& existingCoin = view.AccessCoin(COutPoint(txid, o));
            // IsSpent doesn't mean the coin is spent, it means the output doesn't exist.
            // So if the output does exist, then this transaction exists in the chain.
            if (!existingCoin.IsSpent()) return TransactionError::ALREADY_IN_CHAIN;
        }

        if (auto mempool_tx = node.mempool->get(txid); mempool_tx) {
            // There's already a transaction in the mempool with this txid. Don't
            // try to submit this transaction to the mempool (since it'll be
            // rejected as a TX_CONFLICT), but do attempt to reannounce the mempool
            // transaction if relay=true.
            //
            // The mempool transaction may have the same or different witness (and
            // wtxid) as this transaction. Use the mempool's wtxid for reannouncement.
            wtxid = mempool_tx->GetWitnessHash();
        } else {
            // Transaction is not already in the mempool.
            if (max_tx_fee > 0) {
                // First, call ATMP with test_accept and check the fee. If ATMP
                // fails here, return error immediately.
                const MempoolAcceptResult result = node.chainman->ProcessTransaction(tx, /*test_accept=*/ true);
                if (result.m_result_type != MempoolAcceptResult::ResultType::VALID) {
                    return HandleATMPError(result.m_state, err_string);
                } else if (result.m_base_fees.value() > max_tx_fee) {
                    return TransactionError::MAX_FEE_EXCEEDED;
                }
            }
            // Try to submit the transaction to the mempool.
            const MempoolAcceptResult result = node.chainman->ProcessTransaction(tx, /*test_accept=*/ false);
            if (result.m_result_type != MempoolAcceptResult::ResultType::VALID) {
                return HandleATMPError(result.m_state, err_string);
            }
>>>>>>> 9e05de1d

            // Transaction was accepted to the mempool.

            if (relay) {
                // the mempool tracks locally submitted transactions to make a
                // best-effort of initial broadcast
                node.mempool->AddUnbroadcastTx(txid);
            }

<<<<<<< HEAD
=======
            if (wait_callback) {
                // For transactions broadcast from outside the wallet, make sure
                // that the wallet has been notified of the transaction before
                // continuing.
                //
                // This prevents a race where a user might call sendrawtransaction
                // with a transaction to/from their wallet, immediately call some
                // wallet RPC, and get a stale result because callbacks have not
                // yet been processed.
                CallFunctionInValidationInterfaceQueue([&promise] {
                    promise.set_value();
                });
                callback_set = true;
            }
        }
    } // cs_main

>>>>>>> 9e05de1d
    if (callback_set) {
        // Wait until Validation Interface clients have been notified of the
        // transaction entering the mempool.
        promise.get_future().wait();
    }

    if (relay) {
<<<<<<< HEAD
        RelayTransaction(hashTx, *node.connman);
=======
        node.peerman->RelayTransaction(txid, wtxid);
>>>>>>> 9e05de1d
    }

    return TransactionError::OK;
}

CTransactionRef GetTransaction(const CBlockIndex* const block_index, const CTxMemPool* const mempool, const uint256& hash, const Consensus::Params& consensusParams, uint256& hashBlock)
{
    if (mempool && !block_index) {
        CTransactionRef ptx = mempool->get(hash);
        if (ptx) return ptx;
    }
    if (g_txindex) {
        CTransactionRef tx;
        uint256 block_hash;
        if (g_txindex->FindTx(hash, block_hash, tx)) {
            if (!block_index || block_index->GetBlockHash() == block_hash) {
                // Don't return the transaction if the provided block hash doesn't match.
                // The case where a transaction appears in multiple blocks (e.g. reorgs or
                // BIP30) is handled by the block lookup below.
                hashBlock = block_hash;
                return tx;
            }
        }
    }
    if (block_index) {
        CBlock block;
        if (ReadBlockFromDisk(block, block_index, consensusParams)) {
            for (const auto& tx : block.vtx) {
                if (tx->GetHash() == hash) {
                    hashBlock = block_index->GetBlockHash();
                    return tx;
                }
            }
        }
    }
    return nullptr;
}
} // namespace node<|MERGE_RESOLUTION|>--- conflicted
+++ resolved
@@ -1,9 +1,5 @@
 // Copyright (c) 2010 Satoshi Nakamoto
-<<<<<<< HEAD
-// Copyright (c) 2009-2019 The Bitcoin Core developers
-=======
 // Copyright (c) 2009-2021 The Bitcoin Core developers
->>>>>>> 9e05de1d
 // Distributed under the MIT software license, see the accompanying
 // file COPYING or http://www.opensource.org/licenses/mit-license.php.
 
@@ -11,76 +7,15 @@
 #include <index/txindex.h>
 #include <net.h>
 #include <net_processing.h>
-<<<<<<< HEAD
-#include <node/context.h>
-=======
 #include <node/blockstorage.h>
 #include <node/context.h>
 #include <txmempool.h>
->>>>>>> 9e05de1d
 #include <validation.h>
 #include <validationinterface.h>
 #include <node/transaction.h>
 
 #include <future>
 
-<<<<<<< HEAD
-TransactionError BroadcastTransaction(NodeContext& node, const CTransactionRef tx, std::string& err_string, const CAmount& max_tx_fee, bool relay, bool wait_callback)
-{
-    // BroadcastTransaction can be called by either sendrawtransaction RPC or wallet RPCs.
-    // node.connman is assigned both before chain clients and before RPC server is accepting calls,
-    // and reset after chain clients and RPC sever are stopped. node.connman should never be null here.
-    assert(node.connman);
-    assert(node.mempool);
-    std::promise<void> promise;
-    uint256 hashTx = tx->GetHash();
-    bool callback_set = false;
-
-    { // cs_main scope
-    LOCK(cs_main);
-    // If the transaction is already confirmed in the chain, don't do anything
-    // and return early.
-    CCoinsViewCache &view = ::ChainstateActive().CoinsTip();
-    for (size_t o = 0; o < tx->vout.size(); o++) {
-        const Coin& existingCoin = view.AccessCoin(COutPoint(hashTx, o));
-        // IsSpent doesn't mean the coin is spent, it means the output doesn't exist.
-        // So if the output does exist, then this transaction exists in the chain.
-        if (!existingCoin.IsSpent()) return TransactionError::ALREADY_IN_CHAIN;
-    }
-    if (!node.mempool->exists(hashTx)) {
-        // Transaction is not already in the mempool. Submit it.
-        TxValidationState state;
-        if (!AcceptToMemoryPool(*node.mempool, state, std::move(tx),
-                nullptr /* plTxnReplaced */, false /* bypass_limits */, max_tx_fee)) {
-            err_string = state.ToString();
-            if (state.IsInvalid()) {
-                if (state.GetResult() == TxValidationResult::TX_MISSING_INPUTS) {
-                    return TransactionError::MISSING_INPUTS;
-                }
-                return TransactionError::MEMPOOL_REJECTED;
-            } else {
-                return TransactionError::MEMPOOL_ERROR;
-            }
-        }
-
-        // Transaction was accepted to the mempool.
-
-        if (wait_callback) {
-            // For transactions broadcast from outside the wallet, make sure
-            // that the wallet has been notified of the transaction before
-            // continuing.
-            //
-            // This prevents a race where a user might call sendrawtransaction
-            // with a transaction to/from their wallet, immediately call some
-            // wallet RPC, and get a stale result because callbacks have not
-            // yet been processed.
-            CallFunctionInValidationInterfaceQueue([&promise] {
-                promise.set_value();
-            });
-            callback_set = true;
-        }
-    }
-=======
 namespace node {
 static TransactionError HandleATMPError(const TxValidationState& state, std::string& err_string_out)
 {
@@ -148,7 +83,6 @@
             if (result.m_result_type != MempoolAcceptResult::ResultType::VALID) {
                 return HandleATMPError(result.m_state, err_string);
             }
->>>>>>> 9e05de1d
 
             // Transaction was accepted to the mempool.
 
@@ -158,8 +92,6 @@
                 node.mempool->AddUnbroadcastTx(txid);
             }
 
-<<<<<<< HEAD
-=======
             if (wait_callback) {
                 // For transactions broadcast from outside the wallet, make sure
                 // that the wallet has been notified of the transaction before
@@ -177,7 +109,6 @@
         }
     } // cs_main
 
->>>>>>> 9e05de1d
     if (callback_set) {
         // Wait until Validation Interface clients have been notified of the
         // transaction entering the mempool.
@@ -185,11 +116,7 @@
     }
 
     if (relay) {
-<<<<<<< HEAD
-        RelayTransaction(hashTx, *node.connman);
-=======
         node.peerman->RelayTransaction(txid, wtxid);
->>>>>>> 9e05de1d
     }
 
     return TransactionError::OK;
