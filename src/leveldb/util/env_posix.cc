// Copyright (c) 2011 The LevelDB Authors. All rights reserved.
// Use of this source code is governed by a BSD-style license that can be
// found in the LICENSE file. See the AUTHORS file for names of contributors.

#include <dirent.h>
#include <fcntl.h>
#include <pthread.h>
#include <sys/mman.h>
#include <sys/resource.h>
#include <sys/stat.h>
#include <sys/time.h>
#include <sys/types.h>
#include <unistd.h>

#include <atomic>
#include <cerrno>
#include <cstddef>
#include <cstdint>
#include <cstdio>
#include <cstdlib>
#include <cstring>
#include <limits>
#include <queue>
#include <set>
#include <string>
#include <thread>
#include <type_traits>
#include <utility>

#include "leveldb/env.h"
#include "leveldb/slice.h"
#include "leveldb/status.h"
#include "port/port.h"
#include "port/thread_annotations.h"
#include "util/env_posix_test_helper.h"
#include "util/posix_logger.h"

namespace leveldb {

namespace {

// Set by EnvPosixTestHelper::SetReadOnlyMMapLimit() and MaxOpenFiles().
int g_open_read_only_file_limit = -1;

// Up to 4096 mmap regions for 64-bit binaries; none for 32-bit.
constexpr const int kDefaultMmapLimit = (sizeof(void*) >= 8) ? 4096 : 0;

// Can be set using EnvPosixTestHelper::SetReadOnlyMMapLimit().
int g_mmap_limit = kDefaultMmapLimit;

// Common flags defined for all posix open operations
<<<<<<< HEAD
#if defined(HAVE_O_CLOEXEC)
=======
#if HAVE_O_CLOEXEC
>>>>>>> 9e05de1d
constexpr const int kOpenBaseFlags = O_CLOEXEC;
#else
constexpr const int kOpenBaseFlags = 0;
#endif  // defined(HAVE_O_CLOEXEC)

constexpr const size_t kWritableFileBufferSize = 65536;

Status PosixError(const std::string& context, int error_number) {
  if (error_number == ENOENT) {
    return Status::NotFound(context, std::strerror(error_number));
  } else {
    return Status::IOError(context, std::strerror(error_number));
  }
}

// Helper class to limit resource usage to avoid exhaustion.
// Currently used to limit read-only file descriptors and mmap file usage
// so that we do not run out of file descriptors or virtual memory, or run into
// kernel performance problems for very large databases.
class Limiter {
 public:
  // Limit maximum number of resources to |max_acquires|.
  Limiter(int max_acquires) : acquires_allowed_(max_acquires) {}

  Limiter(const Limiter&) = delete;
  Limiter operator=(const Limiter&) = delete;

  // If another resource is available, acquire it and return true.
  // Else return false.
  bool Acquire() {
    int old_acquires_allowed =
        acquires_allowed_.fetch_sub(1, std::memory_order_relaxed);

    if (old_acquires_allowed > 0) return true;

    acquires_allowed_.fetch_add(1, std::memory_order_relaxed);
    return false;
  }

  // Release a resource acquired by a previous call to Acquire() that returned
  // true.
  void Release() { acquires_allowed_.fetch_add(1, std::memory_order_relaxed); }

 private:
  // The number of available resources.
  //
  // This is a counter and is not tied to the invariants of any other class, so
  // it can be operated on safely using std::memory_order_relaxed.
  std::atomic<int> acquires_allowed_;
};

// Implements sequential read access in a file using read().
//
// Instances of this class are thread-friendly but not thread-safe, as required
// by the SequentialFile API.
class PosixSequentialFile final : public SequentialFile {
 public:
  PosixSequentialFile(std::string filename, int fd)
      : fd_(fd), filename_(filename) {}
  ~PosixSequentialFile() override { close(fd_); }

  Status Read(size_t n, Slice* result, char* scratch) override {
    Status status;
    while (true) {
      ::ssize_t read_size = ::read(fd_, scratch, n);
      if (read_size < 0) {  // Read error.
        if (errno == EINTR) {
          continue;  // Retry
        }
        status = PosixError(filename_, errno);
        break;
      }
      *result = Slice(scratch, read_size);
      break;
    }
    return status;
  }

  Status Skip(uint64_t n) override {
    if (::lseek(fd_, n, SEEK_CUR) == static_cast<off_t>(-1)) {
      return PosixError(filename_, errno);
    }
    return Status::OK();
  }

  virtual std::string GetName() const override { return filename_; }

 private:
  const int fd_;
  const std::string filename_;
};

// Implements random read access in a file using pread().
//
// Instances of this class are thread-safe, as required by the RandomAccessFile
// API. Instances are immutable and Read() only calls thread-safe library
// functions.
class PosixRandomAccessFile final : public RandomAccessFile {
 public:
  // The new instance takes ownership of |fd|. |fd_limiter| must outlive this
  // instance, and will be used to determine if .
  PosixRandomAccessFile(std::string filename, int fd, Limiter* fd_limiter)
      : has_permanent_fd_(fd_limiter->Acquire()),
        fd_(has_permanent_fd_ ? fd : -1),
        fd_limiter_(fd_limiter),
        filename_(std::move(filename)) {
    if (!has_permanent_fd_) {
      assert(fd_ == -1);
      ::close(fd);  // The file will be opened on every read.
    }
  }

  ~PosixRandomAccessFile() override {
    if (has_permanent_fd_) {
      assert(fd_ != -1);
      ::close(fd_);
      fd_limiter_->Release();
    }
  }

  Status Read(uint64_t offset, size_t n, Slice* result,
              char* scratch) const override {
    int fd = fd_;
    if (!has_permanent_fd_) {
      fd = ::open(filename_.c_str(), O_RDONLY | kOpenBaseFlags);
      if (fd < 0) {
        return PosixError(filename_, errno);
      }
    }

    assert(fd != -1);

    Status status;
    ssize_t read_size = ::pread(fd, scratch, n, static_cast<off_t>(offset));
    *result = Slice(scratch, (read_size < 0) ? 0 : read_size);
    if (read_size < 0) {
      // An error: return a non-ok status.
      status = PosixError(filename_, errno);
    }
    if (!has_permanent_fd_) {
      // Close the temporary file descriptor opened earlier.
      assert(fd != fd_);
      ::close(fd);
    }
    return status;
  }

  virtual std::string GetName() const override { return filename_; }

 private:
  const bool has_permanent_fd_;  // If false, the file is opened on every read.
  const int fd_;                 // -1 if has_permanent_fd_ is false.
  Limiter* const fd_limiter_;
  const std::string filename_;
};

// Implements random read access in a file using mmap().
//
// Instances of this class are thread-safe, as required by the RandomAccessFile
// API. Instances are immutable and Read() only calls thread-safe library
// functions.
class PosixMmapReadableFile final : public RandomAccessFile {
 public:
  // mmap_base[0, length-1] points to the memory-mapped contents of the file. It
  // must be the result of a successful call to mmap(). This instances takes
  // over the ownership of the region.
  //
  // |mmap_limiter| must outlive this instance. The caller must have already
  // aquired the right to use one mmap region, which will be released when this
  // instance is destroyed.
  PosixMmapReadableFile(std::string filename, char* mmap_base, size_t length,
                        Limiter* mmap_limiter)
      : mmap_base_(mmap_base),
        length_(length),
        mmap_limiter_(mmap_limiter),
        filename_(std::move(filename)) {}

  ~PosixMmapReadableFile() override {
    ::munmap(static_cast<void*>(mmap_base_), length_);
    mmap_limiter_->Release();
  }

  Status Read(uint64_t offset, size_t n, Slice* result,
              char* scratch) const override {
    if (offset + n > length_) {
      *result = Slice();
      return PosixError(filename_, EINVAL);
    }

    *result = Slice(mmap_base_ + offset, n);
    return Status::OK();
  }

  virtual std::string GetName() const override { return filename_; }

 private:
  char* const mmap_base_;
  const size_t length_;
  Limiter* const mmap_limiter_;
  const std::string filename_;
};

class PosixWritableFile final : public WritableFile {
 public:
  PosixWritableFile(std::string filename, int fd)
      : pos_(0),
        fd_(fd),
        is_manifest_(IsManifest(filename)),
        filename_(std::move(filename)),
        dirname_(Dirname(filename_)) {}

  ~PosixWritableFile() override {
    if (fd_ >= 0) {
      // Ignoring any potential errors
      Close();
    }
  }

  Status Append(const Slice& data) override {
    size_t write_size = data.size();
    const char* write_data = data.data();

    // Fit as much as possible into buffer.
    size_t copy_size = std::min(write_size, kWritableFileBufferSize - pos_);
    std::memcpy(buf_ + pos_, write_data, copy_size);
    write_data += copy_size;
    write_size -= copy_size;
    pos_ += copy_size;
    if (write_size == 0) {
      return Status::OK();
    }

    // Can't fit in buffer, so need to do at least one write.
    Status status = FlushBuffer();
    if (!status.ok()) {
      return status;
    }

    // Small writes go to buffer, large writes are written directly.
    if (write_size < kWritableFileBufferSize) {
      std::memcpy(buf_, write_data, write_size);
      pos_ = write_size;
      return Status::OK();
    }
    return WriteUnbuffered(write_data, write_size);
  }

  Status Close() override {
    Status status = FlushBuffer();
    const int close_result = ::close(fd_);
    if (close_result < 0 && status.ok()) {
      status = PosixError(filename_, errno);
    }
    fd_ = -1;
    return status;
  }

  Status Flush() override { return FlushBuffer(); }

  Status Sync() override {
    // Ensure new files referred to by the manifest are in the filesystem.
    //
    // This needs to happen before the manifest file is flushed to disk, to
    // avoid crashing in a state where the manifest refers to files that are not
    // yet on disk.
    Status status = SyncDirIfManifest();
    if (!status.ok()) {
      return status;
    }

    status = FlushBuffer();
    if (!status.ok()) {
      return status;
    }

    return SyncFd(fd_, filename_, false);
  }

 private:
  Status FlushBuffer() {
    Status status = WriteUnbuffered(buf_, pos_);
    pos_ = 0;
    return status;
  }

  Status WriteUnbuffered(const char* data, size_t size) {
    while (size > 0) {
      ssize_t write_result = ::write(fd_, data, size);
      if (write_result < 0) {
        if (errno == EINTR) {
          continue;  // Retry
        }
        return PosixError(filename_, errno);
      }
      data += write_result;
      size -= write_result;
    }
    return Status::OK();
  }

  Status SyncDirIfManifest() {
    Status status;
    if (!is_manifest_) {
      return status;
    }

    int fd = ::open(dirname_.c_str(), O_RDONLY | kOpenBaseFlags);
    if (fd < 0) {
      status = PosixError(dirname_, errno);
    } else {
      status = SyncFd(fd, dirname_, true);
      ::close(fd);
    }
    return status;
  }

  // Ensures that all the caches associated with the given file descriptor's
  // data are flushed all the way to durable media, and can withstand power
  // failures.
  //
  // The path argument is only used to populate the description string in the
  // returned Status if an error occurs.
  static Status SyncFd(int fd, const std::string& fd_path, bool syncing_dir) {
#if HAVE_FULLFSYNC
    // On macOS and iOS, fsync() doesn't guarantee durability past power
    // failures. fcntl(F_FULLFSYNC) is required for that purpose. Some
    // filesystems don't support fcntl(F_FULLFSYNC), and require a fallback to
    // fsync().
    if (::fcntl(fd, F_FULLFSYNC) == 0) {
      return Status::OK();
    }
#endif  // HAVE_FULLFSYNC

#if HAVE_FDATASYNC
    bool sync_success = ::fdatasync(fd) == 0;
#else
    bool sync_success = ::fsync(fd) == 0;
#endif  // HAVE_FDATASYNC

    if (sync_success) {
      return Status::OK();
    }
    // Do not crash if filesystem can't fsync directories
    // (see https://github.com/bitcoin/bitcoin/pull/10000)
    if (syncing_dir && errno == EINVAL) {
      return Status::OK();
    }
    return PosixError(fd_path, errno);
  }

  // Returns the directory name in a path pointing to a file.
  //
  // Returns "." if the path does not contain any directory separator.
  static std::string Dirname(const std::string& filename) {
    std::string::size_type separator_pos = filename.rfind('/');
    if (separator_pos == std::string::npos) {
      return std::string(".");
    }
    // The filename component should not contain a path separator. If it does,
    // the splitting was done incorrectly.
    assert(filename.find('/', separator_pos + 1) == std::string::npos);

    return filename.substr(0, separator_pos);
  }

  // Extracts the file name from a path pointing to a file.
  //
  // The returned Slice points to |filename|'s data buffer, so it is only valid
  // while |filename| is alive and unchanged.
  static Slice Basename(const std::string& filename) {
    std::string::size_type separator_pos = filename.rfind('/');
    if (separator_pos == std::string::npos) {
      return Slice(filename);
    }
    // The filename component should not contain a path separator. If it does,
    // the splitting was done incorrectly.
    assert(filename.find('/', separator_pos + 1) == std::string::npos);

    return Slice(filename.data() + separator_pos + 1,
                 filename.length() - separator_pos - 1);
  }

  // True if the given file is a manifest file.
  static bool IsManifest(const std::string& filename) {
    return Basename(filename).starts_with("MANIFEST");
  }

  virtual std::string GetName() const override { return filename_; }

  // buf_[0, pos_ - 1] contains data to be written to fd_.
  char buf_[kWritableFileBufferSize];
  size_t pos_;
  int fd_;

  const bool is_manifest_;  // True if the file's name starts with MANIFEST.
  const std::string filename_;
  const std::string dirname_;  // The directory of filename_.
};

int LockOrUnlock(int fd, bool lock) {
  errno = 0;
  struct ::flock file_lock_info;
  std::memset(&file_lock_info, 0, sizeof(file_lock_info));
  file_lock_info.l_type = (lock ? F_WRLCK : F_UNLCK);
  file_lock_info.l_whence = SEEK_SET;
  file_lock_info.l_start = 0;
  file_lock_info.l_len = 0;  // Lock/unlock entire file.
  return ::fcntl(fd, F_SETLK, &file_lock_info);
}

// Instances are thread-safe because they are immutable.
class PosixFileLock : public FileLock {
 public:
  PosixFileLock(int fd, std::string filename)
      : fd_(fd), filename_(std::move(filename)) {}

  int fd() const { return fd_; }
  const std::string& filename() const { return filename_; }

 private:
  const int fd_;
  const std::string filename_;
};

// Tracks the files locked by PosixEnv::LockFile().
//
// We maintain a separate set instead of relying on fcntl(F_SETLK) because
// fcntl(F_SETLK) does not provide any protection against multiple uses from the
// same process.
//
// Instances are thread-safe because all member data is guarded by a mutex.
class PosixLockTable {
 public:
  bool Insert(const std::string& fname) LOCKS_EXCLUDED(mu_) {
    mu_.Lock();
    bool succeeded = locked_files_.insert(fname).second;
    mu_.Unlock();
    return succeeded;
  }
  void Remove(const std::string& fname) LOCKS_EXCLUDED(mu_) {
    mu_.Lock();
    locked_files_.erase(fname);
    mu_.Unlock();
  }

 private:
  port::Mutex mu_;
  std::set<std::string> locked_files_ GUARDED_BY(mu_);
};

class PosixEnv : public Env {
 public:
  PosixEnv();
  ~PosixEnv() override {
    static const char msg[] =
        "PosixEnv singleton destroyed. Unsupported behavior!\n";
    std::fwrite(msg, 1, sizeof(msg), stderr);
    std::abort();
  }

  Status NewSequentialFile(const std::string& filename,
                           SequentialFile** result) override {
    int fd = ::open(filename.c_str(), O_RDONLY | kOpenBaseFlags);
    if (fd < 0) {
      *result = nullptr;
      return PosixError(filename, errno);
    }

    *result = new PosixSequentialFile(filename, fd);
    return Status::OK();
  }

  Status NewRandomAccessFile(const std::string& filename,
                             RandomAccessFile** result) override {
    *result = nullptr;
    int fd = ::open(filename.c_str(), O_RDONLY | kOpenBaseFlags);
    if (fd < 0) {
      return PosixError(filename, errno);
    }

    if (!mmap_limiter_.Acquire()) {
      *result = new PosixRandomAccessFile(filename, fd, &fd_limiter_);
      return Status::OK();
    }

    uint64_t file_size;
    Status status = GetFileSize(filename, &file_size);
    if (status.ok()) {
      void* mmap_base =
          ::mmap(/*addr=*/nullptr, file_size, PROT_READ, MAP_SHARED, fd, 0);
      if (mmap_base != MAP_FAILED) {
        *result = new PosixMmapReadableFile(filename,
                                            reinterpret_cast<char*>(mmap_base),
                                            file_size, &mmap_limiter_);
      } else {
        status = PosixError(filename, errno);
      }
    }
    ::close(fd);
    if (!status.ok()) {
      mmap_limiter_.Release();
    }
    return status;
  }

  Status NewWritableFile(const std::string& filename,
                         WritableFile** result) override {
    int fd = ::open(filename.c_str(),
                    O_TRUNC | O_WRONLY | O_CREAT | kOpenBaseFlags, 0644);
    if (fd < 0) {
      *result = nullptr;
      return PosixError(filename, errno);
    }

    *result = new PosixWritableFile(filename, fd);
    return Status::OK();
  }

  Status NewAppendableFile(const std::string& filename,
                           WritableFile** result) override {
    int fd = ::open(filename.c_str(),
                    O_APPEND | O_WRONLY | O_CREAT | kOpenBaseFlags, 0644);
    if (fd < 0) {
      *result = nullptr;
      return PosixError(filename, errno);
    }

    *result = new PosixWritableFile(filename, fd);
    return Status::OK();
  }

  bool FileExists(const std::string& filename) override {
    return ::access(filename.c_str(), F_OK) == 0;
  }

  Status GetChildren(const std::string& directory_path,
                     std::vector<std::string>* result) override {
    result->clear();
    ::DIR* dir = ::opendir(directory_path.c_str());
    if (dir == nullptr) {
      return PosixError(directory_path, errno);
    }
    struct ::dirent* entry;
    while ((entry = ::readdir(dir)) != nullptr) {
      result->emplace_back(entry->d_name);
    }
    ::closedir(dir);
    return Status::OK();
  }

  Status DeleteFile(const std::string& filename) override {
    if (::unlink(filename.c_str()) != 0) {
      return PosixError(filename, errno);
    }
    return Status::OK();
  }

  Status CreateDir(const std::string& dirname) override {
    if (::mkdir(dirname.c_str(), 0755) != 0) {
      return PosixError(dirname, errno);
    }
    return Status::OK();
  }

  Status DeleteDir(const std::string& dirname) override {
    if (::rmdir(dirname.c_str()) != 0) {
      return PosixError(dirname, errno);
    }
    return Status::OK();
  }

  Status GetFileSize(const std::string& filename, uint64_t* size) override {
    struct ::stat file_stat;
    if (::stat(filename.c_str(), &file_stat) != 0) {
      *size = 0;
      return PosixError(filename, errno);
    }
    *size = file_stat.st_size;
    return Status::OK();
  }

  Status RenameFile(const std::string& from, const std::string& to) override {
    if (std::rename(from.c_str(), to.c_str()) != 0) {
      return PosixError(from, errno);
    }
    return Status::OK();
  }

  Status LockFile(const std::string& filename, FileLock** lock) override {
    *lock = nullptr;

    int fd = ::open(filename.c_str(), O_RDWR | O_CREAT | kOpenBaseFlags, 0644);
    if (fd < 0) {
      return PosixError(filename, errno);
    }

    if (!locks_.Insert(filename)) {
      ::close(fd);
      return Status::IOError("lock " + filename, "already held by process");
    }

    if (LockOrUnlock(fd, true) == -1) {
      int lock_errno = errno;
      ::close(fd);
      locks_.Remove(filename);
      return PosixError("lock " + filename, lock_errno);
    }

    *lock = new PosixFileLock(fd, filename);
    return Status::OK();
  }

  Status UnlockFile(FileLock* lock) override {
    PosixFileLock* posix_file_lock = static_cast<PosixFileLock*>(lock);
    if (LockOrUnlock(posix_file_lock->fd(), false) == -1) {
      return PosixError("unlock " + posix_file_lock->filename(), errno);
    }
    locks_.Remove(posix_file_lock->filename());
    ::close(posix_file_lock->fd());
    delete posix_file_lock;
    return Status::OK();
  }

  void Schedule(void (*background_work_function)(void* background_work_arg),
                void* background_work_arg) override;

  void StartThread(void (*thread_main)(void* thread_main_arg),
                   void* thread_main_arg) override {
    std::thread new_thread(thread_main, thread_main_arg);
    new_thread.detach();
  }

  Status GetTestDirectory(std::string* result) override {
    const char* env = std::getenv("TEST_TMPDIR");
    if (env && env[0] != '\0') {
      *result = env;
    } else {
      char buf[100];
      std::snprintf(buf, sizeof(buf), "/tmp/leveldbtest-%d",
                    static_cast<int>(::geteuid()));
      *result = buf;
    }

    // The CreateDir status is ignored because the directory may already exist.
    CreateDir(*result);

    return Status::OK();
  }

  Status NewLogger(const std::string& filename, Logger** result) override {
    int fd = ::open(filename.c_str(),
                    O_APPEND | O_WRONLY | O_CREAT | kOpenBaseFlags, 0644);
    if (fd < 0) {
      *result = nullptr;
      return PosixError(filename, errno);
    }

    std::FILE* fp = ::fdopen(fd, "w");
    if (fp == nullptr) {
      ::close(fd);
      *result = nullptr;
      return PosixError(filename, errno);
    } else {
      *result = new PosixLogger(fp);
      return Status::OK();
    }
  }

  uint64_t NowMicros() override {
    static constexpr uint64_t kUsecondsPerSecond = 1000000;
    struct ::timeval tv;
    ::gettimeofday(&tv, nullptr);
    return static_cast<uint64_t>(tv.tv_sec) * kUsecondsPerSecond + tv.tv_usec;
  }

  void SleepForMicroseconds(int micros) override {
    std::this_thread::sleep_for(std::chrono::microseconds(micros));
  }

 private:
  void BackgroundThreadMain();

  static void BackgroundThreadEntryPoint(PosixEnv* env) {
    env->BackgroundThreadMain();
  }

  // Stores the work item data in a Schedule() call.
  //
  // Instances are constructed on the thread calling Schedule() and used on the
  // background thread.
  //
  // This structure is thread-safe beacuse it is immutable.
  struct BackgroundWorkItem {
    explicit BackgroundWorkItem(void (*function)(void* arg), void* arg)
        : function(function), arg(arg) {}

    void (*const function)(void*);
    void* const arg;
  };

  port::Mutex background_work_mutex_;
  port::CondVar background_work_cv_ GUARDED_BY(background_work_mutex_);
  bool started_background_thread_ GUARDED_BY(background_work_mutex_);

  std::queue<BackgroundWorkItem> background_work_queue_
      GUARDED_BY(background_work_mutex_);

  PosixLockTable locks_;  // Thread-safe.
  Limiter mmap_limiter_;  // Thread-safe.
  Limiter fd_limiter_;    // Thread-safe.
};

// Return the maximum number of concurrent mmaps.
int MaxMmaps() { return g_mmap_limit; }

// Return the maximum number of read-only files to keep open.
int MaxOpenFiles() {
  if (g_open_read_only_file_limit >= 0) {
    return g_open_read_only_file_limit;
  }
  struct ::rlimit rlim;
  if (::getrlimit(RLIMIT_NOFILE, &rlim)) {
    // getrlimit failed, fallback to hard-coded default.
    g_open_read_only_file_limit = 50;
  } else if (rlim.rlim_cur == RLIM_INFINITY) {
    g_open_read_only_file_limit = std::numeric_limits<int>::max();
  } else {
    // Allow use of 20% of available file descriptors for read-only files.
    g_open_read_only_file_limit = rlim.rlim_cur / 5;
  }
  return g_open_read_only_file_limit;
}

}  // namespace

PosixEnv::PosixEnv()
    : background_work_cv_(&background_work_mutex_),
      started_background_thread_(false),
      mmap_limiter_(MaxMmaps()),
      fd_limiter_(MaxOpenFiles()) {}

void PosixEnv::Schedule(
    void (*background_work_function)(void* background_work_arg),
    void* background_work_arg) {
  background_work_mutex_.Lock();

  // Start the background thread, if we haven't done so already.
  if (!started_background_thread_) {
    started_background_thread_ = true;
    std::thread background_thread(PosixEnv::BackgroundThreadEntryPoint, this);
    background_thread.detach();
  }

  // If the queue is empty, the background thread may be waiting for work.
  if (background_work_queue_.empty()) {
    background_work_cv_.Signal();
  }

  background_work_queue_.emplace(background_work_function, background_work_arg);
  background_work_mutex_.Unlock();
}

void PosixEnv::BackgroundThreadMain() {
  while (true) {
    background_work_mutex_.Lock();

    // Wait until there is work to be done.
    while (background_work_queue_.empty()) {
      background_work_cv_.Wait();
    }

    assert(!background_work_queue_.empty());
    auto background_work_function = background_work_queue_.front().function;
    void* background_work_arg = background_work_queue_.front().arg;
    background_work_queue_.pop();

    background_work_mutex_.Unlock();
    background_work_function(background_work_arg);
  }
}

namespace {

// Wraps an Env instance whose destructor is never created.
//
// Intended usage:
//   using PlatformSingletonEnv = SingletonEnv<PlatformEnv>;
//   void ConfigurePosixEnv(int param) {
//     PlatformSingletonEnv::AssertEnvNotInitialized();
//     // set global configuration flags.
//   }
//   Env* Env::Default() {
//     static PlatformSingletonEnv default_env;
//     return default_env.env();
//   }
template <typename EnvType>
class SingletonEnv {
 public:
  SingletonEnv() {
#if !defined(NDEBUG)
<<<<<<< HEAD
    env_initialized_.store(true, std::memory_order::memory_order_relaxed);
=======
    env_initialized_.store(true, std::memory_order_relaxed);
>>>>>>> 9e05de1d
#endif  // !defined(NDEBUG)
    static_assert(sizeof(env_storage_) >= sizeof(EnvType),
                  "env_storage_ will not fit the Env");
    static_assert(alignof(decltype(env_storage_)) >= alignof(EnvType),
                  "env_storage_ does not meet the Env's alignment needs");
    new (&env_storage_) EnvType();
  }
  ~SingletonEnv() = default;

  SingletonEnv(const SingletonEnv&) = delete;
  SingletonEnv& operator=(const SingletonEnv&) = delete;

  Env* env() { return reinterpret_cast<Env*>(&env_storage_); }

  static void AssertEnvNotInitialized() {
#if !defined(NDEBUG)
<<<<<<< HEAD
    assert(!env_initialized_.load(std::memory_order::memory_order_relaxed));
=======
    assert(!env_initialized_.load(std::memory_order_relaxed));
>>>>>>> 9e05de1d
#endif  // !defined(NDEBUG)
  }

 private:
  typename std::aligned_storage<sizeof(EnvType), alignof(EnvType)>::type
      env_storage_;
#if !defined(NDEBUG)
  static std::atomic<bool> env_initialized_;
#endif  // !defined(NDEBUG)
};

#if !defined(NDEBUG)
template <typename EnvType>
std::atomic<bool> SingletonEnv<EnvType>::env_initialized_;
#endif  // !defined(NDEBUG)

using PosixDefaultEnv = SingletonEnv<PosixEnv>;

}  // namespace

void EnvPosixTestHelper::SetReadOnlyFDLimit(int limit) {
  PosixDefaultEnv::AssertEnvNotInitialized();
  g_open_read_only_file_limit = limit;
}

void EnvPosixTestHelper::SetReadOnlyMMapLimit(int limit) {
  PosixDefaultEnv::AssertEnvNotInitialized();
  g_mmap_limit = limit;
}

Env* Env::Default() {
  static PosixDefaultEnv env_container;
  return env_container.env();
}

}  // namespace leveldb<|MERGE_RESOLUTION|>--- conflicted
+++ resolved
@@ -49,11 +49,7 @@
 int g_mmap_limit = kDefaultMmapLimit;
 
 // Common flags defined for all posix open operations
-<<<<<<< HEAD
-#if defined(HAVE_O_CLOEXEC)
-=======
 #if HAVE_O_CLOEXEC
->>>>>>> 9e05de1d
 constexpr const int kOpenBaseFlags = O_CLOEXEC;
 #else
 constexpr const int kOpenBaseFlags = 0;
@@ -854,11 +850,7 @@
  public:
   SingletonEnv() {
 #if !defined(NDEBUG)
-<<<<<<< HEAD
-    env_initialized_.store(true, std::memory_order::memory_order_relaxed);
-=======
     env_initialized_.store(true, std::memory_order_relaxed);
->>>>>>> 9e05de1d
 #endif  // !defined(NDEBUG)
     static_assert(sizeof(env_storage_) >= sizeof(EnvType),
                   "env_storage_ will not fit the Env");
@@ -875,11 +867,7 @@
 
   static void AssertEnvNotInitialized() {
 #if !defined(NDEBUG)
-<<<<<<< HEAD
-    assert(!env_initialized_.load(std::memory_order::memory_order_relaxed));
-=======
     assert(!env_initialized_.load(std::memory_order_relaxed));
->>>>>>> 9e05de1d
 #endif  // !defined(NDEBUG)
   }
 
