// Copyright (c) 2009-2010 Satoshi Nakamoto
// Copyright (c) 2009-2015 The Bitcoin Core developers
// Distributed under the MIT software license, see the accompanying
// file COPYING or http://www.opensource.org/licenses/mit-license.php.

#ifndef BITCOIN_PRIMITIVES_TRANSACTION_H
#define BITCOIN_PRIMITIVES_TRANSACTION_H

#include "amount.h"
#include "script/script.h"
#include "serialize.h"
#include "uint256.h"

static const int SERIALIZE_TRANSACTION_NO_WITNESS = 0x40000000;

static const int WITNESS_SCALE_FACTOR = 4;

/** An outpoint - a combination of a transaction hash and an index n into its vout */
class COutPoint
{
public:
    uint256 hash;
    uint32_t n;

    COutPoint() { SetNull(); }
    COutPoint(uint256 hashIn, uint32_t nIn) { hash = hashIn; n = nIn; }

    ADD_SERIALIZE_METHODS;

    template <typename Stream, typename Operation>
    inline void SerializationOp(Stream& s, Operation ser_action, int nType, int nVersion) {
        READWRITE(hash);
        READWRITE(n);
    }

    void SetNull() { hash.SetNull(); n = (uint32_t) -1; }
    bool IsNull() const { return (hash.IsNull() && n == (uint32_t) -1); }

    friend bool operator<(const COutPoint& a, const COutPoint& b)
    {
        int cmp = a.hash.Compare(b.hash);
        return cmp < 0 || (cmp == 0 && a.n < b.n);
    }

    friend bool operator==(const COutPoint& a, const COutPoint& b)
    {
        return (a.hash == b.hash && a.n == b.n);
    }

    friend bool operator!=(const COutPoint& a, const COutPoint& b)
    {
        return !(a == b);
    }

    std::string ToString() const;
};

/** An input of a transaction.  It contains the location of the previous
 * transaction's output that it claims and a signature that matches the
 * output's public key.
 */
class CTxIn
{
public:
    COutPoint prevout;
    CScript scriptSig;
    uint32_t nSequence;

    /* Setting nSequence to this value for every input in a transaction
     * disables nLockTime. */
    static const uint32_t SEQUENCE_FINAL = 0xffffffff;

    /* Below flags apply in the context of BIP 68*/
    /* If this flag set, CTxIn::nSequence is NOT interpreted as a
     * relative lock-time. */
    static const uint32_t SEQUENCE_LOCKTIME_DISABLE_FLAG = (1 << 31);

    /* If CTxIn::nSequence encodes a relative lock-time and this flag
     * is set, the relative lock-time has units of 512 seconds,
     * otherwise it specifies blocks with a granularity of 1. */
    static const uint32_t SEQUENCE_LOCKTIME_TYPE_FLAG = (1 << 22);

    /* If CTxIn::nSequence encodes a relative lock-time, this mask is
     * applied to extract that lock-time from the sequence field. */
    static const uint32_t SEQUENCE_LOCKTIME_MASK = 0x0000ffff;

    /* In order to use the same number of bits to encode roughly the
     * same wall-clock duration, and because blocks are naturally
     * limited to occur every 600s on average, the minimum granularity
     * for time-based relative lock-time is fixed at 512 seconds.
     * Converting from CTxIn::nSequence to seconds is performed by
     * multiplying by 512 = 2^9, or equivalently shifting up by
     * 9 bits. */
    static const int SEQUENCE_LOCKTIME_GRANULARITY = 9;

    CTxIn()
    {
        nSequence = SEQUENCE_FINAL;
    }

    explicit CTxIn(COutPoint prevoutIn, CScript scriptSigIn=CScript(), uint32_t nSequenceIn=SEQUENCE_FINAL);
    CTxIn(uint256 hashPrevTx, uint32_t nOut, CScript scriptSigIn=CScript(), uint32_t nSequenceIn=SEQUENCE_FINAL);

    ADD_SERIALIZE_METHODS;

    template <typename Stream, typename Operation>
    inline void SerializationOp(Stream& s, Operation ser_action, int nType, int nVersion) {
        READWRITE(prevout);
        READWRITE(*(CScriptBase*)(&scriptSig));
        READWRITE(nSequence);
    }

    friend bool operator==(const CTxIn& a, const CTxIn& b)
    {
        return (a.prevout   == b.prevout &&
                a.scriptSig == b.scriptSig &&
                a.nSequence == b.nSequence);
    }

    friend bool operator!=(const CTxIn& a, const CTxIn& b)
    {
        return !(a == b);
    }

    std::string ToString() const;
};

/** An output of a transaction.  It contains the public key that the next input
 * must be able to sign with to claim it.
 */
class CTxOut
{
public:
    CAmount nValue;
    CScript scriptPubKey;

    CTxOut()
    {
        SetNull();
    }

    CTxOut(const CAmount& nValueIn, CScript scriptPubKeyIn);

    ADD_SERIALIZE_METHODS;

    template <typename Stream, typename Operation>
    inline void SerializationOp(Stream& s, Operation ser_action, int nType, int nVersion) {
        READWRITE(nValue);
        READWRITE(*(CScriptBase*)(&scriptPubKey));
    }

    void SetNull()
    {
        nValue = -1;
        scriptPubKey.clear();
    }

    bool IsNull() const
    {
        return (nValue == -1);
    }

    uint256 GetHash() const;

    CAmount GetDustThreshold(const CFeeRate &minRelayTxFee) const
    {
        // "Dust" is defined in terms of CTransaction::minRelayTxFee,
        // which has units satoshis-per-kilobyte.
        // If you'd pay more than 1/3 in fees
        // to spend something, then we consider it dust.
        // A typical spendable non-segwit txout is 34 bytes big, and will
        // need a CTxIn of at least 148 bytes to spend:
<<<<<<< HEAD
        // so dust is a txout less than 546 satoshis
        // with default minRelayTxFee.
        if (scriptPubKey.IsUnspendable()) {
            return false; // dust calculations applicable to spendable outputs only
        }

        size_t nSize = GetSerializeSize(SER_DISK,0)+148u;
        return (nValue < 3*minRelayTxFee.GetFee(nSize));
=======
        // so dust is a spendable txout less than
        // 546*minRelayTxFee/1000 (in satoshis).
        // A typical spendable segwit txout is 31 bytes big, and will
        // need a CTxIn of at least 67 bytes to spend:
        // so dust is a spendable txout less than
        // 294*minRelayTxFee/1000 (in satoshis).
        if (scriptPubKey.IsUnspendable())
            return 0;

        size_t nSize = GetSerializeSize(SER_DISK, 0);
        int witnessversion = 0;
        std::vector<unsigned char> witnessprogram;

        if (scriptPubKey.IsWitnessProgram(witnessversion, witnessprogram)) {
            // sum the sizes of the parts of a transaction input
            // with 75% segwit discount applied to the script size.
            nSize += (32 + 4 + 1 + (107 / WITNESS_SCALE_FACTOR) + 4);
        } else {
            nSize += (32 + 4 + 1 + 107 + 4); // the 148 mentioned above
        }

        return 3 * minRelayTxFee.GetFee(nSize);
    }

    bool IsDust(const CFeeRate &minRelayTxFee) const
    {
        return (nValue < GetDustThreshold(minRelayTxFee));
>>>>>>> 9460771a
    }

    friend bool operator==(const CTxOut& a, const CTxOut& b)
    {
        return (a.nValue       == b.nValue &&
                a.scriptPubKey == b.scriptPubKey);
    }

    friend bool operator!=(const CTxOut& a, const CTxOut& b)
    {
        return !(a == b);
    }

    std::string ToString() const;
};

class CTxInWitness
{
public:
    CScriptWitness scriptWitness;

    ADD_SERIALIZE_METHODS;

    template <typename Stream, typename Operation>
    inline void SerializationOp(Stream& s, Operation ser_action, int nType, int nVersion)
    {
        READWRITE(scriptWitness.stack);
    }

    bool IsNull() const { return scriptWitness.IsNull(); }

    CTxInWitness() { }
};

class CTxWitness
{
public:
    /** In case vtxinwit is missing, all entries are treated as if they were empty CTxInWitnesses */
    std::vector<CTxInWitness> vtxinwit;

    ADD_SERIALIZE_METHODS;

    bool IsEmpty() const { return vtxinwit.empty(); }

    bool IsNull() const
    {
        for (size_t n = 0; n < vtxinwit.size(); n++) {
            if (!vtxinwit[n].IsNull()) {
                return false;
            }
        }
        return true;
    }

    void SetNull()
    {
        vtxinwit.clear();
    }

    template <typename Stream, typename Operation>
    inline void SerializationOp(Stream& s, Operation ser_action, int nType, int nVersion)
    {
        for (size_t n = 0; n < vtxinwit.size(); n++) {
            READWRITE(vtxinwit[n]);
        }
        if (IsNull()) {
            /* It's illegal to encode a witness when all vtxinwit entries are empty. */
            throw std::ios_base::failure("Superfluous witness record");
        }
    }
};

struct CMutableTransaction;

/**
 * Basic transaction serialization format:
 * - int32_t nVersion
 * - std::vector<CTxIn> vin
 * - std::vector<CTxOut> vout
 * - uint32_t nLockTime
 *
 * Extended transaction serialization format:
 * - int32_t nVersion
 * - unsigned char dummy = 0x00
 * - unsigned char flags (!= 0)
 * - std::vector<CTxIn> vin
 * - std::vector<CTxOut> vout
 * - if (flags & 1):
 *   - CTxWitness wit;
 * - uint32_t nLockTime
 */
template<typename Stream, typename Operation, typename TxType>
inline void SerializeTransaction(TxType& tx, Stream& s, Operation ser_action, int nType, int nVersion) {
    READWRITE(*const_cast<int32_t*>(&tx.nVersion));
    unsigned char flags = 0;
    if (ser_action.ForRead()) {
        const_cast<std::vector<CTxIn>*>(&tx.vin)->clear();
        const_cast<std::vector<CTxOut>*>(&tx.vout)->clear();
        const_cast<CTxWitness*>(&tx.wit)->SetNull();
        /* Try to read the vin. In case the dummy is there, this will be read as an empty vector. */
        READWRITE(*const_cast<std::vector<CTxIn>*>(&tx.vin));
        if (tx.vin.size() == 0 && !(nVersion & SERIALIZE_TRANSACTION_NO_WITNESS)) {
            /* We read a dummy or an empty vin. */
            READWRITE(flags);
            if (flags != 0) {
                READWRITE(*const_cast<std::vector<CTxIn>*>(&tx.vin));
                READWRITE(*const_cast<std::vector<CTxOut>*>(&tx.vout));
            }
        } else {
            /* We read a non-empty vin. Assume a normal vout follows. */
            READWRITE(*const_cast<std::vector<CTxOut>*>(&tx.vout));
        }
        if ((flags & 1) && !(nVersion & SERIALIZE_TRANSACTION_NO_WITNESS)) {
            /* The witness flag is present, and we support witnesses. */
            flags ^= 1;
            const_cast<CTxWitness*>(&tx.wit)->vtxinwit.resize(tx.vin.size());
            READWRITE(tx.wit);
        }
        if (flags) {
            /* Unknown flag in the serialization */
            throw std::ios_base::failure("Unknown transaction optional data");
        }
    } else {
        // Consistency check
        assert(tx.wit.vtxinwit.size() <= tx.vin.size());
        if (!(nVersion & SERIALIZE_TRANSACTION_NO_WITNESS)) {
            /* Check whether witnesses need to be serialized. */
            if (!tx.wit.IsNull()) {
                flags |= 1;
            }
        }
        if (flags) {
            /* Use extended format in case witnesses are to be serialized. */
            std::vector<CTxIn> vinDummy;
            READWRITE(vinDummy);
            READWRITE(flags);
        }
        READWRITE(*const_cast<std::vector<CTxIn>*>(&tx.vin));
        READWRITE(*const_cast<std::vector<CTxOut>*>(&tx.vout));
        if (flags & 1) {
            const_cast<CTxWitness*>(&tx.wit)->vtxinwit.resize(tx.vin.size());
            READWRITE(tx.wit);
        }
    }
    READWRITE(*const_cast<uint32_t*>(&tx.nLockTime));
}

/** The basic transaction that is broadcasted on the network and contained in
 * blocks.  A transaction can contain multiple inputs and outputs.
 */
class CTransaction
{
private:
    /** Memory only. */
    const uint256 hash;

public:
    // Default transaction version.
    static const int32_t CURRENT_VERSION=1;

    // Changing the default transaction version requires a two step process: first
    // adapting relay policy by bumping MAX_STANDARD_VERSION, and then later date
    // bumping the default CURRENT_VERSION at which point both CURRENT_VERSION and
    // MAX_STANDARD_VERSION will be equal.
    static const int32_t MAX_STANDARD_VERSION=2;

    // The local variables are made const to prevent unintended modification
    // without updating the cached hash value. However, CTransaction is not
    // actually immutable; deserialization and assignment are implemented,
    // and bypass the constness. This is safe, as they update the entire
    // structure, including the hash.
    const int32_t nVersion;
    const std::vector<CTxIn> vin;
    const std::vector<CTxOut> vout;
    CTxWitness wit; // Not const: can change without invalidating the txid cache
    const uint32_t nLockTime;

    /** Construct a CTransaction that qualifies as IsNull() */
    CTransaction();

    /** Convert a CMutableTransaction into a CTransaction. */
    CTransaction(const CMutableTransaction &tx);

    CTransaction& operator=(const CTransaction& tx);

    ADD_SERIALIZE_METHODS;

    template <typename Stream, typename Operation>
    inline void SerializationOp(Stream& s, Operation ser_action, int nType, int nVersion) {
        SerializeTransaction(*this, s, ser_action, nType, nVersion);
        if (ser_action.ForRead()) {
            UpdateHash();
        }
    }

    bool IsNull() const {
        return vin.empty() && vout.empty();
    }

    const uint256& GetHash() const {
        return hash;
    }

    // Compute a hash that includes both transaction and witness data
    uint256 GetWitnessHash() const;

    // Return sum of txouts.
    CAmount GetValueOut() const;
    // GetValueIn() is a method on CCoinsViewCache, because
    // inputs must be known to compute value in.

    // Compute priority, given priority of inputs and (optionally) tx size
    double ComputePriority(double dPriorityInputs, unsigned int nTxSize=0) const;

    // Compute modified tx size for priority calculation (optionally given tx size)
    unsigned int CalculateModifiedSize(unsigned int nTxSize=0) const;

    bool IsCoinBase() const
    {
        return (vin.size() == 1 && vin[0].prevout.IsNull());
    }

    friend bool operator==(const CTransaction& a, const CTransaction& b)
    {
        return a.hash == b.hash;
    }

    friend bool operator!=(const CTransaction& a, const CTransaction& b)
    {
        return a.hash != b.hash;
    }

    std::string ToString() const;

    void UpdateHash() const;
};

/** A mutable version of CTransaction. */
struct CMutableTransaction
{
    int32_t nVersion;
    std::vector<CTxIn> vin;
    std::vector<CTxOut> vout;
    CTxWitness wit;
    uint32_t nLockTime;

    CMutableTransaction();
    CMutableTransaction(const CTransaction& tx);

    ADD_SERIALIZE_METHODS;

    template <typename Stream, typename Operation>
    inline void SerializationOp(Stream& s, Operation ser_action, int nType, int nVersion) {
        SerializeTransaction(*this, s, ser_action, nType, nVersion);
    }

    /** Compute the hash of this CMutableTransaction. This is computed on the
     * fly, as opposed to GetHash() in CTransaction, which uses a cached result.
     */
    uint256 GetHash() const;
};

/** Compute the weight of a transaction, as defined by BIP 141 */
int64_t GetTransactionWeight(const CTransaction &tx);

#endif // BITCOIN_PRIMITIVES_TRANSACTION_H<|MERGE_RESOLUTION|>--- conflicted
+++ resolved
@@ -170,16 +170,6 @@
         // to spend something, then we consider it dust.
         // A typical spendable non-segwit txout is 34 bytes big, and will
         // need a CTxIn of at least 148 bytes to spend:
-<<<<<<< HEAD
-        // so dust is a txout less than 546 satoshis
-        // with default minRelayTxFee.
-        if (scriptPubKey.IsUnspendable()) {
-            return false; // dust calculations applicable to spendable outputs only
-        }
-
-        size_t nSize = GetSerializeSize(SER_DISK,0)+148u;
-        return (nValue < 3*minRelayTxFee.GetFee(nSize));
-=======
         // so dust is a spendable txout less than
         // 546*minRelayTxFee/1000 (in satoshis).
         // A typical spendable segwit txout is 31 bytes big, and will
@@ -207,7 +197,6 @@
     bool IsDust(const CFeeRate &minRelayTxFee) const
     {
         return (nValue < GetDustThreshold(minRelayTxFee));
->>>>>>> 9460771a
     }
 
     friend bool operator==(const CTxOut& a, const CTxOut& b)
