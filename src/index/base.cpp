<<<<<<< HEAD
// Copyright (c) 2017-2019 The Bitcoin Core developers
=======
// Copyright (c) 2017-2021 The Bitcoin Core developers
>>>>>>> 9e05de1d
// Distributed under the MIT software license, see the accompanying
// file COPYING or http://www.opensource.org/licenses/mit-license.php.

#include <chainparams.h>
#include <index/base.h>
#include <interfaces/chain.h>
#include <kernel/chain.h>
#include <node/blockstorage.h>
#include <node/context.h>
#include <node/interface_ui.h>
#include <shutdown.h>
#include <tinyformat.h>
#include <util/syscall_sandbox.h>
#include <util/system.h>
#include <util/thread.h>
#include <util/translation.h>
#include <validation.h> // For g_chainman
#include <warnings.h>

#include <string>
#include <utility>

using node::ReadBlockFromDisk;

constexpr uint8_t DB_BEST_BLOCK{'B'};

constexpr auto SYNC_LOG_INTERVAL{30s};
constexpr auto SYNC_LOCATOR_WRITE_INTERVAL{30s};

template <typename... Args>
static void FatalError(const char* fmt, const Args&... args)
{
    std::string strMessage = tfm::format(fmt, args...);
    SetMiscWarning(Untranslated(strMessage));
    LogPrintf("*** %s\n", strMessage);
    AbortError(_("A fatal internal error occurred, see debug.log for details"));
    StartShutdown();
}

CBlockLocator GetLocator(interfaces::Chain& chain, const uint256& block_hash)
{
    CBlockLocator locator;
    bool found = chain.findBlock(block_hash, interfaces::FoundBlock().locator(locator));
    assert(found);
    assert(!locator.IsNull());
    return locator;
}

BaseIndex::DB::DB(const fs::path& path, size_t n_cache_size, bool f_memory, bool f_wipe, bool f_obfuscate) :
    CDBWrapper(path, n_cache_size, f_memory, f_wipe, f_obfuscate)
{}

bool BaseIndex::DB::ReadBestBlock(CBlockLocator& locator) const
{
    bool success = Read(DB_BEST_BLOCK, locator);
    if (!success) {
        locator.SetNull();
    }
    return success;
}

void BaseIndex::DB::WriteBestBlock(CDBBatch& batch, const CBlockLocator& locator)
{
    batch.Write(DB_BEST_BLOCK, locator);
}

BaseIndex::BaseIndex(std::unique_ptr<interfaces::Chain> chain, std::string name)
    : m_chain{std::move(chain)}, m_name{std::move(name)} {}

BaseIndex::~BaseIndex()
{
    Interrupt();
    Stop();
}

bool BaseIndex::Init()
{
    CBlockLocator locator;
    if (!GetDB().ReadBestBlock(locator)) {
        locator.SetNull();
    }

    LOCK(cs_main);
    CChain& active_chain = m_chainstate->m_chain;
    if (locator.IsNull()) {
        SetBestBlockIndex(nullptr);
    } else {
<<<<<<< HEAD
        m_best_block_index = FindForkInGlobalIndex(::ChainActive(), locator);
    }
    m_synced = m_best_block_index.load() == ::ChainActive().Tip();
=======
        SetBestBlockIndex(m_chainstate->FindForkInGlobalIndex(locator));
    }

    // Note: this will latch to true immediately if the user starts up with an empty
    // datadir and an index enabled. If this is the case, indexation will happen solely
    // via `BlockConnected` signals until, possibly, the next restart.
    m_synced = m_best_block_index.load() == active_chain.Tip();
    if (!m_synced) {
        bool prune_violation = false;
        if (!m_best_block_index) {
            // index is not built yet
            // make sure we have all block data back to the genesis
            prune_violation = m_chainstate->m_blockman.GetFirstStoredBlock(*active_chain.Tip()) != active_chain.Genesis();
        }
        // in case the index has a best block set and is not fully synced
        // check if we have the required blocks to continue building the index
        else {
            const CBlockIndex* block_to_test = m_best_block_index.load();
            if (!active_chain.Contains(block_to_test)) {
                // if the bestblock is not part of the mainchain, find the fork
                // and make sure we have all data down to the fork
                block_to_test = active_chain.FindFork(block_to_test);
            }
            const CBlockIndex* block = active_chain.Tip();
            prune_violation = true;
            // check backwards from the tip if we have all block data until we reach the indexes bestblock
            while (block_to_test && block && (block->nStatus & BLOCK_HAVE_DATA)) {
                if (block_to_test == block) {
                    prune_violation = false;
                    break;
                }
                // block->pprev must exist at this point, since block_to_test is part of the chain
                // and thus must be encountered when going backwards from the tip
                assert(block->pprev);
                block = block->pprev;
            }
        }
        if (prune_violation) {
            return InitError(strprintf(Untranslated("%s best block of the index goes beyond pruned data. Please disable the index or reindex (which will download the whole blockchain again)"), GetName()));
        }
    }
>>>>>>> 9e05de1d
    return true;
}

static const CBlockIndex* NextSyncBlock(const CBlockIndex* pindex_prev, CChain& chain) EXCLUSIVE_LOCKS_REQUIRED(cs_main)
{
    AssertLockHeld(cs_main);

    if (!pindex_prev) {
<<<<<<< HEAD
        return ::ChainActive().Genesis();
    }

    const CBlockIndex* pindex = ::ChainActive().Next(pindex_prev);
=======
        return chain.Genesis();
    }

    const CBlockIndex* pindex = chain.Next(pindex_prev);
>>>>>>> 9e05de1d
    if (pindex) {
        return pindex;
    }

<<<<<<< HEAD
    return ::ChainActive().Next(::ChainActive().FindFork(pindex_prev));
=======
    return chain.Next(chain.FindFork(pindex_prev));
>>>>>>> 9e05de1d
}

void BaseIndex::ThreadSync()
{
    SetSyscallSandboxPolicy(SyscallSandboxPolicy::TX_INDEX);
    const CBlockIndex* pindex = m_best_block_index.load();
    if (!m_synced) {
        auto& consensus_params = Params().GetConsensus();

        std::chrono::steady_clock::time_point last_log_time{0s};
        std::chrono::steady_clock::time_point last_locator_write_time{0s};
        while (true) {
            if (m_interrupt) {
<<<<<<< HEAD
                m_best_block_index = pindex;
=======
                SetBestBlockIndex(pindex);
>>>>>>> 9e05de1d
                // No need to handle errors in Commit. If it fails, the error will be already be
                // logged. The best way to recover is to continue, as index cannot be corrupted by
                // a missed commit to disk for an advanced index state.
                Commit();
                return;
            }

            {
                LOCK(cs_main);
                const CBlockIndex* pindex_next = NextSyncBlock(pindex, m_chainstate->m_chain);
                if (!pindex_next) {
<<<<<<< HEAD
                    m_best_block_index = pindex;
=======
                    SetBestBlockIndex(pindex);
>>>>>>> 9e05de1d
                    m_synced = true;
                    // No need to handle errors in Commit. See rationale above.
                    Commit();
                    break;
                }
                if (pindex_next->pprev != pindex && !Rewind(pindex, pindex_next->pprev)) {
                    FatalError("%s: Failed to rewind index %s to a previous chain tip",
                               __func__, GetName());
                    return;
                }
                pindex = pindex_next;
            }

            auto current_time{std::chrono::steady_clock::now()};
            if (last_log_time + SYNC_LOG_INTERVAL < current_time) {
                LogPrintf("Syncing %s with block chain from height %d\n",
                          GetName(), pindex->nHeight);
                last_log_time = current_time;
            }

            if (last_locator_write_time + SYNC_LOCATOR_WRITE_INTERVAL < current_time) {
<<<<<<< HEAD
                m_best_block_index = pindex;
=======
                SetBestBlockIndex(pindex->pprev);
>>>>>>> 9e05de1d
                last_locator_write_time = current_time;
                // No need to handle errors in Commit. See rationale above.
                Commit();
            }

            CBlock block;
            interfaces::BlockInfo block_info = kernel::MakeBlockInfo(pindex);
            if (!ReadBlockFromDisk(block, pindex, consensus_params)) {
                FatalError("%s: Failed to read block %s from disk",
                           __func__, pindex->GetBlockHash().ToString());
                return;
            } else {
                block_info.data = &block;
            }
            if (!CustomAppend(block_info)) {
                FatalError("%s: Failed to write block %s to index database",
                           __func__, pindex->GetBlockHash().ToString());
                return;
            }
        }
    }

    if (pindex) {
        LogPrintf("%s is enabled at height %d\n", GetName(), pindex->nHeight);
    } else {
        LogPrintf("%s is enabled\n", GetName());
    }
}

bool BaseIndex::Commit()
<<<<<<< HEAD
{
    CDBBatch batch(GetDB());
    if (!CommitInternal(batch) || !GetDB().WriteBatch(batch)) {
        return error("%s: Failed to commit latest %s state", __func__, GetName());
    }
    return true;
}

bool BaseIndex::CommitInternal(CDBBatch& batch)
{
    LOCK(cs_main);
    GetDB().WriteBestBlock(batch, ::ChainActive().GetLocator(m_best_block_index));
=======
{
    // Don't commit anything if we haven't indexed any block yet
    // (this could happen if init is interrupted).
    bool ok = m_best_block_index != nullptr;
    if (ok) {
        CDBBatch batch(GetDB());
        ok = CustomCommit(batch);
        if (ok) {
            GetDB().WriteBestBlock(batch, GetLocator(*m_chain, m_best_block_index.load()->GetBlockHash()));
            ok = GetDB().WriteBatch(batch);
        }
    }
    if (!ok) {
        return error("%s: Failed to commit latest %s state", __func__, GetName());
    }
>>>>>>> 9e05de1d
    return true;
}

bool BaseIndex::Rewind(const CBlockIndex* current_tip, const CBlockIndex* new_tip)
{
    assert(current_tip == m_best_block_index);
    assert(current_tip->GetAncestor(new_tip->nHeight) == new_tip);

<<<<<<< HEAD
    // In the case of a reorg, ensure persisted block locator is not stale.
    m_best_block_index = new_tip;
    if (!Commit()) {
        // If commit fails, revert the best block index to avoid corruption.
        m_best_block_index = current_tip;
=======
    if (!CustomRewind({current_tip->GetBlockHash(), current_tip->nHeight}, {new_tip->GetBlockHash(), new_tip->nHeight})) {
        return false;
    }

    // In the case of a reorg, ensure persisted block locator is not stale.
    // Pruning has a minimum of 288 blocks-to-keep and getting the index
    // out of sync may be possible but a users fault.
    // In case we reorg beyond the pruned depth, ReadBlockFromDisk would
    // throw and lead to a graceful shutdown
    SetBestBlockIndex(new_tip);
    if (!Commit()) {
        // If commit fails, revert the best block index to avoid corruption.
        SetBestBlockIndex(current_tip);
>>>>>>> 9e05de1d
        return false;
    }

    return true;
}

void BaseIndex::BlockConnected(const std::shared_ptr<const CBlock>& block, const CBlockIndex* pindex)
{
    if (!m_synced) {
        return;
    }

    const CBlockIndex* best_block_index = m_best_block_index.load();
    if (!best_block_index) {
        if (pindex->nHeight != 0) {
            FatalError("%s: First block connected is not the genesis block (height=%d)",
                       __func__, pindex->nHeight);
            return;
        }
    } else {
        // Ensure block connects to an ancestor of the current best block. This should be the case
        // most of the time, but may not be immediately after the sync thread catches up and sets
        // m_synced. Consider the case where there is a reorg and the blocks on the stale branch are
        // in the ValidationInterface queue backlog even after the sync thread has caught up to the
        // new chain tip. In this unlikely event, log a warning and let the queue clear.
        if (best_block_index->GetAncestor(pindex->nHeight - 1) != pindex->pprev) {
            LogPrintf("%s: WARNING: Block %s does not connect to an ancestor of " /* Continued */
                      "known best chain (tip=%s); not updating index\n",
                      __func__, pindex->GetBlockHash().ToString(),
                      best_block_index->GetBlockHash().ToString());
            return;
        }
        if (best_block_index != pindex->pprev && !Rewind(best_block_index, pindex->pprev)) {
            FatalError("%s: Failed to rewind index %s to a previous chain tip",
                       __func__, GetName());
            return;
        }
    }
    interfaces::BlockInfo block_info = kernel::MakeBlockInfo(pindex, block.get());
    if (CustomAppend(block_info)) {
        // Setting the best block index is intentionally the last step of this
        // function, so BlockUntilSyncedToCurrentChain callers waiting for the
        // best block index to be updated can rely on the block being fully
        // processed, and the index object being safe to delete.
        SetBestBlockIndex(pindex);
    } else {
        FatalError("%s: Failed to write block %s to index",
                   __func__, pindex->GetBlockHash().ToString());
        return;
    }
}

void BaseIndex::ChainStateFlushed(const CBlockLocator& locator)
{
    if (!m_synced) {
        return;
    }

    const uint256& locator_tip_hash = locator.vHave.front();
    const CBlockIndex* locator_tip_index;
    {
        LOCK(cs_main);
        locator_tip_index = m_chainstate->m_blockman.LookupBlockIndex(locator_tip_hash);
    }

    if (!locator_tip_index) {
        FatalError("%s: First block (hash=%s) in locator was not found",
                   __func__, locator_tip_hash.ToString());
        return;
    }

    // This checks that ChainStateFlushed callbacks are received after BlockConnected. The check may fail
    // immediately after the sync thread catches up and sets m_synced. Consider the case where
    // there is a reorg and the blocks on the stale branch are in the ValidationInterface queue
    // backlog even after the sync thread has caught up to the new chain tip. In this unlikely
    // event, log a warning and let the queue clear.
    const CBlockIndex* best_block_index = m_best_block_index.load();
    if (best_block_index->GetAncestor(locator_tip_index->nHeight) != locator_tip_index) {
        LogPrintf("%s: WARNING: Locator contains block (hash=%s) not on known best " /* Continued */
                  "chain (tip=%s); not writing index locator\n",
                  __func__, locator_tip_hash.ToString(),
                  best_block_index->GetBlockHash().ToString());
        return;
    }

    // No need to handle errors in Commit. If it fails, the error will be already be logged. The
    // best way to recover is to continue, as index cannot be corrupted by a missed commit to disk
    // for an advanced index state.
    Commit();
}

bool BaseIndex::BlockUntilSyncedToCurrentChain() const
{
    AssertLockNotHeld(cs_main);

    if (!m_synced) {
        return false;
    }

    {
        // Skip the queue-draining stuff if we know we're caught up with
<<<<<<< HEAD
        // ::ChainActive().Tip().
        LOCK(cs_main);
        const CBlockIndex* chain_tip = ::ChainActive().Tip();
=======
        // m_chain.Tip().
        LOCK(cs_main);
        const CBlockIndex* chain_tip = m_chainstate->m_chain.Tip();
>>>>>>> 9e05de1d
        const CBlockIndex* best_block_index = m_best_block_index.load();
        if (best_block_index->GetAncestor(chain_tip->nHeight) == chain_tip) {
            return true;
        }
    }

    LogPrintf("%s: %s is catching up on block notifications\n", __func__, GetName());
    SyncWithValidationInterfaceQueue();
    return true;
}

void BaseIndex::Interrupt()
{
    m_interrupt();
}

bool BaseIndex::Start()
{
    // m_chainstate member gives indexing code access to node internals. It is
    // removed in followup https://github.com/bitcoin/bitcoin/pull/24230
    m_chainstate = &m_chain->context()->chainman->ActiveChainstate();
    // Need to register this ValidationInterface before running Init(), so that
    // callbacks are not missed if Init sets m_synced to true.
    RegisterValidationInterface(this);
    if (!Init()) return false;

    const CBlockIndex* index = m_best_block_index.load();
    if (!CustomInit(index ? std::make_optional(interfaces::BlockKey{index->GetBlockHash(), index->nHeight}) : std::nullopt)) {
        return false;
    }

    m_thread_sync = std::thread(&util::TraceThread, GetName(), [this] { ThreadSync(); });
    return true;
}

void BaseIndex::Stop()
{
    UnregisterValidationInterface(this);

    if (m_thread_sync.joinable()) {
        m_thread_sync.join();
    }
}

IndexSummary BaseIndex::GetSummary() const
{
    IndexSummary summary{};
    summary.name = GetName();
    summary.synced = m_synced;
    summary.best_block_height = m_best_block_index ? m_best_block_index.load()->nHeight : 0;
    return summary;
}

void BaseIndex::SetBestBlockIndex(const CBlockIndex* block) {
    assert(!node::fPruneMode || AllowPrune());

    if (AllowPrune() && block) {
        node::PruneLockInfo prune_lock;
        prune_lock.height_first = block->nHeight;
        WITH_LOCK(::cs_main, m_chainstate->m_blockman.UpdatePruneLock(GetName(), prune_lock));
    }

    // Intentionally set m_best_block_index as the last step in this function,
    // after updating prune locks above, and after making any other references
    // to *this, so the BlockUntilSyncedToCurrentChain function (which checks
    // m_best_block_index as an optimization) can be used to wait for the last
    // BlockConnected notification and safely assume that prune locks are
    // updated and that the index object is safe to delete.
    m_best_block_index = block;
}<|MERGE_RESOLUTION|>--- conflicted
+++ resolved
@@ -1,8 +1,4 @@
-<<<<<<< HEAD
-// Copyright (c) 2017-2019 The Bitcoin Core developers
-=======
 // Copyright (c) 2017-2021 The Bitcoin Core developers
->>>>>>> 9e05de1d
 // Distributed under the MIT software license, see the accompanying
 // file COPYING or http://www.opensource.org/licenses/mit-license.php.
 
@@ -90,11 +86,6 @@
     if (locator.IsNull()) {
         SetBestBlockIndex(nullptr);
     } else {
-<<<<<<< HEAD
-        m_best_block_index = FindForkInGlobalIndex(::ChainActive(), locator);
-    }
-    m_synced = m_best_block_index.load() == ::ChainActive().Tip();
-=======
         SetBestBlockIndex(m_chainstate->FindForkInGlobalIndex(locator));
     }
 
@@ -136,7 +127,6 @@
             return InitError(strprintf(Untranslated("%s best block of the index goes beyond pruned data. Please disable the index or reindex (which will download the whole blockchain again)"), GetName()));
         }
     }
->>>>>>> 9e05de1d
     return true;
 }
 
@@ -145,26 +135,15 @@
     AssertLockHeld(cs_main);
 
     if (!pindex_prev) {
-<<<<<<< HEAD
-        return ::ChainActive().Genesis();
-    }
-
-    const CBlockIndex* pindex = ::ChainActive().Next(pindex_prev);
-=======
         return chain.Genesis();
     }
 
     const CBlockIndex* pindex = chain.Next(pindex_prev);
->>>>>>> 9e05de1d
     if (pindex) {
         return pindex;
     }
 
-<<<<<<< HEAD
-    return ::ChainActive().Next(::ChainActive().FindFork(pindex_prev));
-=======
     return chain.Next(chain.FindFork(pindex_prev));
->>>>>>> 9e05de1d
 }
 
 void BaseIndex::ThreadSync()
@@ -178,11 +157,7 @@
         std::chrono::steady_clock::time_point last_locator_write_time{0s};
         while (true) {
             if (m_interrupt) {
-<<<<<<< HEAD
-                m_best_block_index = pindex;
-=======
                 SetBestBlockIndex(pindex);
->>>>>>> 9e05de1d
                 // No need to handle errors in Commit. If it fails, the error will be already be
                 // logged. The best way to recover is to continue, as index cannot be corrupted by
                 // a missed commit to disk for an advanced index state.
@@ -194,11 +169,7 @@
                 LOCK(cs_main);
                 const CBlockIndex* pindex_next = NextSyncBlock(pindex, m_chainstate->m_chain);
                 if (!pindex_next) {
-<<<<<<< HEAD
-                    m_best_block_index = pindex;
-=======
                     SetBestBlockIndex(pindex);
->>>>>>> 9e05de1d
                     m_synced = true;
                     // No need to handle errors in Commit. See rationale above.
                     Commit();
@@ -220,11 +191,7 @@
             }
 
             if (last_locator_write_time + SYNC_LOCATOR_WRITE_INTERVAL < current_time) {
-<<<<<<< HEAD
-                m_best_block_index = pindex;
-=======
                 SetBestBlockIndex(pindex->pprev);
->>>>>>> 9e05de1d
                 last_locator_write_time = current_time;
                 // No need to handle errors in Commit. See rationale above.
                 Commit();
@@ -255,20 +222,6 @@
 }
 
 bool BaseIndex::Commit()
-<<<<<<< HEAD
-{
-    CDBBatch batch(GetDB());
-    if (!CommitInternal(batch) || !GetDB().WriteBatch(batch)) {
-        return error("%s: Failed to commit latest %s state", __func__, GetName());
-    }
-    return true;
-}
-
-bool BaseIndex::CommitInternal(CDBBatch& batch)
-{
-    LOCK(cs_main);
-    GetDB().WriteBestBlock(batch, ::ChainActive().GetLocator(m_best_block_index));
-=======
 {
     // Don't commit anything if we haven't indexed any block yet
     // (this could happen if init is interrupted).
@@ -284,7 +237,6 @@
     if (!ok) {
         return error("%s: Failed to commit latest %s state", __func__, GetName());
     }
->>>>>>> 9e05de1d
     return true;
 }
 
@@ -293,13 +245,6 @@
     assert(current_tip == m_best_block_index);
     assert(current_tip->GetAncestor(new_tip->nHeight) == new_tip);
 
-<<<<<<< HEAD
-    // In the case of a reorg, ensure persisted block locator is not stale.
-    m_best_block_index = new_tip;
-    if (!Commit()) {
-        // If commit fails, revert the best block index to avoid corruption.
-        m_best_block_index = current_tip;
-=======
     if (!CustomRewind({current_tip->GetBlockHash(), current_tip->nHeight}, {new_tip->GetBlockHash(), new_tip->nHeight})) {
         return false;
     }
@@ -313,7 +258,6 @@
     if (!Commit()) {
         // If commit fails, revert the best block index to avoid corruption.
         SetBestBlockIndex(current_tip);
->>>>>>> 9e05de1d
         return false;
     }
 
@@ -415,15 +359,9 @@
 
     {
         // Skip the queue-draining stuff if we know we're caught up with
-<<<<<<< HEAD
-        // ::ChainActive().Tip().
-        LOCK(cs_main);
-        const CBlockIndex* chain_tip = ::ChainActive().Tip();
-=======
         // m_chain.Tip().
         LOCK(cs_main);
         const CBlockIndex* chain_tip = m_chainstate->m_chain.Tip();
->>>>>>> 9e05de1d
         const CBlockIndex* best_block_index = m_best_block_index.load();
         if (best_block_index->GetAncestor(chain_tip->nHeight) == chain_tip) {
             return true;
