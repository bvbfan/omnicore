--- conflicted
+++ resolved
@@ -1,8 +1,4 @@
-<<<<<<< HEAD
-// Copyright (c) 2017-2019 The Bitcoin Core developers
-=======
 // Copyright (c) 2017-2021 The Bitcoin Core developers
->>>>>>> 9e05de1d
 // Distributed under the MIT software license, see the accompanying
 // file COPYING or http://www.opensource.org/licenses/mit-license.php.
 
@@ -53,11 +49,7 @@
         /// Read block locator of the chain that the index is in sync with.
         bool ReadBestBlock(CBlockLocator& locator) const;
 
-<<<<<<< HEAD
-        /// Write block locator of the chain that the txindex is in sync with.
-=======
         /// Write block locator of the chain that the index is in sync with.
->>>>>>> 9e05de1d
         void WriteBestBlock(CDBBatch& batch, const CBlockLocator& locator);
     };
 
@@ -96,10 +88,6 @@
     /// to a chain reorganization), the index must halt until Commit succeeds or else it could end up
     /// getting corrupted.
     bool Commit();
-<<<<<<< HEAD
-
-protected:
-=======
 
     /// Loop over disconnected blocks and call CustomRewind.
     bool Rewind(const CBlockIndex* current_tip, const CBlockIndex* new_tip);
@@ -111,7 +99,6 @@
     Chainstate* m_chainstate{nullptr};
     const std::string m_name;
 
->>>>>>> 9e05de1d
     void BlockConnected(const std::shared_ptr<const CBlock>& block, const CBlockIndex* pindex) override;
 
     void ChainStateFlushed(const CBlockLocator& locator) override;
@@ -129,14 +116,6 @@
     /// Rewind index to an earlier chain tip during a chain reorg. The tip must
     /// be an ancestor of the current best block.
     [[nodiscard]] virtual bool CustomRewind(const interfaces::BlockKey& current_tip, const interfaces::BlockKey& new_tip) { return true; }
-
-    /// Virtual method called internally by Commit that can be overridden to atomically
-    /// commit more index state.
-    virtual bool CommitInternal(CDBBatch& batch);
-
-    /// Rewind index to an earlier chain tip during a chain reorg. The tip must
-    /// be an ancestor of the current best block.
-    virtual bool Rewind(const CBlockIndex* current_tip, const CBlockIndex* new_tip);
 
     virtual DB& GetDB() const = 0;
 
@@ -156,11 +135,7 @@
     /// sync once and only needs to process blocks in the ValidationInterface
     /// queue. If the index is catching up from far behind, this method does
     /// not block and immediately returns false.
-<<<<<<< HEAD
-    bool BlockUntilSyncedToCurrentChain() const;
-=======
     bool BlockUntilSyncedToCurrentChain() const LOCKS_EXCLUDED(::cs_main);
->>>>>>> 9e05de1d
 
     void Interrupt();
 
