--- conflicted
+++ resolved
@@ -103,11 +103,7 @@
     { "listtransactions_MP", 4 },
     { "getallbalancesforid_MP", 0 },
     { "listblocktransactions_MP", 0 },
-<<<<<<< HEAD
     { "setautocommit_OMNI", 0 },
-#if 0 // disabled for pre meta DEx release
-=======
->>>>>>> 3cbf3c37
     { "trade_MP", 2 },
     { "trade_MP", 4 },
     { "trade_MP", 5 },
@@ -118,8 +114,6 @@
     { "gettradessince_MP", 2 },
     { "gettradehistory_MP", 1 },
     { "gettradehistory_MP", 2 },
-<<<<<<< HEAD
-#endif
     // omni_rpctx
     { "send_OMNI", 2 },
     { "sendsto_OMNI", 1 },
@@ -147,8 +141,6 @@
     { "sendgrant_OMNI", 2 },
     { "sendrevoke_OMNI", 1 },
     { "sendchangeissuer_OMNI", 2 },
-=======
->>>>>>> 3cbf3c37
 };
 
 class CRPCConvertTable
