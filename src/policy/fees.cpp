// Copyright (c) 2009-2010 Satoshi Nakamoto
<<<<<<< HEAD
// Copyright (c) 2009-2019 The Bitcoin Core developers
=======
// Copyright (c) 2009-2021 The Bitcoin Core developers
>>>>>>> 9e05de1d
// Distributed under the MIT software license, see the accompanying
// file COPYING or http://www.opensource.org/licenses/mit-license.php.

#include <policy/fees.h>

#include <clientversion.h>
<<<<<<< HEAD
=======
#include <consensus/amount.h>
#include <fs.h>
#include <logging.h>
#include <policy/feerate.h>
#include <primitives/transaction.h>
#include <random.h>
#include <serialize.h>
>>>>>>> 9e05de1d
#include <streams.h>
#include <sync.h>
#include <tinyformat.h>
#include <txmempool.h>
#include <uint256.h>
#include <util/serfloat.h>
#include <util/system.h>
#include <util/time.h>

#include <algorithm>
#include <cassert>
#include <cmath>
#include <cstddef>
#include <cstdint>
#include <exception>
#include <stdexcept>
#include <utility>

static constexpr double INF_FEERATE = 1e99;

std::string StringForFeeEstimateHorizon(FeeEstimateHorizon horizon)
{
    switch (horizon) {
    case FeeEstimateHorizon::SHORT_HALFLIFE: return "short";
    case FeeEstimateHorizon::MED_HALFLIFE: return "medium";
    case FeeEstimateHorizon::LONG_HALFLIFE: return "long";
    } // no default case, so the compiler can warn about missing cases
    assert(false);
}

<<<<<<< HEAD
=======
namespace {

struct EncodedDoubleFormatter
{
    template<typename Stream> void Ser(Stream &s, double v)
    {
        s << EncodeDouble(v);
    }

    template<typename Stream> void Unser(Stream& s, double& v)
    {
        uint64_t encoded;
        s >> encoded;
        v = DecodeDouble(encoded);
    }
};

} // namespace

>>>>>>> 9e05de1d
/**
 * We will instantiate an instance of this class to track transactions that were
 * included in a block. We will lump transactions into a bucket according to their
 * approximate feerate and then track how long it took for those txs to be included in a block
 *
 * The tracking of unconfirmed (mempool) transactions is completely independent of the
 * historical tracking of transactions that have been confirmed in a block.
 */
class TxConfirmStats
{
private:
    //Define the buckets we will group transactions into
    const std::vector<double>& buckets;              // The upper-bound of the range for the bucket (inclusive)
    const std::map<double, unsigned int>& bucketMap; // Map of bucket upper-bound to index into all vectors by bucket

    // For each bucket X:
    // Count the total # of txs in each bucket
    // Track the historical moving average of this total over blocks
    std::vector<double> txCtAvg;

    // Count the total # of txs confirmed within Y blocks in each bucket
    // Track the historical moving average of these totals over blocks
    std::vector<std::vector<double>> confAvg; // confAvg[Y][X]

    // Track moving avg of txs which have been evicted from the mempool
    // after failing to be confirmed within Y blocks
    std::vector<std::vector<double>> failAvg; // failAvg[Y][X]

    // Sum the total feerate of all tx's in each bucket
    // Track the historical moving average of this total over blocks
    std::vector<double> m_feerate_avg;

    // Combine the conf counts with tx counts to calculate the confirmation % for each Y,X
    // Combine the total value with the tx counts to calculate the avg feerate per bucket

    double decay;

    // Resolution (# of blocks) with which confirmations are tracked
    unsigned int scale;

    // Mempool counts of outstanding transactions
    // For each bucket X, track the number of transactions in the mempool
    // that are unconfirmed for each possible confirmation value Y
    std::vector<std::vector<int> > unconfTxs;  //unconfTxs[Y][X]
    // transactions still unconfirmed after GetMaxConfirms for each bucket
    std::vector<int> oldUnconfTxs;

    void resizeInMemoryCounters(size_t newbuckets);

public:
    /**
     * Create new TxConfirmStats. This is called by BlockPolicyEstimator's
     * constructor with default values.
     * @param defaultBuckets contains the upper limits for the bucket boundaries
     * @param maxPeriods max number of periods to track
     * @param decay how much to decay the historical moving average per block
     */
    TxConfirmStats(const std::vector<double>& defaultBuckets, const std::map<double, unsigned int>& defaultBucketMap,
                   unsigned int maxPeriods, double decay, unsigned int scale);

    /** Roll the circular buffer for unconfirmed txs*/
    void ClearCurrent(unsigned int nBlockHeight);

    /**
     * Record a new transaction data point in the current block stats
     * @param blocksToConfirm the number of blocks it took this transaction to confirm
     * @param val the feerate of the transaction
     * @warning blocksToConfirm is 1-based and has to be >= 1
     */
    void Record(int blocksToConfirm, double val);

    /** Record a new transaction entering the mempool*/
    unsigned int NewTx(unsigned int nBlockHeight, double val);

    /** Remove a transaction from mempool tracking stats*/
    void removeTx(unsigned int entryHeight, unsigned int nBestSeenHeight,
                  unsigned int bucketIndex, bool inBlock);

    /** Update our estimates by decaying our historical moving average and updating
        with the data gathered from the current block */
    void UpdateMovingAverages();

    /**
     * Calculate a feerate estimate.  Find the lowest value bucket (or range of buckets
     * to make sure we have enough data points) whose transactions still have sufficient likelihood
     * of being confirmed within the target number of confirmations
     * @param confTarget target number of confirmations
     * @param sufficientTxVal required average number of transactions per block in a bucket range
     * @param minSuccess the success probability we require
     * @param nBlockHeight the current block height
     */
    double EstimateMedianVal(int confTarget, double sufficientTxVal,
                             double minSuccess, unsigned int nBlockHeight,
                             EstimationResult *result = nullptr) const;

    /** Return the max number of confirms we're tracking */
    unsigned int GetMaxConfirms() const { return scale * confAvg.size(); }

    /** Write state of estimation data to a file*/
    void Write(AutoFile& fileout) const;

    /**
     * Read saved state of estimation data from a file and replace all internal data structures and
     * variables with this state.
     */
    void Read(AutoFile& filein, int nFileVersion, size_t numBuckets);
};


TxConfirmStats::TxConfirmStats(const std::vector<double>& defaultBuckets,
                                const std::map<double, unsigned int>& defaultBucketMap,
                               unsigned int maxPeriods, double _decay, unsigned int _scale)
    : buckets(defaultBuckets), bucketMap(defaultBucketMap), decay(_decay), scale(_scale)
{
    assert(_scale != 0 && "_scale must be non-zero");
    confAvg.resize(maxPeriods);
    failAvg.resize(maxPeriods);
    for (unsigned int i = 0; i < maxPeriods; i++) {
        confAvg[i].resize(buckets.size());
        failAvg[i].resize(buckets.size());
    }

    txCtAvg.resize(buckets.size());
    m_feerate_avg.resize(buckets.size());

    resizeInMemoryCounters(buckets.size());
}

void TxConfirmStats::resizeInMemoryCounters(size_t newbuckets) {
    // newbuckets must be passed in because the buckets referred to during Read have not been updated yet.
    unconfTxs.resize(GetMaxConfirms());
    for (unsigned int i = 0; i < unconfTxs.size(); i++) {
        unconfTxs[i].resize(newbuckets);
    }
    oldUnconfTxs.resize(newbuckets);
}

// Roll the unconfirmed txs circular buffer
void TxConfirmStats::ClearCurrent(unsigned int nBlockHeight)
{
    for (unsigned int j = 0; j < buckets.size(); j++) {
        oldUnconfTxs[j] += unconfTxs[nBlockHeight % unconfTxs.size()][j];
        unconfTxs[nBlockHeight%unconfTxs.size()][j] = 0;
    }
}


void TxConfirmStats::Record(int blocksToConfirm, double feerate)
{
    // blocksToConfirm is 1-based
    if (blocksToConfirm < 1)
        return;
    int periodsToConfirm = (blocksToConfirm + scale - 1) / scale;
    unsigned int bucketindex = bucketMap.lower_bound(feerate)->second;
    for (size_t i = periodsToConfirm; i <= confAvg.size(); i++) {
        confAvg[i - 1][bucketindex]++;
    }
    txCtAvg[bucketindex]++;
    m_feerate_avg[bucketindex] += feerate;
}

void TxConfirmStats::UpdateMovingAverages()
{
    assert(confAvg.size() == failAvg.size());
    for (unsigned int j = 0; j < buckets.size(); j++) {
        for (unsigned int i = 0; i < confAvg.size(); i++) {
            confAvg[i][j] *= decay;
            failAvg[i][j] *= decay;
        }
        m_feerate_avg[j] *= decay;
        txCtAvg[j] *= decay;
    }
}

// returns -1 on error conditions
double TxConfirmStats::EstimateMedianVal(int confTarget, double sufficientTxVal,
                                         double successBreakPoint, unsigned int nBlockHeight,
                                         EstimationResult *result) const
{
    // Counters for a bucket (or range of buckets)
    double nConf = 0; // Number of tx's confirmed within the confTarget
    double totalNum = 0; // Total number of tx's that were ever confirmed
    int extraNum = 0;  // Number of tx's still in mempool for confTarget or longer
    double failNum = 0; // Number of tx's that were never confirmed but removed from the mempool after confTarget
    const int periodTarget = (confTarget + scale - 1) / scale;
    const int maxbucketindex = buckets.size() - 1;

    // We'll combine buckets until we have enough samples.
    // The near and far variables will define the range we've combined
    // The best variables are the last range we saw which still had a high
    // enough confirmation rate to count as success.
    // The cur variables are the current range we're counting.
    unsigned int curNearBucket = maxbucketindex;
    unsigned int bestNearBucket = maxbucketindex;
    unsigned int curFarBucket = maxbucketindex;
    unsigned int bestFarBucket = maxbucketindex;

    bool foundAnswer = false;
    unsigned int bins = unconfTxs.size();
    bool newBucketRange = true;
    bool passing = true;
    EstimatorBucket passBucket;
    EstimatorBucket failBucket;

    // Start counting from highest feerate transactions
    for (int bucket = maxbucketindex; bucket >= 0; --bucket) {
        if (newBucketRange) {
            curNearBucket = bucket;
            newBucketRange = false;
        }
        curFarBucket = bucket;
        nConf += confAvg[periodTarget - 1][bucket];
        totalNum += txCtAvg[bucket];
        failNum += failAvg[periodTarget - 1][bucket];
        for (unsigned int confct = confTarget; confct < GetMaxConfirms(); confct++)
            extraNum += unconfTxs[(nBlockHeight - confct) % bins][bucket];
        extraNum += oldUnconfTxs[bucket];
        // If we have enough transaction data points in this range of buckets,
        // we can test for success
        // (Only count the confirmed data points, so that each confirmation count
        // will be looking at the same amount of data and same bucket breaks)
        if (totalNum >= sufficientTxVal / (1 - decay)) {
            double curPct = nConf / (totalNum + failNum + extraNum);

            // Check to see if we are no longer getting confirmed at the success rate
            if (curPct < successBreakPoint) {
                if (passing == true) {
                    // First time we hit a failure record the failed bucket
                    unsigned int failMinBucket = std::min(curNearBucket, curFarBucket);
                    unsigned int failMaxBucket = std::max(curNearBucket, curFarBucket);
                    failBucket.start = failMinBucket ? buckets[failMinBucket - 1] : 0;
                    failBucket.end = buckets[failMaxBucket];
                    failBucket.withinTarget = nConf;
                    failBucket.totalConfirmed = totalNum;
                    failBucket.inMempool = extraNum;
                    failBucket.leftMempool = failNum;
                    passing = false;
                }
                continue;
            }
            // Otherwise update the cumulative stats, and the bucket variables
            // and reset the counters
            else {
                failBucket = EstimatorBucket(); // Reset any failed bucket, currently passing
                foundAnswer = true;
                passing = true;
                passBucket.withinTarget = nConf;
                nConf = 0;
                passBucket.totalConfirmed = totalNum;
                totalNum = 0;
                passBucket.inMempool = extraNum;
                passBucket.leftMempool = failNum;
                failNum = 0;
                extraNum = 0;
                bestNearBucket = curNearBucket;
                bestFarBucket = curFarBucket;
                newBucketRange = true;
            }
        }
    }

    double median = -1;
    double txSum = 0;

    // Calculate the "average" feerate of the best bucket range that met success conditions
    // Find the bucket with the median transaction and then report the average feerate from that bucket
    // This is a compromise between finding the median which we can't since we don't save all tx's
    // and reporting the average which is less accurate
    unsigned int minBucket = std::min(bestNearBucket, bestFarBucket);
    unsigned int maxBucket = std::max(bestNearBucket, bestFarBucket);
    for (unsigned int j = minBucket; j <= maxBucket; j++) {
        txSum += txCtAvg[j];
    }
    if (foundAnswer && txSum != 0) {
        txSum = txSum / 2;
        for (unsigned int j = minBucket; j <= maxBucket; j++) {
            if (txCtAvg[j] < txSum)
                txSum -= txCtAvg[j];
            else { // we're in the right bucket
                median = m_feerate_avg[j] / txCtAvg[j];
                break;
            }
        }

        passBucket.start = minBucket ? buckets[minBucket-1] : 0;
        passBucket.end = buckets[maxBucket];
    }

    // If we were passing until we reached last few buckets with insufficient data, then report those as failed
    if (passing && !newBucketRange) {
        unsigned int failMinBucket = std::min(curNearBucket, curFarBucket);
        unsigned int failMaxBucket = std::max(curNearBucket, curFarBucket);
        failBucket.start = failMinBucket ? buckets[failMinBucket - 1] : 0;
        failBucket.end = buckets[failMaxBucket];
        failBucket.withinTarget = nConf;
        failBucket.totalConfirmed = totalNum;
        failBucket.inMempool = extraNum;
        failBucket.leftMempool = failNum;
    }

    float passed_within_target_perc = 0.0;
    float failed_within_target_perc = 0.0;
    if ((passBucket.totalConfirmed + passBucket.inMempool + passBucket.leftMempool)) {
        passed_within_target_perc = 100 * passBucket.withinTarget / (passBucket.totalConfirmed + passBucket.inMempool + passBucket.leftMempool);
    }
    if ((failBucket.totalConfirmed + failBucket.inMempool + failBucket.leftMempool)) {
        failed_within_target_perc = 100 * failBucket.withinTarget / (failBucket.totalConfirmed + failBucket.inMempool + failBucket.leftMempool);
    }

    LogPrint(BCLog::ESTIMATEFEE, "FeeEst: %d > %.0f%% decay %.5f: feerate: %g from (%g - %g) %.2f%% %.1f/(%.1f %d mem %.1f out) Fail: (%g - %g) %.2f%% %.1f/(%.1f %d mem %.1f out)\n",
             confTarget, 100.0 * successBreakPoint, decay,
             median, passBucket.start, passBucket.end,
             passed_within_target_perc,
             passBucket.withinTarget, passBucket.totalConfirmed, passBucket.inMempool, passBucket.leftMempool,
             failBucket.start, failBucket.end,
             failed_within_target_perc,
             failBucket.withinTarget, failBucket.totalConfirmed, failBucket.inMempool, failBucket.leftMempool);


    if (result) {
        result->pass = passBucket;
        result->fail = failBucket;
        result->decay = decay;
        result->scale = scale;
    }
    return median;
}

void TxConfirmStats::Write(AutoFile& fileout) const
{
    fileout << Using<EncodedDoubleFormatter>(decay);
    fileout << scale;
    fileout << Using<VectorFormatter<EncodedDoubleFormatter>>(m_feerate_avg);
    fileout << Using<VectorFormatter<EncodedDoubleFormatter>>(txCtAvg);
    fileout << Using<VectorFormatter<VectorFormatter<EncodedDoubleFormatter>>>(confAvg);
    fileout << Using<VectorFormatter<VectorFormatter<EncodedDoubleFormatter>>>(failAvg);
}

void TxConfirmStats::Read(AutoFile& filein, int nFileVersion, size_t numBuckets)
{
    // Read data file and do some very basic sanity checking
    // buckets and bucketMap are not updated yet, so don't access them
    // If there is a read failure, we'll just discard this entire object anyway
    size_t maxConfirms, maxPeriods;

    // The current version will store the decay with each individual TxConfirmStats and also keep a scale factor
    filein >> Using<EncodedDoubleFormatter>(decay);
    if (decay <= 0 || decay >= 1) {
        throw std::runtime_error("Corrupt estimates file. Decay must be between 0 and 1 (non-inclusive)");
    }
    filein >> scale;
    if (scale == 0) {
        throw std::runtime_error("Corrupt estimates file. Scale must be non-zero");
    }

    filein >> Using<VectorFormatter<EncodedDoubleFormatter>>(m_feerate_avg);
    if (m_feerate_avg.size() != numBuckets) {
        throw std::runtime_error("Corrupt estimates file. Mismatch in feerate average bucket count");
    }
    filein >> Using<VectorFormatter<EncodedDoubleFormatter>>(txCtAvg);
    if (txCtAvg.size() != numBuckets) {
        throw std::runtime_error("Corrupt estimates file. Mismatch in tx count bucket count");
    }
    filein >> Using<VectorFormatter<VectorFormatter<EncodedDoubleFormatter>>>(confAvg);
    maxPeriods = confAvg.size();
    maxConfirms = scale * maxPeriods;

    if (maxConfirms <= 0 || maxConfirms > 6 * 24 * 7) { // one week
        throw std::runtime_error("Corrupt estimates file.  Must maintain estimates for between 1 and 1008 (one week) confirms");
    }
    for (unsigned int i = 0; i < maxPeriods; i++) {
        if (confAvg[i].size() != numBuckets) {
            throw std::runtime_error("Corrupt estimates file. Mismatch in feerate conf average bucket count");
        }
    }

    filein >> Using<VectorFormatter<VectorFormatter<EncodedDoubleFormatter>>>(failAvg);
    if (maxPeriods != failAvg.size()) {
        throw std::runtime_error("Corrupt estimates file. Mismatch in confirms tracked for failures");
    }
    for (unsigned int i = 0; i < maxPeriods; i++) {
        if (failAvg[i].size() != numBuckets) {
            throw std::runtime_error("Corrupt estimates file. Mismatch in one of failure average bucket counts");
        }
    }

    // Resize the current block variables which aren't stored in the data file
    // to match the number of confirms and buckets
    resizeInMemoryCounters(numBuckets);

    LogPrint(BCLog::ESTIMATEFEE, "Reading estimates: %u buckets counting confirms up to %u blocks\n",
             numBuckets, maxConfirms);
}

unsigned int TxConfirmStats::NewTx(unsigned int nBlockHeight, double val)
{
    unsigned int bucketindex = bucketMap.lower_bound(val)->second;
    unsigned int blockIndex = nBlockHeight % unconfTxs.size();
    unconfTxs[blockIndex][bucketindex]++;
    return bucketindex;
}

void TxConfirmStats::removeTx(unsigned int entryHeight, unsigned int nBestSeenHeight, unsigned int bucketindex, bool inBlock)
{
    //nBestSeenHeight is not updated yet for the new block
    int blocksAgo = nBestSeenHeight - entryHeight;
    if (nBestSeenHeight == 0)  // the BlockPolicyEstimator hasn't seen any blocks yet
        blocksAgo = 0;
    if (blocksAgo < 0) {
        LogPrint(BCLog::ESTIMATEFEE, "Blockpolicy error, blocks ago is negative for mempool tx\n");
        return;  //This can't happen because we call this with our best seen height, no entries can have higher
    }

    if (blocksAgo >= (int)unconfTxs.size()) {
        if (oldUnconfTxs[bucketindex] > 0) {
            oldUnconfTxs[bucketindex]--;
        } else {
            LogPrint(BCLog::ESTIMATEFEE, "Blockpolicy error, mempool tx removed from >25 blocks,bucketIndex=%u already\n",
                     bucketindex);
        }
    }
    else {
        unsigned int blockIndex = entryHeight % unconfTxs.size();
        if (unconfTxs[blockIndex][bucketindex] > 0) {
            unconfTxs[blockIndex][bucketindex]--;
        } else {
            LogPrint(BCLog::ESTIMATEFEE, "Blockpolicy error, mempool tx removed from blockIndex=%u,bucketIndex=%u already\n",
                     blockIndex, bucketindex);
        }
    }
    if (!inBlock && (unsigned int)blocksAgo >= scale) { // Only counts as a failure if not confirmed for entire period
        assert(scale != 0);
        unsigned int periodsAgo = blocksAgo / scale;
        for (size_t i = 0; i < periodsAgo && i < failAvg.size(); i++) {
            failAvg[i][bucketindex]++;
        }
    }
}

// This function is called from CTxMemPool::removeUnchecked to ensure
// txs removed from the mempool for any reason are no longer
// tracked. Txs that were part of a block have already been removed in
// processBlockTx to ensure they are never double tracked, but it is
// of no harm to try to remove them again.
bool CBlockPolicyEstimator::removeTx(uint256 hash, bool inBlock)
{
    LOCK(m_cs_fee_estimator);
    return _removeTx(hash, inBlock);
}

bool CBlockPolicyEstimator::_removeTx(const uint256& hash, bool inBlock)
{
    AssertLockHeld(m_cs_fee_estimator);
    std::map<uint256, TxStatsInfo>::iterator pos = mapMemPoolTxs.find(hash);
    if (pos != mapMemPoolTxs.end()) {
        feeStats->removeTx(pos->second.blockHeight, nBestSeenHeight, pos->second.bucketIndex, inBlock);
        shortStats->removeTx(pos->second.blockHeight, nBestSeenHeight, pos->second.bucketIndex, inBlock);
        longStats->removeTx(pos->second.blockHeight, nBestSeenHeight, pos->second.bucketIndex, inBlock);
        mapMemPoolTxs.erase(hash);
        return true;
    } else {
        return false;
    }
}

CBlockPolicyEstimator::CBlockPolicyEstimator(const fs::path& estimation_filepath)
    : m_estimation_filepath{estimation_filepath}, nBestSeenHeight{0}, firstRecordedHeight{0}, historicalFirst{0}, historicalBest{0}, trackedTxs{0}, untrackedTxs{0}
{
    static_assert(MIN_BUCKET_FEERATE > 0, "Min feerate must be nonzero");
    size_t bucketIndex = 0;

    for (double bucketBoundary = MIN_BUCKET_FEERATE; bucketBoundary <= MAX_BUCKET_FEERATE; bucketBoundary *= FEE_SPACING, bucketIndex++) {
        buckets.push_back(bucketBoundary);
        bucketMap[bucketBoundary] = bucketIndex;
    }
    buckets.push_back(INF_FEERATE);
    bucketMap[INF_FEERATE] = bucketIndex;
    assert(bucketMap.size() == buckets.size());

    feeStats = std::unique_ptr<TxConfirmStats>(new TxConfirmStats(buckets, bucketMap, MED_BLOCK_PERIODS, MED_DECAY, MED_SCALE));
    shortStats = std::unique_ptr<TxConfirmStats>(new TxConfirmStats(buckets, bucketMap, SHORT_BLOCK_PERIODS, SHORT_DECAY, SHORT_SCALE));
    longStats = std::unique_ptr<TxConfirmStats>(new TxConfirmStats(buckets, bucketMap, LONG_BLOCK_PERIODS, LONG_DECAY, LONG_SCALE));

    // If the fee estimation file is present, read recorded estimations
    AutoFile est_file{fsbridge::fopen(m_estimation_filepath, "rb")};
    if (est_file.IsNull() || !Read(est_file)) {
        LogPrintf("Failed to read fee estimates from %s. Continue anyway.\n", fs::PathToString(m_estimation_filepath));
    }
}

CBlockPolicyEstimator::~CBlockPolicyEstimator() = default;

void CBlockPolicyEstimator::processTransaction(const CTxMemPoolEntry& entry, bool validFeeEstimate)
{
    LOCK(m_cs_fee_estimator);
    unsigned int txHeight = entry.GetHeight();
    uint256 hash = entry.GetTx().GetHash();
    if (mapMemPoolTxs.count(hash)) {
        LogPrint(BCLog::ESTIMATEFEE, "Blockpolicy error mempool tx %s already being tracked\n",
                 hash.ToString());
        return;
    }

    if (txHeight != nBestSeenHeight) {
        // Ignore side chains and re-orgs; assuming they are random they don't
        // affect the estimate.  We'll potentially double count transactions in 1-block reorgs.
<<<<<<< HEAD
        // Ignore txs if BlockPolicyEstimator is not in sync with ::ChainActive().Tip().
=======
        // Ignore txs if BlockPolicyEstimator is not in sync with ActiveChain().Tip().
>>>>>>> 9e05de1d
        // It will be synced next time a block is processed.
        return;
    }

    // Only want to be updating estimates when our blockchain is synced,
    // otherwise we'll miscalculate how many blocks its taking to get included.
    if (!validFeeEstimate) {
        untrackedTxs++;
        return;
    }
    trackedTxs++;

    // Feerates are stored and reported as BTC-per-kb:
    CFeeRate feeRate(entry.GetFee(), entry.GetTxSize());

    mapMemPoolTxs[hash].blockHeight = txHeight;
    unsigned int bucketIndex = feeStats->NewTx(txHeight, (double)feeRate.GetFeePerK());
    mapMemPoolTxs[hash].bucketIndex = bucketIndex;
    unsigned int bucketIndex2 = shortStats->NewTx(txHeight, (double)feeRate.GetFeePerK());
    assert(bucketIndex == bucketIndex2);
    unsigned int bucketIndex3 = longStats->NewTx(txHeight, (double)feeRate.GetFeePerK());
    assert(bucketIndex == bucketIndex3);
}

bool CBlockPolicyEstimator::processBlockTx(unsigned int nBlockHeight, const CTxMemPoolEntry* entry)
{
    AssertLockHeld(m_cs_fee_estimator);
    if (!_removeTx(entry->GetTx().GetHash(), true)) {
        // This transaction wasn't being tracked for fee estimation
        return false;
    }

    // How many blocks did it take for miners to include this transaction?
    // blocksToConfirm is 1-based, so a transaction included in the earliest
    // possible block has confirmation count of 1
    int blocksToConfirm = nBlockHeight - entry->GetHeight();
    if (blocksToConfirm <= 0) {
        // This can't happen because we don't process transactions from a block with a height
        // lower than our greatest seen height
        LogPrint(BCLog::ESTIMATEFEE, "Blockpolicy error Transaction had negative blocksToConfirm\n");
        return false;
    }

    // Feerates are stored and reported as BTC-per-kb:
    CFeeRate feeRate(entry->GetFee(), entry->GetTxSize());

    feeStats->Record(blocksToConfirm, (double)feeRate.GetFeePerK());
    shortStats->Record(blocksToConfirm, (double)feeRate.GetFeePerK());
    longStats->Record(blocksToConfirm, (double)feeRate.GetFeePerK());
    return true;
}

void CBlockPolicyEstimator::processBlock(unsigned int nBlockHeight,
                                         std::vector<const CTxMemPoolEntry*>& entries)
{
    LOCK(m_cs_fee_estimator);
    if (nBlockHeight <= nBestSeenHeight) {
        // Ignore side chains and re-orgs; assuming they are random
        // they don't affect the estimate.
        // And if an attacker can re-org the chain at will, then
        // you've got much bigger problems than "attacker can influence
        // transaction fees."
        return;
    }

    // Must update nBestSeenHeight in sync with ClearCurrent so that
    // calls to removeTx (via processBlockTx) correctly calculate age
    // of unconfirmed txs to remove from tracking.
    nBestSeenHeight = nBlockHeight;

    // Update unconfirmed circular buffer
    feeStats->ClearCurrent(nBlockHeight);
    shortStats->ClearCurrent(nBlockHeight);
    longStats->ClearCurrent(nBlockHeight);

    // Decay all exponential averages
    feeStats->UpdateMovingAverages();
    shortStats->UpdateMovingAverages();
    longStats->UpdateMovingAverages();

    unsigned int countedTxs = 0;
    // Update averages with data points from current block
    for (const auto& entry : entries) {
        if (processBlockTx(nBlockHeight, entry))
            countedTxs++;
    }

    if (firstRecordedHeight == 0 && countedTxs > 0) {
        firstRecordedHeight = nBestSeenHeight;
        LogPrint(BCLog::ESTIMATEFEE, "Blockpolicy first recorded height %u\n", firstRecordedHeight);
    }


    LogPrint(BCLog::ESTIMATEFEE, "Blockpolicy estimates updated by %u of %u block txs, since last block %u of %u tracked, mempool map size %u, max target %u from %s\n",
             countedTxs, entries.size(), trackedTxs, trackedTxs + untrackedTxs, mapMemPoolTxs.size(),
             MaxUsableEstimate(), HistoricalBlockSpan() > BlockSpan() ? "historical" : "current");

    trackedTxs = 0;
    untrackedTxs = 0;
}

CFeeRate CBlockPolicyEstimator::estimateFee(int confTarget) const
{
    // It's not possible to get reasonable estimates for confTarget of 1
    if (confTarget <= 1)
        return CFeeRate(0);

    return estimateRawFee(confTarget, DOUBLE_SUCCESS_PCT, FeeEstimateHorizon::MED_HALFLIFE);
}

CFeeRate CBlockPolicyEstimator::estimateRawFee(int confTarget, double successThreshold, FeeEstimateHorizon horizon, EstimationResult* result) const
{
    TxConfirmStats* stats = nullptr;
    double sufficientTxs = SUFFICIENT_FEETXS;
    switch (horizon) {
    case FeeEstimateHorizon::SHORT_HALFLIFE: {
        stats = shortStats.get();
        sufficientTxs = SUFFICIENT_TXS_SHORT;
        break;
    }
    case FeeEstimateHorizon::MED_HALFLIFE: {
        stats = feeStats.get();
        break;
    }
    case FeeEstimateHorizon::LONG_HALFLIFE: {
        stats = longStats.get();
        break;
    }
    } // no default case, so the compiler can warn about missing cases
    assert(stats);

    LOCK(m_cs_fee_estimator);
    // Return failure if trying to analyze a target we're not tracking
    if (confTarget <= 0 || (unsigned int)confTarget > stats->GetMaxConfirms())
        return CFeeRate(0);
    if (successThreshold > 1)
        return CFeeRate(0);

    double median = stats->EstimateMedianVal(confTarget, sufficientTxs, successThreshold, nBestSeenHeight, result);

    if (median < 0)
        return CFeeRate(0);

    return CFeeRate(llround(median));
}

unsigned int CBlockPolicyEstimator::HighestTargetTracked(FeeEstimateHorizon horizon) const
{
    LOCK(m_cs_fee_estimator);
    switch (horizon) {
    case FeeEstimateHorizon::SHORT_HALFLIFE: {
        return shortStats->GetMaxConfirms();
    }
    case FeeEstimateHorizon::MED_HALFLIFE: {
        return feeStats->GetMaxConfirms();
    }
    case FeeEstimateHorizon::LONG_HALFLIFE: {
        return longStats->GetMaxConfirms();
    }
    } // no default case, so the compiler can warn about missing cases
    assert(false);
}

unsigned int CBlockPolicyEstimator::BlockSpan() const
{
    if (firstRecordedHeight == 0) return 0;
    assert(nBestSeenHeight >= firstRecordedHeight);

    return nBestSeenHeight - firstRecordedHeight;
}

unsigned int CBlockPolicyEstimator::HistoricalBlockSpan() const
{
    if (historicalFirst == 0) return 0;
    assert(historicalBest >= historicalFirst);

    if (nBestSeenHeight - historicalBest > OLDEST_ESTIMATE_HISTORY) return 0;

    return historicalBest - historicalFirst;
}

unsigned int CBlockPolicyEstimator::MaxUsableEstimate() const
{
    // Block spans are divided by 2 to make sure there are enough potential failing data points for the estimate
    return std::min(longStats->GetMaxConfirms(), std::max(BlockSpan(), HistoricalBlockSpan()) / 2);
}

/** Return a fee estimate at the required successThreshold from the shortest
 * time horizon which tracks confirmations up to the desired target.  If
 * checkShorterHorizon is requested, also allow short time horizon estimates
 * for a lower target to reduce the given answer */
double CBlockPolicyEstimator::estimateCombinedFee(unsigned int confTarget, double successThreshold, bool checkShorterHorizon, EstimationResult *result) const
{
    double estimate = -1;
    if (confTarget >= 1 && confTarget <= longStats->GetMaxConfirms()) {
        // Find estimate from shortest time horizon possible
        if (confTarget <= shortStats->GetMaxConfirms()) { // short horizon
            estimate = shortStats->EstimateMedianVal(confTarget, SUFFICIENT_TXS_SHORT, successThreshold, nBestSeenHeight, result);
        }
        else if (confTarget <= feeStats->GetMaxConfirms()) { // medium horizon
            estimate = feeStats->EstimateMedianVal(confTarget, SUFFICIENT_FEETXS, successThreshold, nBestSeenHeight, result);
        }
        else { // long horizon
            estimate = longStats->EstimateMedianVal(confTarget, SUFFICIENT_FEETXS, successThreshold, nBestSeenHeight, result);
        }
        if (checkShorterHorizon) {
            EstimationResult tempResult;
            // If a lower confTarget from a more recent horizon returns a lower answer use it.
            if (confTarget > feeStats->GetMaxConfirms()) {
                double medMax = feeStats->EstimateMedianVal(feeStats->GetMaxConfirms(), SUFFICIENT_FEETXS, successThreshold, nBestSeenHeight, &tempResult);
                if (medMax > 0 && (estimate == -1 || medMax < estimate)) {
                    estimate = medMax;
                    if (result) *result = tempResult;
                }
            }
            if (confTarget > shortStats->GetMaxConfirms()) {
                double shortMax = shortStats->EstimateMedianVal(shortStats->GetMaxConfirms(), SUFFICIENT_TXS_SHORT, successThreshold, nBestSeenHeight, &tempResult);
                if (shortMax > 0 && (estimate == -1 || shortMax < estimate)) {
                    estimate = shortMax;
                    if (result) *result = tempResult;
                }
            }
        }
    }
    return estimate;
}

/** Ensure that for a conservative estimate, the DOUBLE_SUCCESS_PCT is also met
 * at 2 * target for any longer time horizons.
 */
double CBlockPolicyEstimator::estimateConservativeFee(unsigned int doubleTarget, EstimationResult *result) const
{
    double estimate = -1;
    EstimationResult tempResult;
    if (doubleTarget <= shortStats->GetMaxConfirms()) {
        estimate = feeStats->EstimateMedianVal(doubleTarget, SUFFICIENT_FEETXS, DOUBLE_SUCCESS_PCT, nBestSeenHeight, result);
    }
    if (doubleTarget <= feeStats->GetMaxConfirms()) {
        double longEstimate = longStats->EstimateMedianVal(doubleTarget, SUFFICIENT_FEETXS, DOUBLE_SUCCESS_PCT, nBestSeenHeight, &tempResult);
        if (longEstimate > estimate) {
            estimate = longEstimate;
            if (result) *result = tempResult;
        }
    }
    return estimate;
}

/** estimateSmartFee returns the max of the feerates calculated with a 60%
 * threshold required at target / 2, an 85% threshold required at target and a
 * 95% threshold required at 2 * target.  Each calculation is performed at the
 * shortest time horizon which tracks the required target.  Conservative
 * estimates, however, required the 95% threshold at 2 * target be met for any
 * longer time horizons also.
 */
CFeeRate CBlockPolicyEstimator::estimateSmartFee(int confTarget, FeeCalculation *feeCalc, bool conservative) const
{
    LOCK(m_cs_fee_estimator);

    if (feeCalc) {
        feeCalc->desiredTarget = confTarget;
        feeCalc->returnedTarget = confTarget;
    }

    double median = -1;
    EstimationResult tempResult;

    // Return failure if trying to analyze a target we're not tracking
    if (confTarget <= 0 || (unsigned int)confTarget > longStats->GetMaxConfirms()) {
        return CFeeRate(0);  // error condition
    }

    // It's not possible to get reasonable estimates for confTarget of 1
    if (confTarget == 1) confTarget = 2;

    unsigned int maxUsableEstimate = MaxUsableEstimate();
    if ((unsigned int)confTarget > maxUsableEstimate) {
        confTarget = maxUsableEstimate;
    }
    if (feeCalc) feeCalc->returnedTarget = confTarget;

    if (confTarget <= 1) return CFeeRate(0); // error condition

    assert(confTarget > 0); //estimateCombinedFee and estimateConservativeFee take unsigned ints
    /** true is passed to estimateCombined fee for target/2 and target so
     * that we check the max confirms for shorter time horizons as well.
     * This is necessary to preserve monotonically increasing estimates.
     * For non-conservative estimates we do the same thing for 2*target, but
     * for conservative estimates we want to skip these shorter horizons
     * checks for 2*target because we are taking the max over all time
     * horizons so we already have monotonically increasing estimates and
     * the purpose of conservative estimates is not to let short term
     * fluctuations lower our estimates by too much.
     */
    double halfEst = estimateCombinedFee(confTarget/2, HALF_SUCCESS_PCT, true, &tempResult);
    if (feeCalc) {
        feeCalc->est = tempResult;
        feeCalc->reason = FeeReason::HALF_ESTIMATE;
    }
    median = halfEst;
    double actualEst = estimateCombinedFee(confTarget, SUCCESS_PCT, true, &tempResult);
    if (actualEst > median) {
        median = actualEst;
        if (feeCalc) {
            feeCalc->est = tempResult;
            feeCalc->reason = FeeReason::FULL_ESTIMATE;
        }
    }
    double doubleEst = estimateCombinedFee(2 * confTarget, DOUBLE_SUCCESS_PCT, !conservative, &tempResult);
    if (doubleEst > median) {
        median = doubleEst;
        if (feeCalc) {
            feeCalc->est = tempResult;
            feeCalc->reason = FeeReason::DOUBLE_ESTIMATE;
        }
    }

    if (conservative || median == -1) {
        double consEst =  estimateConservativeFee(2 * confTarget, &tempResult);
        if (consEst > median) {
            median = consEst;
            if (feeCalc) {
                feeCalc->est = tempResult;
                feeCalc->reason = FeeReason::CONSERVATIVE;
            }
        }
    }

    if (median < 0) return CFeeRate(0); // error condition

    return CFeeRate(llround(median));
}

void CBlockPolicyEstimator::Flush() {
    FlushUnconfirmed();

    AutoFile est_file{fsbridge::fopen(m_estimation_filepath, "wb")};
    if (est_file.IsNull() || !Write(est_file)) {
        LogPrintf("Failed to write fee estimates to %s. Continue anyway.\n", fs::PathToString(m_estimation_filepath));
    }
}

bool CBlockPolicyEstimator::Write(AutoFile& fileout) const
{
    try {
        LOCK(m_cs_fee_estimator);
        fileout << 149900; // version required to read: 0.14.99 or later
        fileout << CLIENT_VERSION; // version that wrote the file
        fileout << nBestSeenHeight;
        if (BlockSpan() > HistoricalBlockSpan()/2) {
            fileout << firstRecordedHeight << nBestSeenHeight;
        }
        else {
            fileout << historicalFirst << historicalBest;
        }
        fileout << Using<VectorFormatter<EncodedDoubleFormatter>>(buckets);
        feeStats->Write(fileout);
        shortStats->Write(fileout);
        longStats->Write(fileout);
    }
    catch (const std::exception&) {
        LogPrintf("CBlockPolicyEstimator::Write(): unable to write policy estimator data (non-fatal)\n");
        return false;
    }
    return true;
}

bool CBlockPolicyEstimator::Read(AutoFile& filein)
{
    try {
        LOCK(m_cs_fee_estimator);
        int nVersionRequired, nVersionThatWrote;
        filein >> nVersionRequired >> nVersionThatWrote;
        if (nVersionRequired > CLIENT_VERSION) {
            throw std::runtime_error(strprintf("up-version (%d) fee estimate file", nVersionRequired));
        }

        // Read fee estimates file into temporary variables so existing data
        // structures aren't corrupted if there is an exception.
        unsigned int nFileBestSeenHeight;
        filein >> nFileBestSeenHeight;

        if (nVersionRequired < 149900) {
            LogPrintf("%s: incompatible old fee estimation data (non-fatal). Version: %d\n", __func__, nVersionRequired);
        } else { // New format introduced in 149900
            unsigned int nFileHistoricalFirst, nFileHistoricalBest;
            filein >> nFileHistoricalFirst >> nFileHistoricalBest;
            if (nFileHistoricalFirst > nFileHistoricalBest || nFileHistoricalBest > nFileBestSeenHeight) {
                throw std::runtime_error("Corrupt estimates file. Historical block range for estimates is invalid");
            }
            std::vector<double> fileBuckets;
            filein >> Using<VectorFormatter<EncodedDoubleFormatter>>(fileBuckets);
            size_t numBuckets = fileBuckets.size();
            if (numBuckets <= 1 || numBuckets > 1000) {
                throw std::runtime_error("Corrupt estimates file. Must have between 2 and 1000 feerate buckets");
            }

            std::unique_ptr<TxConfirmStats> fileFeeStats(new TxConfirmStats(buckets, bucketMap, MED_BLOCK_PERIODS, MED_DECAY, MED_SCALE));
            std::unique_ptr<TxConfirmStats> fileShortStats(new TxConfirmStats(buckets, bucketMap, SHORT_BLOCK_PERIODS, SHORT_DECAY, SHORT_SCALE));
            std::unique_ptr<TxConfirmStats> fileLongStats(new TxConfirmStats(buckets, bucketMap, LONG_BLOCK_PERIODS, LONG_DECAY, LONG_SCALE));
            fileFeeStats->Read(filein, nVersionThatWrote, numBuckets);
            fileShortStats->Read(filein, nVersionThatWrote, numBuckets);
            fileLongStats->Read(filein, nVersionThatWrote, numBuckets);

            // Fee estimates file parsed correctly
            // Copy buckets from file and refresh our bucketmap
            buckets = fileBuckets;
            bucketMap.clear();
            for (unsigned int i = 0; i < buckets.size(); i++) {
                bucketMap[buckets[i]] = i;
            }

            // Destroy old TxConfirmStats and point to new ones that already reference buckets and bucketMap
            feeStats = std::move(fileFeeStats);
            shortStats = std::move(fileShortStats);
            longStats = std::move(fileLongStats);

            nBestSeenHeight = nFileBestSeenHeight;
            historicalFirst = nFileHistoricalFirst;
            historicalBest = nFileHistoricalBest;
        }
    }
    catch (const std::exception& e) {
        LogPrintf("CBlockPolicyEstimator::Read(): unable to read policy estimator data (non-fatal): %s\n",e.what());
        return false;
    }
    return true;
}

void CBlockPolicyEstimator::FlushUnconfirmed() {
    int64_t startclear = GetTimeMicros();
    LOCK(m_cs_fee_estimator);
    size_t num_entries = mapMemPoolTxs.size();
    // Remove every entry in mapMemPoolTxs
    while (!mapMemPoolTxs.empty()) {
        auto mi = mapMemPoolTxs.begin();
        _removeTx(mi->first, false); // this calls erase() on mapMemPoolTxs
    }
    int64_t endclear = GetTimeMicros();
    LogPrint(BCLog::ESTIMATEFEE, "Recorded %u unconfirmed txs from mempool in %gs\n", num_entries, (endclear - startclear)*0.000001);
}

FeeFilterRounder::FeeFilterRounder(const CFeeRate& minIncrementalFee)
{
    CAmount minFeeLimit = std::max(CAmount(1), minIncrementalFee.GetFeePerK() / 2);
    feeset.insert(0);
    for (double bucketBoundary = minFeeLimit; bucketBoundary <= MAX_FILTER_FEERATE; bucketBoundary *= FEE_FILTER_SPACING) {
        feeset.insert(bucketBoundary);
    }
}

CAmount FeeFilterRounder::round(CAmount currentMinFee)
{
    std::set<double>::iterator it = feeset.lower_bound(currentMinFee);
    if ((it != feeset.begin() && insecure_rand.rand32() % 3 != 0) || it == feeset.end()) {
        it--;
    }
    return static_cast<CAmount>(*it);
}<|MERGE_RESOLUTION|>--- conflicted
+++ resolved
@@ -1,17 +1,11 @@
 // Copyright (c) 2009-2010 Satoshi Nakamoto
-<<<<<<< HEAD
-// Copyright (c) 2009-2019 The Bitcoin Core developers
-=======
 // Copyright (c) 2009-2021 The Bitcoin Core developers
->>>>>>> 9e05de1d
 // Distributed under the MIT software license, see the accompanying
 // file COPYING or http://www.opensource.org/licenses/mit-license.php.
 
 #include <policy/fees.h>
 
 #include <clientversion.h>
-<<<<<<< HEAD
-=======
 #include <consensus/amount.h>
 #include <fs.h>
 #include <logging.h>
@@ -19,7 +13,6 @@
 #include <primitives/transaction.h>
 #include <random.h>
 #include <serialize.h>
->>>>>>> 9e05de1d
 #include <streams.h>
 #include <sync.h>
 #include <tinyformat.h>
@@ -50,8 +43,6 @@
     assert(false);
 }
 
-<<<<<<< HEAD
-=======
 namespace {
 
 struct EncodedDoubleFormatter
@@ -71,7 +62,6 @@
 
 } // namespace
 
->>>>>>> 9e05de1d
 /**
  * We will instantiate an instance of this class to track transactions that were
  * included in a block. We will lump transactions into a bucket according to their
@@ -578,11 +568,7 @@
     if (txHeight != nBestSeenHeight) {
         // Ignore side chains and re-orgs; assuming they are random they don't
         // affect the estimate.  We'll potentially double count transactions in 1-block reorgs.
-<<<<<<< HEAD
-        // Ignore txs if BlockPolicyEstimator is not in sync with ::ChainActive().Tip().
-=======
         // Ignore txs if BlockPolicyEstimator is not in sync with ActiveChain().Tip().
->>>>>>> 9e05de1d
         // It will be synced next time a block is processed.
         return;
     }
