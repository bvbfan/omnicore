--- conflicted
+++ resolved
@@ -1,8 +1,4 @@
-<<<<<<< HEAD
-// Copyright (c) 2016-2019 The Bitcoin Core developers
-=======
 // Copyright (c) 2016-2021 The Bitcoin Core developers
->>>>>>> 9e05de1d
 // Distributed under the MIT software license, see the accompanying
 // file COPYING or http://www.opensource.org/licenses/mit-license.php.
 
@@ -14,8 +10,6 @@
 #include <threadsafety.h>
 #include <txmempool.h>
 
-<<<<<<< HEAD
-=======
 #include <cstddef>
 #include <cstdint>
 #include <optional>
@@ -30,7 +24,6 @@
 static constexpr uint32_t MAX_REPLACEMENT_CANDIDATES{100};
 
 /** The rbf state of unconfirmed transactions */
->>>>>>> 9e05de1d
 enum class RBFTransactionState {
     /** Unconfirmed tx that does not signal rbf and is not in the mempool */
     UNKNOWN,
@@ -40,13 +33,6 @@
     FINAL,
 };
 
-<<<<<<< HEAD
-// Determine whether an in-mempool transaction is signaling opt-in to RBF
-// according to BIP 125
-// This involves checking sequence numbers of the transaction, as well
-// as the sequence numbers of all in-mempool ancestors.
-RBFTransactionState IsRBFOptIn(const CTransaction& tx, const CTxMemPool& pool) EXCLUSIVE_LOCKS_REQUIRED(pool.cs);
-=======
 /**
  * Determine whether an unconfirmed transaction is signaling opt-in to RBF
  * according to BIP 125
@@ -119,6 +105,5 @@
                                       size_t replacement_vsize,
                                       CFeeRate relay_fee,
                                       const uint256& txid);
->>>>>>> 9e05de1d
 
 #endif // BITCOIN_POLICY_RBF_H