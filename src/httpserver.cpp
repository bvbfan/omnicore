--- conflicted
+++ resolved
@@ -1,8 +1,4 @@
-<<<<<<< HEAD
-// Copyright (c) 2015-2019 The Bitcoin Core developers
-=======
 // Copyright (c) 2015-2021 The Bitcoin Core developers
->>>>>>> 9e05de1d
 // Distributed under the MIT software license, see the accompanying
 // file COPYING or http://www.opensource.org/licenses/mit-license.php.
 
@@ -13,14 +9,7 @@
 #include <httpserver.h>
 
 #include <chainparamsbase.h>
-<<<<<<< HEAD
-#include <compat.h>
-#include <util/threadnames.h>
-#include <util/system.h>
-#include <util/strencodings.h>
-=======
 #include <compat/compat.h>
->>>>>>> 9e05de1d
 #include <netbase.h>
 #include <node/interface_ui.h>
 #include <rpc/protocol.h> // For HTTP status codes
@@ -153,12 +142,8 @@
 //! Work queue for handling longer requests off the event loop thread
 static std::unique_ptr<WorkQueue<HTTPClosure>> g_work_queue{nullptr};
 //! Handlers for (sub)paths
-<<<<<<< HEAD
-static std::vector<HTTPPathHandler> pathHandlers;
-=======
 static GlobalMutex g_httppathhandlers_mutex;
 static std::vector<HTTPPathHandler> pathHandlers GUARDED_BY(g_httppathhandlers_mutex);
->>>>>>> 9e05de1d
 //! Bound listening sockets
 static std::vector<evhttp_bound_socket *> boundSockets;
 
@@ -282,11 +267,7 @@
             item.release(); /* if true, queue took ownership */
         } else {
             LogPrintf("WARNING: request rejected because http work queue depth exceeded, it can be increased with the -rpcworkqueue= setting\n");
-<<<<<<< HEAD
-            item->req->WriteReply(HTTP_INTERNAL_SERVER_ERROR, "Work queue depth exceeded");
-=======
             item->req->WriteReply(HTTP_SERVICE_UNAVAILABLE, "Work queue depth exceeded");
->>>>>>> 9e05de1d
         }
     } else {
         hreq->WriteReply(HTTP_NOT_FOUND);
@@ -304,10 +285,7 @@
 static bool ThreadHTTP(struct event_base* base)
 {
     util::ThreadRename("http");
-<<<<<<< HEAD
-=======
     SetSyscallSandboxPolicy(SyscallSandboxPolicy::NET_HTTP_SERVER);
->>>>>>> 9e05de1d
     LogPrint(BCLog::HTTP, "Entering http event loop\n");
     event_base_dispatch(base);
     // Event loop will be interrupted by InterruptHTTPServer()
@@ -361,10 +339,7 @@
 static void HTTPWorkQueueRun(WorkQueue<HTTPClosure>* queue, int worker_num)
 {
     util::ThreadRename(strprintf("httpworker.%i", worker_num));
-<<<<<<< HEAD
-=======
     SetSyscallSandboxPolicy(SyscallSandboxPolicy::NET_HTTP_SERVER_WORKER);
->>>>>>> 9e05de1d
     queue->Run();
 }
 
@@ -444,11 +419,7 @@
     }
 }
 
-<<<<<<< HEAD
-static std::thread threadHTTP;
-=======
 static std::thread g_thread_http;
->>>>>>> 9e05de1d
 static std::vector<std::thread> g_thread_http_workers;
 
 void StartHTTPServer()
@@ -459,11 +430,7 @@
     g_thread_http = std::thread(ThreadHTTP, eventBase);
 
     for (int i = 0; i < rpcThreads; i++) {
-<<<<<<< HEAD
-        g_thread_http_workers.emplace_back(HTTPWorkQueueRun, workQueue, i);
-=======
         g_thread_http_workers.emplace_back(HTTPWorkQueueRun, g_work_queue.get(), i);
->>>>>>> 9e05de1d
     }
 }
 
