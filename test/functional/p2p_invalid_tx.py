#!/usr/bin/env python3
<<<<<<< HEAD
# Copyright (c) 2015-2019 The Bitcoin Core developers
=======
# Copyright (c) 2015-2021 The Bitcoin Core developers
>>>>>>> 9e05de1d
# Distributed under the MIT software license, see the accompanying
# file COPYING or http://www.opensource.org/licenses/mit-license.php.
"""Test node responses to invalid transactions.

In this test we connect to one node over p2p, and test tx requests."""
from test_framework.blocktools import create_block, create_coinbase
from test_framework.messages import (
    COIN,
    COutPoint,
    CTransaction,
    CTxIn,
    CTxOut,
)
from test_framework.p2p import P2PDataStore
from test_framework.test_framework import BitcoinTestFramework
from test_framework.util import (
    assert_equal,
)
from data import invalid_txs


class InvalidTxRequestTest(BitcoinTestFramework):
    def set_test_params(self):
        self.num_nodes = 1
        self.extra_args = [[
            "-acceptnonstdtxn=1",
        ]]
        self.setup_clean_chain = True

    def bootstrap_p2p(self, *, num_connections=1):
        """Add a P2P connection to the node.

        Helper to connect and wait for version handshake."""
        for _ in range(num_connections):
            self.nodes[0].add_p2p_connection(P2PDataStore())

    def reconnect_p2p(self, **kwargs):
        """Tear down and bootstrap the P2P connection to the node.

        The node gets disconnected several times in this test. This helper
        method reconnects the p2p and restarts the network thread."""
        self.nodes[0].disconnect_p2ps()
        self.bootstrap_p2p(**kwargs)

    def run_test(self):
        node = self.nodes[0]  # convenience reference to the node

        self.bootstrap_p2p()  # Add one p2p connection to the node

        best_block = self.nodes[0].getbestblockhash()
        tip = int(best_block, 16)
        best_block_time = self.nodes[0].getblock(best_block)['time']
        block_time = best_block_time + 1

        self.log.info("Create a new block with an anyone-can-spend coinbase.")
        height = 1
        block = create_block(tip, create_coinbase(height), block_time)
        block.solve()
        # Save the coinbase for later
        block1 = block
        node.p2ps[0].send_blocks_and_test([block], node, success=True)

        self.log.info("Mature the block.")
        self.generatetoaddress(self.nodes[0], 100, self.nodes[0].get_deterministic_priv_key().address)

        # Iterate through a list of known invalid transaction types, ensuring each is
        # rejected. Some are consensus invalid and some just violate policy.
        for BadTxTemplate in invalid_txs.iter_all_templates():
            self.log.info("Testing invalid transaction: %s", BadTxTemplate.__name__)
            template = BadTxTemplate(spend_block=block1)
            tx = template.get_tx()
            node.p2ps[0].send_txs_and_test(
                [tx], node, success=False,
                expect_disconnect=template.expect_disconnect,
                reject_reason=template.reject_reason,
            )

            if template.expect_disconnect:
                self.log.info("Reconnecting to peer")
                self.reconnect_p2p()

        # Make two p2p connections to provide the node with orphans
        # * p2ps[0] will send valid orphan txs (one with low fee)
        # * p2ps[1] will send an invalid orphan tx (and is later disconnected for that)
        self.reconnect_p2p(num_connections=2)

        self.log.info('Test orphan transaction handling ... ')
        # Create a root transaction that we withhold until all dependent transactions
        # are sent out and in the orphan cache
        SCRIPT_PUB_KEY_OP_TRUE = b'\x51\x75' * 15 + b'\x51'
        tx_withhold = CTransaction()
        tx_withhold.vin.append(CTxIn(outpoint=COutPoint(block1.vtx[0].sha256, 0)))
        tx_withhold.vout = [CTxOut(nValue=25 * COIN - 12000, scriptPubKey=SCRIPT_PUB_KEY_OP_TRUE)] * 2
        tx_withhold.calc_sha256()

        # Our first orphan tx with some outputs to create further orphan txs
        tx_orphan_1 = CTransaction()
        tx_orphan_1.vin.append(CTxIn(outpoint=COutPoint(tx_withhold.sha256, 0)))
        tx_orphan_1.vout = [CTxOut(nValue=8 * COIN, scriptPubKey=SCRIPT_PUB_KEY_OP_TRUE)] * 3
        tx_orphan_1.calc_sha256()

        # A valid transaction with low fee
        tx_orphan_2_no_fee = CTransaction()
        tx_orphan_2_no_fee.vin.append(CTxIn(outpoint=COutPoint(tx_orphan_1.sha256, 0)))
        tx_orphan_2_no_fee.vout.append(CTxOut(nValue=8 * COIN, scriptPubKey=SCRIPT_PUB_KEY_OP_TRUE))

        # A valid transaction with sufficient fee
        tx_orphan_2_valid = CTransaction()
        tx_orphan_2_valid.vin.append(CTxIn(outpoint=COutPoint(tx_orphan_1.sha256, 1)))
        tx_orphan_2_valid.vout.append(CTxOut(nValue=8 * COIN - 12000, scriptPubKey=SCRIPT_PUB_KEY_OP_TRUE))
        tx_orphan_2_valid.calc_sha256()

        # An invalid transaction with negative fee
        tx_orphan_2_invalid = CTransaction()
        tx_orphan_2_invalid.vin.append(CTxIn(outpoint=COutPoint(tx_orphan_1.sha256, 2)))
        tx_orphan_2_invalid.vout.append(CTxOut(nValue=11 * COIN, scriptPubKey=SCRIPT_PUB_KEY_OP_TRUE))
        tx_orphan_2_invalid.calc_sha256()

        self.log.info('Send the orphans ... ')
        # Send valid orphan txs from p2ps[0]
        node.p2ps[0].send_txs_and_test([tx_orphan_1, tx_orphan_2_no_fee, tx_orphan_2_valid], node, success=False)
        # Send invalid tx from p2ps[1]
        node.p2ps[1].send_txs_and_test([tx_orphan_2_invalid], node, success=False)

        assert_equal(0, node.getmempoolinfo()['size'])  # Mempool should be empty
        assert_equal(2, len(node.getpeerinfo()))  # p2ps[1] is still connected

        self.log.info('Send the withhold tx ... ')
        with node.assert_debug_log(expected_msgs=["bad-txns-in-belowout"]):
            node.p2ps[0].send_txs_and_test([tx_withhold], node, success=True)

        # Transactions that should end up in the mempool
        expected_mempool = {
            t.hash
            for t in [
                tx_withhold,  # The transaction that is the root for all orphans
                tx_orphan_1,  # The orphan transaction that splits the coins
                tx_orphan_2_valid,  # The valid transaction (with sufficient fee)
            ]
        }
        # Transactions that do not end up in the mempool:
        # tx_orphan_2_no_fee, because it has too low fee (p2ps[0] is not disconnected for relaying that tx)
        # tx_orphan_2_invalid, because it has negative fee (p2ps[1] is disconnected for relaying that tx)

        self.wait_until(lambda: 1 == len(node.getpeerinfo()), timeout=12)  # p2ps[1] is no longer connected
        assert_equal(expected_mempool, set(node.getrawmempool()))

        self.log.info('Test orphan pool overflow')
        orphan_tx_pool = [CTransaction() for _ in range(101)]
        for i in range(len(orphan_tx_pool)):
            orphan_tx_pool[i].vin.append(CTxIn(outpoint=COutPoint(i, 333)))
            orphan_tx_pool[i].vout.append(CTxOut(nValue=11 * COIN, scriptPubKey=SCRIPT_PUB_KEY_OP_TRUE))

        with node.assert_debug_log(['orphanage overflow, removed 1 tx']):
            node.p2ps[0].send_txs_and_test(orphan_tx_pool, node, success=False)

        self.log.info('Test orphan with rejected parents')
        rejected_parent = CTransaction()
        rejected_parent.vin.append(CTxIn(outpoint=COutPoint(tx_orphan_2_invalid.sha256, 0)))
        rejected_parent.vout.append(CTxOut(nValue=11 * COIN, scriptPubKey=SCRIPT_PUB_KEY_OP_TRUE))
        rejected_parent.rehash()
        with node.assert_debug_log(['not keeping orphan with rejected parents {}'.format(rejected_parent.hash)]):
            node.p2ps[0].send_txs_and_test([rejected_parent], node, success=False)

        self.log.info('Test that a peer disconnection causes erase its transactions from the orphan pool')
        with node.assert_debug_log(['Erased 100 orphan tx from peer=25']):
            self.reconnect_p2p(num_connections=1)

        self.log.info('Test that a transaction in the orphan pool is included in a new tip block causes erase this transaction from the orphan pool')
        tx_withhold_until_block_A = CTransaction()
        tx_withhold_until_block_A.vin.append(CTxIn(outpoint=COutPoint(tx_withhold.sha256, 1)))
        tx_withhold_until_block_A.vout = [CTxOut(nValue=12 * COIN, scriptPubKey=SCRIPT_PUB_KEY_OP_TRUE)] * 2
        tx_withhold_until_block_A.calc_sha256()

        tx_orphan_include_by_block_A = CTransaction()
        tx_orphan_include_by_block_A.vin.append(CTxIn(outpoint=COutPoint(tx_withhold_until_block_A.sha256, 0)))
        tx_orphan_include_by_block_A.vout.append(CTxOut(nValue=12 * COIN - 12000, scriptPubKey=SCRIPT_PUB_KEY_OP_TRUE))
        tx_orphan_include_by_block_A.calc_sha256()

        self.log.info('Send the orphan ... ')
        node.p2ps[0].send_txs_and_test([tx_orphan_include_by_block_A], node, success=False)

        tip = int(node.getbestblockhash(), 16)
        height = node.getblockcount() + 1
        block_A = create_block(tip, create_coinbase(height))
        block_A.vtx.extend([tx_withhold, tx_withhold_until_block_A, tx_orphan_include_by_block_A])
        block_A.hashMerkleRoot = block_A.calc_merkle_root()
        block_A.solve()

        self.log.info('Send the block that includes the previous orphan ... ')
        with node.assert_debug_log(["Erased 1 orphan tx included or conflicted by block"]):
            node.p2ps[0].send_blocks_and_test([block_A], node, success=True)

        self.log.info('Test that a transaction in the orphan pool conflicts with a new tip block causes erase this transaction from the orphan pool')
        tx_withhold_until_block_B = CTransaction()
        tx_withhold_until_block_B.vin.append(CTxIn(outpoint=COutPoint(tx_withhold_until_block_A.sha256, 1)))
        tx_withhold_until_block_B.vout.append(CTxOut(nValue=11 * COIN, scriptPubKey=SCRIPT_PUB_KEY_OP_TRUE))
        tx_withhold_until_block_B.calc_sha256()

        tx_orphan_include_by_block_B = CTransaction()
        tx_orphan_include_by_block_B.vin.append(CTxIn(outpoint=COutPoint(tx_withhold_until_block_B.sha256, 0)))
        tx_orphan_include_by_block_B.vout.append(CTxOut(nValue=10 * COIN, scriptPubKey=SCRIPT_PUB_KEY_OP_TRUE))
        tx_orphan_include_by_block_B.calc_sha256()

        tx_orphan_conflict_by_block_B = CTransaction()
        tx_orphan_conflict_by_block_B.vin.append(CTxIn(outpoint=COutPoint(tx_withhold_until_block_B.sha256, 0)))
        tx_orphan_conflict_by_block_B.vout.append(CTxOut(nValue=9 * COIN, scriptPubKey=SCRIPT_PUB_KEY_OP_TRUE))
        tx_orphan_conflict_by_block_B.calc_sha256()
        self.log.info('Send the orphan ... ')
        node.p2ps[0].send_txs_and_test([tx_orphan_conflict_by_block_B], node, success=False)

        tip = int(node.getbestblockhash(), 16)
        height = node.getblockcount() + 1
        block_B = create_block(tip, create_coinbase(height))
        block_B.vtx.extend([tx_withhold_until_block_B, tx_orphan_include_by_block_B])
        block_B.hashMerkleRoot = block_B.calc_merkle_root()
        block_B.solve()

        self.log.info('Send the block that includes a transaction which conflicts with the previous orphan ... ')
        with node.assert_debug_log(["Erased 1 orphan tx included or conflicted by block"]):
            node.p2ps[0].send_blocks_and_test([block_B], node, success=True)


if __name__ == '__main__':
    InvalidTxRequestTest().main()<|MERGE_RESOLUTION|>--- conflicted
+++ resolved
@@ -1,9 +1,5 @@
 #!/usr/bin/env python3
-<<<<<<< HEAD
-# Copyright (c) 2015-2019 The Bitcoin Core developers
-=======
 # Copyright (c) 2015-2021 The Bitcoin Core developers
->>>>>>> 9e05de1d
 # Distributed under the MIT software license, see the accompanying
 # file COPYING or http://www.opensource.org/licenses/mit-license.php.
 """Test node responses to invalid transactions.
