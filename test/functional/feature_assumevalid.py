#!/usr/bin/env python3
<<<<<<< HEAD
# Copyright (c) 2014-2019 The Bitcoin Core developers
=======
# Copyright (c) 2014-2021 The Bitcoin Core developers
>>>>>>> 9e05de1d
# Distributed under the MIT software license, see the accompanying
# file COPYING or http://www.opensource.org/licenses/mit-license.php.
"""Test logic for skipping signature validation on old blocks.

Test logic for skipping signature validation on blocks which we've assumed
valid (https://github.com/bitcoin/bitcoin/pull/9484)

We build a chain that includes and invalid signature for one of the
transactions:

    0:        genesis block
    1:        block 1 with coinbase transaction output.
    2-101:    bury that block with 100 blocks so the coinbase transaction
              output can be spent
    102:      a block containing a transaction spending the coinbase
              transaction output. The transaction has an invalid signature.
    103-2202: bury the bad block with just over two weeks' worth of blocks
              (2100 blocks)

Start three nodes:

    - node0 has no -assumevalid parameter. Try to sync to block 2202. It will
      reject block 102 and only sync as far as block 101
    - node1 has -assumevalid set to the hash of block 102. Try to sync to
      block 2202. node1 will sync all the way to block 2202.
    - node2 has -assumevalid set to the hash of block 102. Try to sync to
      block 200. node2 will reject block 102 since it's assumed valid, but it
      isn't buried by at least two weeks' work.
"""

<<<<<<< HEAD
from test_framework.blocktools import (create_block, create_coinbase)
=======
from test_framework.blocktools import (
    COINBASE_MATURITY,
    create_block,
    create_coinbase,
)
>>>>>>> 9e05de1d
from test_framework.key import ECKey
from test_framework.messages import (
    CBlockHeader,
    COutPoint,
    CTransaction,
    CTxIn,
    CTxOut,
    msg_block,
    msg_headers,
)
from test_framework.p2p import P2PInterface
from test_framework.script import (CScript, OP_TRUE)
from test_framework.test_framework import BitcoinTestFramework
from test_framework.util import assert_equal


class BaseNode(P2PInterface):
    def send_header_for_blocks(self, new_blocks):
        headers_message = msg_headers()
        headers_message.headers = [CBlockHeader(b) for b in new_blocks]
        self.send_message(headers_message)


class AssumeValidTest(BitcoinTestFramework):
    def set_test_params(self):
        self.setup_clean_chain = True
        self.num_nodes = 3
        self.rpc_timeout = 120

    def setup_network(self):
        self.add_nodes(3)
        # Start node0. We don't start the other nodes yet since
        # we need to pre-mine a block with an invalid transaction
        # signature so we can pass in the block hash as assumevalid.
        self.start_node(0)

    def send_blocks_until_disconnected(self, p2p_conn):
        """Keep sending blocks to the node until we're disconnected."""
        for i in range(len(self.blocks)):
            if not p2p_conn.is_connected:
                break
            try:
                p2p_conn.send_message(msg_block(self.blocks[i]))
            except IOError:
                assert not p2p_conn.is_connected
                break

    def run_test(self):
        p2p0 = self.nodes[0].add_p2p_connection(BaseNode())

        # Build the blockchain
        self.tip = int(self.nodes[0].getbestblockhash(), 16)
        self.block_time = self.nodes[0].getblock(self.nodes[0].getbestblockhash())['time'] + 1

        self.blocks = []

        # Get a pubkey for the coinbase TXO
        coinbase_key = ECKey()
        coinbase_key.generate()
        coinbase_pubkey = coinbase_key.get_pubkey().get_bytes()

        # Create the first block with a coinbase output to our key
        height = 1
        block = create_block(self.tip, create_coinbase(height, coinbase_pubkey), self.block_time)
        self.blocks.append(block)
        self.block_time += 1
        block.solve()
        # Save the coinbase for later
        self.block1 = block
        self.tip = block.sha256
        height += 1

        # Bury the block 100 deep so the coinbase output is spendable
        for _ in range(100):
            block = create_block(self.tip, create_coinbase(height), self.block_time)
            block.solve()
            self.blocks.append(block)
            self.tip = block.sha256
            self.block_time += 1
            height += 1

        # Create a transaction spending the coinbase output with an invalid (null) signature
        tx = CTransaction()
        tx.vin.append(CTxIn(COutPoint(self.block1.vtx[0].sha256, 0), scriptSig=b""))
        tx.vout.append(CTxOut(49 * 100000000, CScript([OP_TRUE])))
        tx.calc_sha256()

        block102 = create_block(self.tip, create_coinbase(height), self.block_time, txlist=[tx])
        self.block_time += 1
        block102.solve()
        self.blocks.append(block102)
        self.tip = block102.sha256
        self.block_time += 1
        height += 1

        # Bury the assumed valid block 2100 deep
        for _ in range(2100):
            block = create_block(self.tip, create_coinbase(height), self.block_time)
            block.solve()
            self.blocks.append(block)
            self.tip = block.sha256
            self.block_time += 1
            height += 1

        self.nodes[0].disconnect_p2ps()

        # Start node1 and node2 with assumevalid so they accept a block with a bad signature.
        self.start_node(1, extra_args=["-assumevalid=" + hex(block102.sha256)])
        self.start_node(2, extra_args=["-assumevalid=" + hex(block102.sha256)])

        p2p0 = self.nodes[0].add_p2p_connection(BaseNode())
        p2p1 = self.nodes[1].add_p2p_connection(BaseNode())
        p2p2 = self.nodes[2].add_p2p_connection(BaseNode())

        # send header lists to all three nodes
        p2p0.send_header_for_blocks(self.blocks[0:2000])
        p2p0.send_header_for_blocks(self.blocks[2000:])
        p2p1.send_header_for_blocks(self.blocks[0:2000])
        p2p1.send_header_for_blocks(self.blocks[2000:])
        p2p2.send_header_for_blocks(self.blocks[0:200])

        # Send blocks to node0. Block 102 will be rejected.
        self.send_blocks_until_disconnected(p2p0)
        self.wait_until(lambda: self.nodes[0].getblockcount() >= COINBASE_MATURITY + 1)
        assert_equal(self.nodes[0].getblockcount(), COINBASE_MATURITY + 1)

        # Send all blocks to node1. All blocks will be accepted.
        for i in range(2202):
            p2p1.send_message(msg_block(self.blocks[i]))
        # Syncing 2200 blocks can take a while on slow systems. Give it plenty of time to sync.
        p2p1.sync_with_ping(960)
        assert_equal(self.nodes[1].getblock(self.nodes[1].getbestblockhash())['height'], 2202)

        # Send blocks to node2. Block 102 will be rejected.
        self.send_blocks_until_disconnected(p2p2)
        self.wait_until(lambda: self.nodes[2].getblockcount() >= COINBASE_MATURITY + 1)
        assert_equal(self.nodes[2].getblockcount(), COINBASE_MATURITY + 1)



if __name__ == '__main__':
    AssumeValidTest().main()<|MERGE_RESOLUTION|>--- conflicted
+++ resolved
@@ -1,9 +1,5 @@
 #!/usr/bin/env python3
-<<<<<<< HEAD
-# Copyright (c) 2014-2019 The Bitcoin Core developers
-=======
 # Copyright (c) 2014-2021 The Bitcoin Core developers
->>>>>>> 9e05de1d
 # Distributed under the MIT software license, see the accompanying
 # file COPYING or http://www.opensource.org/licenses/mit-license.php.
 """Test logic for skipping signature validation on old blocks.
@@ -34,15 +30,11 @@
       isn't buried by at least two weeks' work.
 """
 
-<<<<<<< HEAD
-from test_framework.blocktools import (create_block, create_coinbase)
-=======
 from test_framework.blocktools import (
     COINBASE_MATURITY,
     create_block,
     create_coinbase,
 )
->>>>>>> 9e05de1d
 from test_framework.key import ECKey
 from test_framework.messages import (
     CBlockHeader,
