--- conflicted
+++ resolved
@@ -1,9 +1,5 @@
 #!/usr/bin/env python3
-<<<<<<< HEAD
-# Copyright (c) 2017-2019 The Bitcoin Core developers
-=======
 # Copyright (c) 2017-2021 The Bitcoin Core developers
->>>>>>> 9e05de1d
 # Distributed under the MIT software license, see the accompanying
 # file COPYING or http://www.opensource.org/licenses/mit-license.php.
 """Test RPC calls related to net.
@@ -27,25 +23,10 @@
     assert_equal,
     assert_greater_than,
     assert_raises_rpc_error,
-<<<<<<< HEAD
-    connect_nodes,
-=======
->>>>>>> 9e05de1d
     p2p_port,
 )
-<<<<<<< HEAD
-from test_framework.mininode import P2PInterface
-import test_framework.messages
-from test_framework.messages import (
-    CAddress,
-    msg_addr,
-    NODE_NETWORK,
-    NODE_WITNESS,
-)
-=======
 from test_framework.wallet import MiniWallet
 
->>>>>>> 9e05de1d
 
 def assert_net_servicesnames(servicesflag, servicenames):
     """Utility that checks if all flags are correctly decoded in
@@ -58,34 +39,12 @@
     for servicename in servicenames:
         servicesflag_generated |= getattr(test_framework.messages, 'NODE_' + servicename)
     assert servicesflag_generated == servicesflag
-<<<<<<< HEAD
-=======
-
->>>>>>> 9e05de1d
+
 
 class NetTest(BitcoinTestFramework):
     def set_test_params(self):
         self.setup_clean_chain = True
         self.num_nodes = 2
-<<<<<<< HEAD
-        self.extra_args = [["-minrelaytxfee=0.00001000"],["-minrelaytxfee=0.00000500"]]
-        self.supports_cli = False
-
-    def run_test(self):
-        self.log.info('Connect nodes both way')
-        connect_nodes(self.nodes[0], 1)
-        connect_nodes(self.nodes[1], 0)
-
-        self._test_connection_count()
-        self._test_getnettotals()
-        self._test_getnetworkinfo()
-        self._test_getaddednodeinfo()
-        self._test_getpeerinfo()
-        self._test_getnodeaddresses()
-
-    def _test_connection_count(self):
-        # connect_nodes connects each node to the other
-=======
         self.extra_args = [["-minrelaytxfee=0.00001000"], ["-minrelaytxfee=0.00000500"]]
         self.supports_cli = False
 
@@ -115,7 +74,6 @@
     def test_connection_count(self):
         self.log.info("Test getconnectioncount")
         # After using `connect_nodes` to connect nodes 0 and 1 to each other.
->>>>>>> 9e05de1d
         assert_equal(self.nodes[0].getconnectioncount(), 2)
 
     def test_getpeerinfo(self):
@@ -166,11 +124,6 @@
             self.wait_until(lambda: peer_after()['bytesrecv_per_msg'].get('pong', 0) >= peer_before['bytesrecv_per_msg'].get('pong', 0) + 32, timeout=1)
             self.wait_until(lambda: peer_after()['bytessent_per_msg'].get('ping', 0) >= peer_before['bytessent_per_msg'].get('ping', 0) + 32, timeout=1)
 
-<<<<<<< HEAD
-    def _test_getnetworkinfo(self):
-        assert_equal(self.nodes[0].getnetworkinfo()['networkactive'], True)
-        assert_equal(self.nodes[0].getnetworkinfo()['connections'], 2)
-=======
     def test_getnetworkinfo(self):
         self.log.info("Test getnetworkinfo")
         info = self.nodes[0].getnetworkinfo()
@@ -178,7 +131,6 @@
         assert_equal(info['connections'], 2)
         assert_equal(info['connections_in'], 1)
         assert_equal(info['connections_out'], 1)
->>>>>>> 9e05de1d
 
         with self.nodes[0].assert_debug_log(expected_msgs=['SetNetworkActive: false\n']):
             self.nodes[0].setnetworkactive(state=False)
@@ -198,33 +150,16 @@
         assert_equal(info['connections_in'], 1)
         assert_equal(info['connections_out'], 1)
 
-<<<<<<< HEAD
-        self.nodes[0].setnetworkactive(state=True)
-        self.log.info('Connect nodes both way')
-        connect_nodes(self.nodes[0], 1)
-        connect_nodes(self.nodes[1], 0)
-
-        assert_equal(self.nodes[0].getnetworkinfo()['networkactive'], True)
-        assert_equal(self.nodes[0].getnetworkinfo()['connections'], 2)
-
         # check the `servicesnames` field
         network_info = [node.getnetworkinfo() for node in self.nodes]
         for info in network_info:
             assert_net_servicesnames(int(info["localservices"], 0x10), info["localservicesnames"])
 
-    def _test_getaddednodeinfo(self):
-=======
-        # check the `servicesnames` field
-        network_info = [node.getnetworkinfo() for node in self.nodes]
-        for info in network_info:
-            assert_net_servicesnames(int(info["localservices"], 0x10), info["localservicesnames"])
-
         # Check dynamically generated networks list in getnetworkinfo help output.
         assert "(ipv4, ipv6, onion, i2p, cjdns)" in self.nodes[0].help("getnetworkinfo")
 
     def test_getaddednodeinfo(self):
         self.log.info("Test getaddednodeinfo")
->>>>>>> 9e05de1d
         assert_equal(self.nodes[0].getaddednodeinfo(), [])
         # add a node (node2) to node0
         ip_port = "127.0.0.1:{}".format(p2p_port(2))
@@ -243,25 +178,11 @@
         # check that a non-existent node returns an error
         assert_raises_rpc_error(-24, "Node has not been added", self.nodes[0].getaddednodeinfo, '1.1.1.1')
 
-<<<<<<< HEAD
-    def _test_getpeerinfo(self):
-        peer_info = [x.getpeerinfo() for x in self.nodes]
-        # check both sides of bidirectional connection between nodes
-        # the address bound to on one side will be the source address for the other node
-        assert_equal(peer_info[0][0]['addrbind'], peer_info[1][0]['addr'])
-        assert_equal(peer_info[1][0]['addrbind'], peer_info[0][0]['addr'])
-        assert_equal(peer_info[0][0]['minfeefilter'], Decimal("0.00000500"))
-        assert_equal(peer_info[1][0]['minfeefilter'], Decimal("0.00001000"))
-        # check the `servicesnames` field
-        for info in peer_info:
-            assert_net_servicesnames(int(info[0]["services"], 0x10), info[0]["servicesnames"])
-=======
     def test_service_flags(self):
         self.log.info("Test service flags")
         self.nodes[0].add_p2p_connection(P2PInterface(), services=(1 << 4) | (1 << 63))
         assert_equal(['UNKNOWN[2^4]', 'UNKNOWN[2^63]'], self.nodes[0].getpeerinfo()[-1]['servicesnames'])
         self.nodes[0].disconnect_p2ps()
->>>>>>> 9e05de1d
 
     def test_getnodeaddresses(self):
         self.log.info("Test getnodeaddresses")
