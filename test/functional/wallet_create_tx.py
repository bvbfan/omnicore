#!/usr/bin/env python3
<<<<<<< HEAD
# Copyright (c) 2018-2019 The Bitcoin Core developers
=======
# Copyright (c) 2018-2021 The Bitcoin Core developers
>>>>>>> 9e05de1d
# Distributed under the MIT software license, see the accompanying
# file COPYING or http://www.opensource.org/licenses/mit-license.php.

from test_framework.test_framework import BitcoinTestFramework
from test_framework.util import (
    assert_equal,
    assert_raises_rpc_error,
)
from test_framework.blocktools import (
    TIME_GENESIS_BLOCK,
)


class CreateTxWalletTest(BitcoinTestFramework):
    def set_test_params(self):
        self.setup_clean_chain = True
        self.num_nodes = 1

    def skip_test_if_missing_module(self):
        self.skip_if_no_wallet()

    def run_test(self):
        self.log.info('Create some old blocks')
        self.nodes[0].setmocktime(TIME_GENESIS_BLOCK)
<<<<<<< HEAD
        self.nodes[0].generate(200)
=======
        self.generate(self.nodes[0], 200)
>>>>>>> 9e05de1d
        self.nodes[0].setmocktime(0)

        self.test_anti_fee_sniping()
        self.test_tx_size_too_large()

    def test_anti_fee_sniping(self):
        self.log.info('Check that we have some (old) blocks and that anti-fee-sniping is disabled')
        assert_equal(self.nodes[0].getblockchaininfo()['blocks'], 200)
        txid = self.nodes[0].sendtoaddress(self.nodes[0].getnewaddress(), 1)
        tx = self.nodes[0].gettransaction(txid=txid, verbose=True)['decoded']
        assert_equal(tx['locktime'], 0)

        self.log.info('Check that anti-fee-sniping is enabled when we mine a recent block')
        self.generate(self.nodes[0], 1)
        txid = self.nodes[0].sendtoaddress(self.nodes[0].getnewaddress(), 1)
        tx = self.nodes[0].gettransaction(txid=txid, verbose=True)['decoded']
        assert 0 < tx['locktime'] <= 201

    def test_tx_size_too_large(self):
        # More than 10kB of outputs, so that we hit -maxtxfee with a high feerate
<<<<<<< HEAD
        outputs = {self.nodes[0].getnewaddress(address_type='bech32'): 0.000025 for i in range(400)}
=======
        outputs = {self.nodes[0].getnewaddress(address_type='bech32'): 0.000025 for _ in range(400)}
>>>>>>> 9e05de1d
        raw_tx = self.nodes[0].createrawtransaction(inputs=[], outputs=outputs)

        for fee_setting in ['-minrelaytxfee=0.01', '-mintxfee=0.01', '-paytxfee=0.01']:
            self.log.info('Check maxtxfee in combination with {}'.format(fee_setting))
            self.restart_node(0, extra_args=[fee_setting])
            assert_raises_rpc_error(
                -6,
<<<<<<< HEAD
                "Fee exceeds maximum configured by -maxtxfee",
=======
                "Fee exceeds maximum configured by user (e.g. -maxtxfee, maxfeerate)",
>>>>>>> 9e05de1d
                lambda: self.nodes[0].sendmany(dummy="", amounts=outputs),
            )
            assert_raises_rpc_error(
                -4,
<<<<<<< HEAD
                "Fee exceeds maximum configured by -maxtxfee",
=======
                "Fee exceeds maximum configured by user (e.g. -maxtxfee, maxfeerate)",
>>>>>>> 9e05de1d
                lambda: self.nodes[0].fundrawtransaction(hexstring=raw_tx),
            )

        self.log.info('Check maxtxfee in combination with settxfee')
        self.restart_node(0)
        self.nodes[0].settxfee(0.01)
        assert_raises_rpc_error(
            -6,
<<<<<<< HEAD
            "Fee exceeds maximum configured by -maxtxfee",
=======
            "Fee exceeds maximum configured by user (e.g. -maxtxfee, maxfeerate)",
>>>>>>> 9e05de1d
            lambda: self.nodes[0].sendmany(dummy="", amounts=outputs),
        )
        assert_raises_rpc_error(
            -4,
<<<<<<< HEAD
            "Fee exceeds maximum configured by -maxtxfee",
=======
            "Fee exceeds maximum configured by user (e.g. -maxtxfee, maxfeerate)",
>>>>>>> 9e05de1d
            lambda: self.nodes[0].fundrawtransaction(hexstring=raw_tx),
        )
        self.nodes[0].settxfee(0)


if __name__ == '__main__':
    CreateTxWalletTest().main()<|MERGE_RESOLUTION|>--- conflicted
+++ resolved
@@ -1,9 +1,5 @@
 #!/usr/bin/env python3
-<<<<<<< HEAD
-# Copyright (c) 2018-2019 The Bitcoin Core developers
-=======
 # Copyright (c) 2018-2021 The Bitcoin Core developers
->>>>>>> 9e05de1d
 # Distributed under the MIT software license, see the accompanying
 # file COPYING or http://www.opensource.org/licenses/mit-license.php.
 
@@ -28,11 +24,7 @@
     def run_test(self):
         self.log.info('Create some old blocks')
         self.nodes[0].setmocktime(TIME_GENESIS_BLOCK)
-<<<<<<< HEAD
-        self.nodes[0].generate(200)
-=======
         self.generate(self.nodes[0], 200)
->>>>>>> 9e05de1d
         self.nodes[0].setmocktime(0)
 
         self.test_anti_fee_sniping()
@@ -53,11 +45,7 @@
 
     def test_tx_size_too_large(self):
         # More than 10kB of outputs, so that we hit -maxtxfee with a high feerate
-<<<<<<< HEAD
-        outputs = {self.nodes[0].getnewaddress(address_type='bech32'): 0.000025 for i in range(400)}
-=======
         outputs = {self.nodes[0].getnewaddress(address_type='bech32'): 0.000025 for _ in range(400)}
->>>>>>> 9e05de1d
         raw_tx = self.nodes[0].createrawtransaction(inputs=[], outputs=outputs)
 
         for fee_setting in ['-minrelaytxfee=0.01', '-mintxfee=0.01', '-paytxfee=0.01']:
@@ -65,20 +53,12 @@
             self.restart_node(0, extra_args=[fee_setting])
             assert_raises_rpc_error(
                 -6,
-<<<<<<< HEAD
-                "Fee exceeds maximum configured by -maxtxfee",
-=======
                 "Fee exceeds maximum configured by user (e.g. -maxtxfee, maxfeerate)",
->>>>>>> 9e05de1d
                 lambda: self.nodes[0].sendmany(dummy="", amounts=outputs),
             )
             assert_raises_rpc_error(
                 -4,
-<<<<<<< HEAD
-                "Fee exceeds maximum configured by -maxtxfee",
-=======
                 "Fee exceeds maximum configured by user (e.g. -maxtxfee, maxfeerate)",
->>>>>>> 9e05de1d
                 lambda: self.nodes[0].fundrawtransaction(hexstring=raw_tx),
             )
 
@@ -87,20 +67,12 @@
         self.nodes[0].settxfee(0.01)
         assert_raises_rpc_error(
             -6,
-<<<<<<< HEAD
-            "Fee exceeds maximum configured by -maxtxfee",
-=======
             "Fee exceeds maximum configured by user (e.g. -maxtxfee, maxfeerate)",
->>>>>>> 9e05de1d
             lambda: self.nodes[0].sendmany(dummy="", amounts=outputs),
         )
         assert_raises_rpc_error(
             -4,
-<<<<<<< HEAD
-            "Fee exceeds maximum configured by -maxtxfee",
-=======
             "Fee exceeds maximum configured by user (e.g. -maxtxfee, maxfeerate)",
->>>>>>> 9e05de1d
             lambda: self.nodes[0].fundrawtransaction(hexstring=raw_tx),
         )
         self.nodes[0].settxfee(0)
