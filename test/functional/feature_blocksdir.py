--- conflicted
+++ resolved
@@ -1,9 +1,5 @@
 #!/usr/bin/env python3
-<<<<<<< HEAD
-# Copyright (c) 2018-2019 The Bitcoin Core developers
-=======
 # Copyright (c) 2018-2021 The Bitcoin Core developers
->>>>>>> 9e05de1d
 # Distributed under the MIT software license, see the accompanying
 # file COPYING or http://www.opensource.org/licenses/mit-license.php.
 """Test the blocksdir option.
@@ -33,11 +29,7 @@
         self.log.info("Starting with existing blocksdir ...")
         self.start_node(0, [f"-blocksdir={blocksdir_path}"])
         self.log.info("mining blocks..")
-<<<<<<< HEAD
-        self.nodes[0].generatetoaddress(10, self.nodes[0].get_deterministic_priv_key().address)
-=======
         self.generatetoaddress(self.nodes[0], 10, self.nodes[0].get_deterministic_priv_key().address)
->>>>>>> 9e05de1d
         assert os.path.isfile(os.path.join(blocksdir_path, self.chain, "blocks", "blk00000.dat"))
         assert os.path.isdir(os.path.join(self.nodes[0].datadir, self.chain, "blocks", "index"))
 
