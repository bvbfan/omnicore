--- conflicted
+++ resolved
@@ -1,9 +1,5 @@
 #!/usr/bin/env python3
-<<<<<<< HEAD
-# Copyright (c) 2015-2019 The Bitcoin Core developers
-=======
 # Copyright (c) 2015-2021 The Bitcoin Core developers
->>>>>>> 9e05de1d
 # Distributed under the MIT software license, see the accompanying
 # file COPYING or http://www.opensource.org/licenses/mit-license.php.
 """Test BIP65 (CHECKLOCKTIMEVERIFY).
@@ -29,16 +25,10 @@
     OP_DROP,
 )
 from test_framework.test_framework import BitcoinTestFramework
-<<<<<<< HEAD
-from test_framework.util import (
-    assert_equal,
-    hex_str_to_bytes,
-=======
 from test_framework.util import assert_equal
 from test_framework.wallet import (
     MiniWallet,
     MiniWalletMode,
->>>>>>> 9e05de1d
 )
 
 
@@ -55,8 +45,6 @@
     tx.rehash()
 
 
-<<<<<<< HEAD
-=======
 def cltv_invalidate(tx, failure_reason):
     # Modify the signature in vin 0 and nSequence/nLockTime of the tx to fail CLTV
     #
@@ -77,7 +65,6 @@
         [[CScriptNum(100), OP_CHECKLOCKTIMEVERIFY, OP_DROP],  0,          50],
         [[CScriptNum(50),  OP_CHECKLOCKTIMEVERIFY, OP_DROP],  SEQUENCE_FINAL, 50],
     ][failure_reason]
->>>>>>> 9e05de1d
 
     cltv_modify_tx(tx, prepend_scriptsig=scheme[0], nsequence=scheme[1], nlocktime=scheme[2])
 
@@ -96,10 +83,7 @@
     def set_test_params(self):
         self.num_nodes = 1
         self.extra_args = [[
-<<<<<<< HEAD
-=======
             f'-testactivationheight=cltv@{CLTV_HEIGHT}',
->>>>>>> 9e05de1d
             '-whitelist=noban@127.0.0.1',
             '-par=1',  # Use only one script thread to get the exact reject reason for testing
             '-acceptnonstdtxn=1',  # cltv_invalidate is nonstandard
@@ -107,22 +91,8 @@
         self.setup_clean_chain = True
         self.rpc_timeout = 480
 
-<<<<<<< HEAD
-    def skip_test_if_missing_module(self):
-        self.skip_if_no_wallet()
-=======
     def test_cltv_info(self, *, is_active):
         assert_equal(self.nodes[0].getdeploymentinfo()['deployments']['bip65'], {
-                "active": is_active,
-                "height": CLTV_HEIGHT,
-                "type": "buried",
-            },
-        )
->>>>>>> 9e05de1d
-
-    def test_cltv_info(self, *, is_active):
-        assert_equal(self.nodes[0].getblockchaininfo()['softforks']['bip65'],
-            {
                 "active": is_active,
                 "height": CLTV_HEIGHT,
                 "type": "buried",
@@ -132,8 +102,6 @@
     def run_test(self):
         peer = self.nodes[0].add_p2p_connection(P2PInterface())
         wallet = MiniWallet(self.nodes[0], mode=MiniWalletMode.RAW_OP_TRUE)
-
-        self.test_cltv_info(is_active=False)
 
         self.test_cltv_info(is_active=False)
 
@@ -157,11 +125,7 @@
         block.solve()
 
         self.test_cltv_info(is_active=False)  # Not active as of current tip and next block does not need to obey rules
-<<<<<<< HEAD
-        self.nodes[0].p2p.send_and_ping(msg_block(block))
-=======
         peer.send_and_ping(msg_block(block))
->>>>>>> 9e05de1d
         self.test_cltv_info(is_active=True)  # Not active as of current tip, but next block must obey rules
         assert_equal(self.nodes[0].getbestblockhash(), block.hash)
 
@@ -178,30 +142,6 @@
 
         self.log.info("Test that invalid-according-to-CLTV transactions cannot appear in a block")
         block.nVersion = 4
-<<<<<<< HEAD
-
-        spendtx = create_transaction(self.nodes[0], self.coinbase_txids[1],
-                self.nodeaddress, amount=1.0)
-        cltv_invalidate(spendtx)
-        spendtx.rehash()
-
-        # First we show that this tx is valid except for CLTV by getting it
-        # rejected from the mempool for exactly that reason.
-        assert_equal(
-            [{'txid': spendtx.hash, 'allowed': False, 'reject-reason': 'non-mandatory-script-verify-flag (Negative locktime)'}],
-            self.nodes[0].testmempoolaccept(rawtxs=[spendtx.serialize().hex()], maxfeerate=0)
-        )
-
-        # Now we verify that a block with this transaction is also invalid.
-        block.vtx.append(spendtx)
-        block.hashMerkleRoot = block.calc_merkle_root()
-        block.solve()
-
-        with self.nodes[0].assert_debug_log(expected_msgs=['CheckInputScripts on {} failed with non-mandatory-script-verify-flag (Negative locktime)'.format(block.vtx[-1].hash)]):
-            self.nodes[0].p2p.send_and_ping(msg_block(block))
-            assert_equal(int(self.nodes[0].getbestblockhash(), 16), tip)
-            self.nodes[0].p2p.sync_with_ping()
-=======
         block.vtx.append(CTransaction()) # dummy tx after coinbase that will be replaced later
 
         # create and test one invalid tx per CLTV failure reason (5 in total)
@@ -237,7 +177,6 @@
                 peer.send_and_ping(msg_block(block))
                 assert_equal(int(self.nodes[0].getbestblockhash(), 16), tip)
                 peer.sync_with_ping()
->>>>>>> 9e05de1d
 
         self.log.info("Test that a version 4 block with a valid-according-to-CLTV transaction is accepted")
         cltv_validate(spendtx, CLTV_HEIGHT - 1)
@@ -248,11 +187,7 @@
         block.solve()
 
         self.test_cltv_info(is_active=True)  # Not active as of current tip, but next block must obey rules
-<<<<<<< HEAD
-        self.nodes[0].p2p.send_and_ping(msg_block(block))
-=======
         peer.send_and_ping(msg_block(block))
->>>>>>> 9e05de1d
         self.test_cltv_info(is_active=True)  # Active as of current tip
         assert_equal(int(self.nodes[0].getbestblockhash(), 16), block.sha256)
 
