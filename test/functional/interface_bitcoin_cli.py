#!/usr/bin/env python3
<<<<<<< HEAD
# Copyright (c) 2017-2019 The Bitcoin Core developers
=======
# Copyright (c) 2017-2021 The Bitcoin Core developers
>>>>>>> 9e05de1d
# Distributed under the MIT software license, see the accompanying
# file COPYING or http://www.opensource.org/licenses/mit-license.php.
"""Test bitcoin-cli"""

from decimal import Decimal
import re

from test_framework.blocktools import COINBASE_MATURITY
from test_framework.test_framework import BitcoinTestFramework
from test_framework.util import (
    assert_equal,
    assert_greater_than_or_equal,
    assert_raises_process_error,
    assert_raises_rpc_error,
    get_auth_cookie,
)
import time

# The block reward of coinbaseoutput.nValue (50) BTC/block matures after
# COINBASE_MATURITY (100) blocks. Therefore, after mining 101 blocks we expect
# node 0 to have a balance of (BLOCKS - COINBASE_MATURITY) * 50 BTC/block.
BLOCKS = COINBASE_MATURITY + 1
BALANCE = (BLOCKS - 100) * 50

JSON_PARSING_ERROR = 'error: Error parsing JSON: foo'
BLOCKS_VALUE_OF_ZERO = 'error: the first argument (number of blocks to generate, default: 1) must be an integer value greater than zero'
TOO_MANY_ARGS = 'error: too many arguments (maximum 2 for nblocks and maxtries)'
WALLET_NOT_LOADED = 'Requested wallet does not exist or is not loaded'
WALLET_NOT_SPECIFIED = 'Wallet file not specified'


def cli_get_info_string_to_dict(cli_get_info_string):
    """Helper method to convert human-readable -getinfo into a dictionary"""
    cli_get_info = {}
    lines = cli_get_info_string.splitlines()
    line_idx = 0
    ansi_escape = re.compile(r'(\x9B|\x1B\[)[0-?]*[ -\/]*[@-~]')
    while line_idx < len(lines):
        # Remove ansi colour code
        line = ansi_escape.sub('', lines[line_idx])
        if "Balances" in line:
            # When "Balances" appears in a line, all of the following lines contain "balance: wallet" until an empty line
            cli_get_info["Balances"] = {}
            while line_idx < len(lines) and not (lines[line_idx + 1] == ''):
                line_idx += 1
                balance, wallet = lines[line_idx].strip().split(" ")
                # Remove right justification padding
                wallet = wallet.strip()
                if wallet == '""':
                    # Set default wallet("") to empty string
                    wallet = ''
                cli_get_info["Balances"][wallet] = balance.strip()
        elif ": " in line:
            key, value = line.split(": ")
            if key == 'Wallet' and value == '""':
                # Set default wallet("") to empty string
                value = ''
            if key == "Proxies" and value == "n/a":
                # Set N/A to empty string to represent no proxy
                value = ''
            cli_get_info[key.strip()] = value.strip()
        line_idx += 1
    return cli_get_info


class TestBitcoinCli(BitcoinTestFramework):
    def set_test_params(self):
        self.setup_clean_chain = True
        self.num_nodes = 1
        if self.is_specified_wallet_compiled():
            self.requires_wallet = True

    def skip_test_if_missing_module(self):
        self.skip_if_no_cli()

    def skip_test_if_missing_module(self):
        self.skip_if_no_cli()

    def run_test(self):
        """Main test logic"""
<<<<<<< HEAD

        cli_response = self.nodes[0].cli("-version").send_cli()
        assert "{} RPC client version".format(self.config['environment']['PACKAGE_NAME']) in cli_response

        self.log.info("Compare responses from getwalletinfo RPC and `bitcoin-cli getwalletinfo`")
        if self.is_wallet_compiled():
            cli_response = self.nodes[0].cli.getwalletinfo()
            rpc_response = self.nodes[0].getwalletinfo()
            assert_equal(cli_response, rpc_response)
=======
        self.generate(self.nodes[0], BLOCKS)
>>>>>>> 9e05de1d

        self.log.info("Compare responses from getblockchaininfo RPC and `bitcoin-cli getblockchaininfo`")
        cli_response = self.nodes[0].cli.getblockchaininfo()
        rpc_response = self.nodes[0].getblockchaininfo()
        assert_equal(cli_response, rpc_response)

        user, password = get_auth_cookie(self.nodes[0].datadir, self.chain)

        self.log.info("Test -stdinrpcpass option")
        assert_equal(BLOCKS, self.nodes[0].cli(f'-rpcuser={user}', '-stdinrpcpass', input=password).getblockcount())
        assert_raises_process_error(1, 'Incorrect rpcuser or rpcpassword', self.nodes[0].cli(f'-rpcuser={user}', '-stdinrpcpass', input='foo').echo)

        self.log.info("Test -stdin and -stdinrpcpass")
        assert_equal(['foo', 'bar'], self.nodes[0].cli(f'-rpcuser={user}', '-stdin', '-stdinrpcpass', input=f'{password}\nfoo\nbar').echo())
        assert_raises_process_error(1, 'Incorrect rpcuser or rpcpassword', self.nodes[0].cli(f'-rpcuser={user}', '-stdin', '-stdinrpcpass', input='foo').echo)

        self.log.info("Test connecting to a non-existing server")
        assert_raises_process_error(1, "Could not connect to the server", self.nodes[0].cli('-rpcport=1').echo)

        self.log.info("Test connecting with non-existing RPC cookie file")
        assert_raises_process_error(1, "Could not locate RPC credentials", self.nodes[0].cli('-rpccookiefile=does-not-exist', '-rpcpassword=').echo)

        self.log.info("Test -getinfo with arguments fails")
        assert_raises_process_error(1, "-getinfo takes no arguments", self.nodes[0].cli('-getinfo').help)

        self.log.info("Test -getinfo with -color=never does not return ANSI escape codes")
        assert "\u001b[0m" not in self.nodes[0].cli('-getinfo', '-color=never').send_cli()

        self.log.info("Test -getinfo with -color=always returns ANSI escape codes")
        assert "\u001b[0m" in self.nodes[0].cli('-getinfo', '-color=always').send_cli()

        self.log.info("Test -getinfo with invalid value for -color option")
        assert_raises_process_error(1, "Invalid value for -color option. Valid values: always, auto, never.", self.nodes[0].cli('-getinfo', '-color=foo').send_cli)

        self.log.info("Test -getinfo returns expected network and blockchain info")
        if self.is_specified_wallet_compiled():
            self.nodes[0].encryptwallet(password)
        cli_get_info_string = self.nodes[0].cli('-getinfo').send_cli()
        cli_get_info = cli_get_info_string_to_dict(cli_get_info_string)

        network_info = self.nodes[0].getnetworkinfo()
        blockchain_info = self.nodes[0].getblockchaininfo()
        assert_equal(int(cli_get_info['Version']), network_info['version'])
        assert_equal(cli_get_info['Verification progress'], "%.4f%%" % (blockchain_info['verificationprogress'] * 100))
        assert_equal(int(cli_get_info['Blocks']), blockchain_info['blocks'])
        assert_equal(int(cli_get_info['Headers']), blockchain_info['headers'])
        assert_equal(int(cli_get_info['Time offset (s)']), network_info['timeoffset'])
        expected_network_info = f"in {network_info['connections_in']}, out {network_info['connections_out']}, total {network_info['connections']}"
        assert_equal(cli_get_info["Network"], expected_network_info)
        assert_equal(cli_get_info['Proxies'], network_info['networks'][0]['proxy'])
        assert_equal(Decimal(cli_get_info['Difficulty']), blockchain_info['difficulty'])
        assert_equal(cli_get_info['Chain'], blockchain_info['chain'])

        self.log.info("Test -getinfo and bitcoin-cli return all proxies")
        self.restart_node(0, extra_args=["-proxy=127.0.0.1:9050", "-i2psam=127.0.0.1:7656"])
        network_info = self.nodes[0].getnetworkinfo()
        cli_get_info_string = self.nodes[0].cli('-getinfo').send_cli()
        cli_get_info = cli_get_info_string_to_dict(cli_get_info_string)
        assert_equal(cli_get_info["Proxies"], "127.0.0.1:9050 (ipv4, ipv6, onion, cjdns), 127.0.0.1:7656 (i2p)")

        if self.is_specified_wallet_compiled():
            self.log.info("Test -getinfo and bitcoin-cli getwalletinfo return expected wallet info")
            # Explicitly set the output type in order to have consistent tx vsize / fees
            # for both legacy and descriptor wallets (disables the change address type detection algorithm)
            self.restart_node(0, extra_args=["-addresstype=bech32", "-changetype=bech32"])
            assert_equal(Decimal(cli_get_info['Balance']), BALANCE)
            assert 'Balances' not in cli_get_info_string
            wallet_info = self.nodes[0].getwalletinfo()
            assert_equal(int(cli_get_info['Keypool size']), wallet_info['keypoolsize'])
            assert_equal(int(cli_get_info['Unlocked until']), wallet_info['unlocked_until'])
            assert_equal(Decimal(cli_get_info['Transaction fee rate (-paytxfee) (BTC/kvB)']), wallet_info['paytxfee'])
            assert_equal(Decimal(cli_get_info['Min tx relay fee rate (BTC/kvB)']), network_info['relayfee'])
            assert_equal(self.nodes[0].cli.getwalletinfo(), wallet_info)

            # Setup to test -getinfo, -generate, and -rpcwallet= with multiple wallets.
            wallets = [self.default_wallet_name, 'Encrypted', 'secret']
            amounts = [BALANCE + Decimal('9.999928'), Decimal(9), Decimal(31)]
            self.nodes[0].createwallet(wallet_name=wallets[1])
            self.nodes[0].createwallet(wallet_name=wallets[2])
            w1 = self.nodes[0].get_wallet_rpc(wallets[0])
            w2 = self.nodes[0].get_wallet_rpc(wallets[1])
            w3 = self.nodes[0].get_wallet_rpc(wallets[2])
            rpcwallet2 = f'-rpcwallet={wallets[1]}'
            rpcwallet3 = f'-rpcwallet={wallets[2]}'
            w1.walletpassphrase(password, self.rpc_timeout)
            w2.encryptwallet(password)
            w1.sendtoaddress(w2.getnewaddress(), amounts[1])
            w1.sendtoaddress(w3.getnewaddress(), amounts[2])

            # Mine a block to confirm; adds a block reward (50 BTC) to the default wallet.
            self.generate(self.nodes[0], 1)

            self.log.info("Test -getinfo with multiple wallets and -rpcwallet returns specified wallet balance")
            for i in range(len(wallets)):
                cli_get_info_string = self.nodes[0].cli('-getinfo', f'-rpcwallet={wallets[i]}').send_cli()
                cli_get_info = cli_get_info_string_to_dict(cli_get_info_string)
                assert 'Balances' not in cli_get_info_string
                assert_equal(cli_get_info["Wallet"], wallets[i])
                assert_equal(Decimal(cli_get_info['Balance']), amounts[i])

            self.log.info("Test -getinfo with multiple wallets and -rpcwallet=non-existing-wallet returns no balances")
            cli_get_info_string = self.nodes[0].cli('-getinfo', '-rpcwallet=does-not-exist').send_cli()
            assert 'Balance' not in cli_get_info_string
            assert 'Balances' not in cli_get_info_string

            self.log.info("Test -getinfo with multiple wallets returns all loaded wallet names and balances")
            assert_equal(set(self.nodes[0].listwallets()), set(wallets))
            cli_get_info_string = self.nodes[0].cli('-getinfo').send_cli()
            cli_get_info = cli_get_info_string_to_dict(cli_get_info_string)
            assert 'Balance' not in cli_get_info
            for k, v in zip(wallets, amounts):
                assert_equal(Decimal(cli_get_info['Balances'][k]), v)

            # Unload the default wallet and re-verify.
            self.nodes[0].unloadwallet(wallets[0])
            assert wallets[0] not in self.nodes[0].listwallets()
            cli_get_info_string = self.nodes[0].cli('-getinfo').send_cli()
            cli_get_info = cli_get_info_string_to_dict(cli_get_info_string)
            assert 'Balance' not in cli_get_info
            assert 'Balances' in cli_get_info_string
            for k, v in zip(wallets[1:], amounts[1:]):
                assert_equal(Decimal(cli_get_info['Balances'][k]), v)
            assert wallets[0] not in cli_get_info

            self.log.info("Test -getinfo after unloading all wallets except a non-default one returns its balance")
            self.nodes[0].unloadwallet(wallets[2])
            assert_equal(self.nodes[0].listwallets(), [wallets[1]])
            cli_get_info_string = self.nodes[0].cli('-getinfo').send_cli()
            cli_get_info = cli_get_info_string_to_dict(cli_get_info_string)
            assert 'Balances' not in cli_get_info_string
            assert_equal(cli_get_info['Wallet'], wallets[1])
            assert_equal(Decimal(cli_get_info['Balance']), amounts[1])

            self.log.info("Test -getinfo with -rpcwallet=remaining-non-default-wallet returns only its balance")
            cli_get_info_string = self.nodes[0].cli('-getinfo', rpcwallet2).send_cli()
            cli_get_info = cli_get_info_string_to_dict(cli_get_info_string)
            assert 'Balances' not in cli_get_info_string
            assert_equal(cli_get_info['Wallet'], wallets[1])
            assert_equal(Decimal(cli_get_info['Balance']), amounts[1])

            self.log.info("Test -getinfo with -rpcwallet=unloaded wallet returns no balances")
            cli_get_info_string = self.nodes[0].cli('-getinfo', rpcwallet3).send_cli()
            cli_get_info_keys = cli_get_info_string_to_dict(cli_get_info_string)
            assert 'Balance' not in cli_get_info_keys
            assert 'Balances' not in cli_get_info_string

            # Test bitcoin-cli -generate.
            n1 = 3
            n2 = 4
            w2.walletpassphrase(password, self.rpc_timeout)
            blocks = self.nodes[0].getblockcount()

            self.log.info('Test -generate with no args')
            generate = self.nodes[0].cli('-generate').send_cli()
            assert_equal(set(generate.keys()), {'address', 'blocks'})
            assert_equal(len(generate["blocks"]), 1)
            assert_equal(self.nodes[0].getblockcount(), blocks + 1)

            self.log.info('Test -generate with bad args')
            assert_raises_process_error(1, JSON_PARSING_ERROR, self.nodes[0].cli('-generate', 'foo').echo)
            assert_raises_process_error(1, BLOCKS_VALUE_OF_ZERO, self.nodes[0].cli('-generate', 0).echo)
            assert_raises_process_error(1, TOO_MANY_ARGS, self.nodes[0].cli('-generate', 1, 2, 3).echo)

            self.log.info('Test -generate with nblocks')
            generate = self.nodes[0].cli('-generate', n1).send_cli()
            assert_equal(set(generate.keys()), {'address', 'blocks'})
            assert_equal(len(generate["blocks"]), n1)
            assert_equal(self.nodes[0].getblockcount(), blocks + 1 + n1)

            self.log.info('Test -generate with nblocks and maxtries')
            generate = self.nodes[0].cli('-generate', n2, 1000000).send_cli()
            assert_equal(set(generate.keys()), {'address', 'blocks'})
            assert_equal(len(generate["blocks"]), n2)
            assert_equal(self.nodes[0].getblockcount(), blocks + 1 + n1 + n2)

            self.log.info('Test -generate -rpcwallet in single-wallet mode')
            generate = self.nodes[0].cli(rpcwallet2, '-generate').send_cli()
            assert_equal(set(generate.keys()), {'address', 'blocks'})
            assert_equal(len(generate["blocks"]), 1)
            assert_equal(self.nodes[0].getblockcount(), blocks + 2 + n1 + n2)

            self.log.info('Test -generate -rpcwallet=unloaded wallet raises RPC error')
            assert_raises_rpc_error(-18, WALLET_NOT_LOADED, self.nodes[0].cli(rpcwallet3, '-generate').echo)
            assert_raises_rpc_error(-18, WALLET_NOT_LOADED, self.nodes[0].cli(rpcwallet3, '-generate', 'foo').echo)
            assert_raises_rpc_error(-18, WALLET_NOT_LOADED, self.nodes[0].cli(rpcwallet3, '-generate', 0).echo)
            assert_raises_rpc_error(-18, WALLET_NOT_LOADED, self.nodes[0].cli(rpcwallet3, '-generate', 1, 2, 3).echo)

            # Test bitcoin-cli -generate with -rpcwallet in multiwallet mode.
            self.nodes[0].loadwallet(wallets[2])
            n3 = 4
            n4 = 10
            blocks = self.nodes[0].getblockcount()

            self.log.info('Test -generate -rpcwallet with no args')
            generate = self.nodes[0].cli(rpcwallet2, '-generate').send_cli()
            assert_equal(set(generate.keys()), {'address', 'blocks'})
            assert_equal(len(generate["blocks"]), 1)
            assert_equal(self.nodes[0].getblockcount(), blocks + 1)

            self.log.info('Test -generate -rpcwallet with bad args')
            assert_raises_process_error(1, JSON_PARSING_ERROR, self.nodes[0].cli(rpcwallet2, '-generate', 'foo').echo)
            assert_raises_process_error(1, BLOCKS_VALUE_OF_ZERO, self.nodes[0].cli(rpcwallet2, '-generate', 0).echo)
            assert_raises_process_error(1, TOO_MANY_ARGS, self.nodes[0].cli(rpcwallet2, '-generate', 1, 2, 3).echo)

            self.log.info('Test -generate -rpcwallet with nblocks')
            generate = self.nodes[0].cli(rpcwallet2, '-generate', n3).send_cli()
            assert_equal(set(generate.keys()), {'address', 'blocks'})
            assert_equal(len(generate["blocks"]), n3)
            assert_equal(self.nodes[0].getblockcount(), blocks + 1 + n3)

            self.log.info('Test -generate -rpcwallet with nblocks and maxtries')
            generate = self.nodes[0].cli(rpcwallet2, '-generate', n4, 1000000).send_cli()
            assert_equal(set(generate.keys()), {'address', 'blocks'})
            assert_equal(len(generate["blocks"]), n4)
            assert_equal(self.nodes[0].getblockcount(), blocks + 1 + n3 + n4)

            self.log.info('Test -generate without -rpcwallet in multiwallet mode raises RPC error')
            assert_raises_rpc_error(-19, WALLET_NOT_SPECIFIED, self.nodes[0].cli('-generate').echo)
            assert_raises_rpc_error(-19, WALLET_NOT_SPECIFIED, self.nodes[0].cli('-generate', 'foo').echo)
            assert_raises_rpc_error(-19, WALLET_NOT_SPECIFIED, self.nodes[0].cli('-generate', 0).echo)
            assert_raises_rpc_error(-19, WALLET_NOT_SPECIFIED, self.nodes[0].cli('-generate', 1, 2, 3).echo)
        else:
            self.log.info("*** Wallet not compiled; cli getwalletinfo and -getinfo wallet tests skipped")
            self.generate(self.nodes[0], 25)  # maintain block parity with the wallet_compiled conditional branch

        self.log.info("Test -version with node stopped")
        self.stop_node(0)
        cli_response = self.nodes[0].cli('-version').send_cli()
        assert f"{self.config['environment']['PACKAGE_NAME']} RPC client version" in cli_response

        self.log.info("Test -rpcwait option successfully waits for RPC connection")
        self.nodes[0].start()  # start node without RPC connection
        self.nodes[0].wait_for_cookie_credentials()  # ensure cookie file is available to avoid race condition
        blocks = self.nodes[0].cli('-rpcwait').send_cli('getblockcount')
        self.nodes[0].wait_for_rpc_connection()
        assert_equal(blocks, BLOCKS + 25)

<<<<<<< HEAD
        assert_equal(cli_get_info['version'], network_info['version'])
        assert_equal(cli_get_info['blocks'], blockchain_info['blocks'])
        assert_equal(cli_get_info['timeoffset'], network_info['timeoffset'])
        assert_equal(cli_get_info['connections'], network_info['connections'])
        assert_equal(cli_get_info['proxy'], network_info['networks'][0]['proxy'])
        assert_equal(cli_get_info['difficulty'], blockchain_info['difficulty'])
        assert_equal(cli_get_info['chain'], blockchain_info['chain'])
        if self.is_wallet_compiled():
            assert_equal(cli_get_info['balance'], wallet_info['balance'])
            assert_equal(cli_get_info['keypoolsize'], wallet_info['keypoolsize'])
            assert_equal(cli_get_info['paytxfee'], wallet_info['paytxfee'])
            assert_equal(cli_get_info['relayfee'], network_info['relayfee'])
            # unlocked_until is not tested because the wallet is not encrypted
=======
        self.log.info("Test -rpcwait option waits at most -rpcwaittimeout seconds for startup")
        self.stop_node(0)  # stop the node so we time out
        start_time = time.time()
        assert_raises_process_error(1, "Could not connect to the server", self.nodes[0].cli('-rpcwait', '-rpcwaittimeout=5').echo)
        assert_greater_than_or_equal(time.time(), start_time + 5)
>>>>>>> 9e05de1d


if __name__ == '__main__':
    TestBitcoinCli().main()<|MERGE_RESOLUTION|>--- conflicted
+++ resolved
@@ -1,9 +1,5 @@
 #!/usr/bin/env python3
-<<<<<<< HEAD
-# Copyright (c) 2017-2019 The Bitcoin Core developers
-=======
 # Copyright (c) 2017-2021 The Bitcoin Core developers
->>>>>>> 9e05de1d
 # Distributed under the MIT software license, see the accompanying
 # file COPYING or http://www.opensource.org/licenses/mit-license.php.
 """Test bitcoin-cli"""
@@ -84,19 +80,7 @@
 
     def run_test(self):
         """Main test logic"""
-<<<<<<< HEAD
-
-        cli_response = self.nodes[0].cli("-version").send_cli()
-        assert "{} RPC client version".format(self.config['environment']['PACKAGE_NAME']) in cli_response
-
-        self.log.info("Compare responses from getwalletinfo RPC and `bitcoin-cli getwalletinfo`")
-        if self.is_wallet_compiled():
-            cli_response = self.nodes[0].cli.getwalletinfo()
-            rpc_response = self.nodes[0].getwalletinfo()
-            assert_equal(cli_response, rpc_response)
-=======
         self.generate(self.nodes[0], BLOCKS)
->>>>>>> 9e05de1d
 
         self.log.info("Compare responses from getblockchaininfo RPC and `bitcoin-cli getblockchaininfo`")
         cli_response = self.nodes[0].cli.getblockchaininfo()
@@ -334,27 +318,11 @@
         self.nodes[0].wait_for_rpc_connection()
         assert_equal(blocks, BLOCKS + 25)
 
-<<<<<<< HEAD
-        assert_equal(cli_get_info['version'], network_info['version'])
-        assert_equal(cli_get_info['blocks'], blockchain_info['blocks'])
-        assert_equal(cli_get_info['timeoffset'], network_info['timeoffset'])
-        assert_equal(cli_get_info['connections'], network_info['connections'])
-        assert_equal(cli_get_info['proxy'], network_info['networks'][0]['proxy'])
-        assert_equal(cli_get_info['difficulty'], blockchain_info['difficulty'])
-        assert_equal(cli_get_info['chain'], blockchain_info['chain'])
-        if self.is_wallet_compiled():
-            assert_equal(cli_get_info['balance'], wallet_info['balance'])
-            assert_equal(cli_get_info['keypoolsize'], wallet_info['keypoolsize'])
-            assert_equal(cli_get_info['paytxfee'], wallet_info['paytxfee'])
-            assert_equal(cli_get_info['relayfee'], network_info['relayfee'])
-            # unlocked_until is not tested because the wallet is not encrypted
-=======
         self.log.info("Test -rpcwait option waits at most -rpcwaittimeout seconds for startup")
         self.stop_node(0)  # stop the node so we time out
         start_time = time.time()
         assert_raises_process_error(1, "Could not connect to the server", self.nodes[0].cli('-rpcwait', '-rpcwaittimeout=5').echo)
         assert_greater_than_or_equal(time.time(), start_time + 5)
->>>>>>> 9e05de1d
 
 
 if __name__ == '__main__':
