--- conflicted
+++ resolved
@@ -1,11 +1,7 @@
 #!/usr/bin/env python3
 # Copyright (c) 2010 ArtForz -- public domain half-a-node
 # Copyright (c) 2012 Jeff Garzik
-<<<<<<< HEAD
-# Copyright (c) 2010-2019 The Bitcoin Core developers
-=======
 # Copyright (c) 2010-2021 The Bitcoin Core developers
->>>>>>> 9e05de1d
 # Distributed under the MIT software license, see the accompanying
 # file COPYING or http://www.opensource.org/licenses/mit-license.php.
 """Bitcoin test framework primitive and message structures
@@ -33,16 +29,7 @@
 import time
 
 from test_framework.siphash import siphash256
-<<<<<<< HEAD
-from test_framework.util import hex_str_to_bytes, assert_equal
-
-MIN_VERSION_SUPPORTED = 60001
-MY_VERSION = 70014  # past bip-31 for ping/pong
-MY_SUBVERSION = b"/python-mininode-tester:0.0.3/"
-MY_RELAY = 1 # from version 70001 onwards, fRelay should be appended to version messages (BIP37)
-=======
 from test_framework.util import assert_equal
->>>>>>> 9e05de1d
 
 MAX_LOCATOR_SZ = 101
 MAX_BLOCK_WEIGHT = 4000000
@@ -51,22 +38,15 @@
 
 COIN = 100000000  # 1 btc in satoshis
 MAX_MONEY = 21000000 * COIN
-<<<<<<< HEAD
-=======
 
 MAX_BIP125_RBF_SEQUENCE = 0xfffffffd  # Sequence number that is rbf-opt-in (BIP 125) and csv-opt-out (BIP 68)
 SEQUENCE_FINAL = 0xffffffff  # Sequence number that disables nLockTime if set for every input of a tx
->>>>>>> 9e05de1d
 
 MAX_PROTOCOL_MESSAGE_LENGTH = 4000000  # Maximum length of incoming protocol messages
 MAX_HEADERS_RESULTS = 2000  # Number of headers sent in one getheaders result
 MAX_INV_SIZE = 50000  # Maximum number of entries in an 'inv' protocol message
 
 NODE_NETWORK = (1 << 0)
-<<<<<<< HEAD
-NODE_GETUTXO = (1 << 1)
-=======
->>>>>>> 9e05de1d
 NODE_BLOOM = (1 << 2)
 NODE_WITNESS = (1 << 3)
 NODE_COMPACT_FILTERS = (1 << 6)
@@ -75,11 +55,8 @@
 MSG_TX = 1
 MSG_BLOCK = 2
 MSG_FILTERED_BLOCK = 3
-<<<<<<< HEAD
-=======
 MSG_CMPCT_BLOCK = 4
 MSG_WTX = 5
->>>>>>> 9e05de1d
 MSG_WITNESS_FLAG = 1 << 30
 MSG_TYPE_MASK = 0xffffffff >> 2
 MSG_WITNESS_TX = MSG_TX | MSG_WITNESS_FLAG
@@ -251,12 +228,6 @@
         assert len(stream.read()) == 0
     return obj
 
-<<<<<<< HEAD
-# Convert a binary-serializable object to hex (eg for submission via RPC)
-def ToHex(obj):
-    return obj.serialize().hex()
-=======
->>>>>>> 9e05de1d
 
 # Objects that map to bitcoind objects, which can be serialized/deserialized
 
@@ -367,12 +338,8 @@
         MSG_TX | MSG_WITNESS_FLAG: "WitnessTx",
         MSG_BLOCK | MSG_WITNESS_FLAG: "WitnessBlock",
         MSG_FILTERED_BLOCK: "filtered Block",
-<<<<<<< HEAD
-        4: "CompactBlock"
-=======
         MSG_CMPCT_BLOCK: "CompactBlock",
         MSG_WTX: "WTX",
->>>>>>> 9e05de1d
     }
 
     def __init__(self, t=0, h=0):
@@ -1531,16 +1498,28 @@
 
 
 class msg_merkleblock:
-<<<<<<< HEAD
-    command = b"merkleblock"
-
-    def deserialize(self, f):
-        pass  # Placeholder for now
+    __slots__ = ("merkleblock",)
+    msgtype = b"merkleblock"
+
+    def __init__(self, merkleblock=None):
+        if merkleblock is None:
+            self.merkleblock = CMerkleBlock()
+        else:
+            self.merkleblock = merkleblock
+
+    def deserialize(self, f):
+        self.merkleblock.deserialize(f)
+
+    def serialize(self):
+        return self.merkleblock.serialize()
+
+    def __repr__(self):
+        return "msg_merkleblock(merkleblock=%s)" % (repr(self.merkleblock))
 
 
 class msg_filterload:
     __slots__ = ("data", "nHashFuncs", "nTweak", "nFlags")
-    command = b"filterload"
+    msgtype = b"filterload"
 
     def __init__(self, data=b'00', nHashFuncs=0, nTweak=0, nFlags=0):
         self.data = data
@@ -1555,74 +1534,11 @@
         self.nFlags = struct.unpack("<B", f.read(1))[0]
 
     def serialize(self):
-=======
-    __slots__ = ("merkleblock",)
-    msgtype = b"merkleblock"
-
-    def __init__(self, merkleblock=None):
-        if merkleblock is None:
-            self.merkleblock = CMerkleBlock()
-        else:
-            self.merkleblock = merkleblock
-
-    def deserialize(self, f):
-        self.merkleblock.deserialize(f)
-
-    def serialize(self):
-        return self.merkleblock.serialize()
-
-    def __repr__(self):
-        return "msg_merkleblock(merkleblock=%s)" % (repr(self.merkleblock))
-
-
-class msg_filterload:
-    __slots__ = ("data", "nHashFuncs", "nTweak", "nFlags")
-    msgtype = b"filterload"
-
-    def __init__(self, data=b'00', nHashFuncs=0, nTweak=0, nFlags=0):
-        self.data = data
-        self.nHashFuncs = nHashFuncs
-        self.nTweak = nTweak
-        self.nFlags = nFlags
-
-    def deserialize(self, f):
-        self.data = deser_string(f)
-        self.nHashFuncs = struct.unpack("<I", f.read(4))[0]
-        self.nTweak = struct.unpack("<I", f.read(4))[0]
-        self.nFlags = struct.unpack("<B", f.read(1))[0]
-
-    def serialize(self):
->>>>>>> 9e05de1d
         r = b""
         r += ser_string(self.data)
         r += struct.pack("<I", self.nHashFuncs)
         r += struct.pack("<I", self.nTweak)
         r += struct.pack("<B", self.nFlags)
-<<<<<<< HEAD
-        return r
-
-    def __repr__(self):
-        return "msg_filterload(data={}, nHashFuncs={}, nTweak={}, nFlags={})".format(
-            self.data, self.nHashFuncs, self.nTweak, self.nFlags)
-
-
-class msg_filteradd:
-    __slots__ = ("data")
-    command = b"filteradd"
-
-    def __init__(self, data):
-        self.data = data
-
-    def deserialize(self, f):
-        self.data = deser_string(f)
-
-    def serialize(self):
-        r = b""
-        r += ser_string(self.data)
-        return r
-
-    def __repr__(self):
-=======
         return r
 
     def __repr__(self):
@@ -1646,17 +1562,12 @@
         return r
 
     def __repr__(self):
->>>>>>> 9e05de1d
         return "msg_filteradd(data={})".format(self.data)
 
 
 class msg_filterclear:
     __slots__ = ()
-<<<<<<< HEAD
-    command = b"filterclear"
-=======
     msgtype = b"filterclear"
->>>>>>> 9e05de1d
 
     def __init__(self):
         pass
@@ -1775,9 +1686,6 @@
     __slots__ = ()
 
     def serialize(self):
-<<<<<<< HEAD
-        return self.block_transactions.serialize(with_witness=False)
-=======
         return self.block_transactions.serialize(with_witness=False)
 
 
@@ -1929,5 +1837,4 @@
 
     def __repr__(self):
         return "msg_cfcheckpt(filter_type={:#x}, stop_hash={:x})".format(
-            self.filter_type, self.stop_hash)
->>>>>>> 9e05de1d
+            self.filter_type, self.stop_hash)