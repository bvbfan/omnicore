#!/usr/bin/env python3
<<<<<<< HEAD
# Copyright (c) 2017-2019 The Bitcoin Core developers
=======
# Copyright (c) 2017-2021 The Bitcoin Core developers
>>>>>>> 9e05de1d
# Distributed under the MIT software license, see the accompanying
# file COPYING or http://www.opensource.org/licenses/mit-license.php.
"""Class for bitcoind node under test"""

import contextlib
import decimal
import errno
from enum import Enum
import http.client
import json
import logging
import os
import re
import subprocess
import tempfile
import time
import urllib.parse
import collections
import shlex
import sys
from pathlib import Path

from .authproxy import JSONRPCException
from .descriptors import descsum_create
from .p2p import P2P_SUBVERSION
from .util import (
    MAX_NODES,
<<<<<<< HEAD
=======
    assert_equal,
>>>>>>> 9e05de1d
    append_config,
    delete_cookie_file,
    get_auth_cookie,
    get_rpc_proxy,
    rpc_url,
    wait_until_helper,
    p2p_port,
    EncodeDecimal,
)

BITCOIND_PROC_WAIT_TIMEOUT = 60


class FailedToStartError(Exception):
    """Raised when a node fails to start correctly."""


class ErrorMatch(Enum):
    FULL_TEXT = 1
    FULL_REGEX = 2
    PARTIAL_REGEX = 3


class TestNode():
    """A class for representing a bitcoind node under test.

    This class contains:

    - state about the node (whether it's running, etc)
    - a Python subprocess.Popen object representing the running process
    - an RPC connection to the node
    - one or more P2P connections to the node


    To make things easier for the test writer, any unrecognised messages will
    be dispatched to the RPC connection."""

<<<<<<< HEAD
    def __init__(self, i, datadir, *, chain, rpchost, timewait, bitcoind, bitcoin_cli, coverage_dir, cwd, extra_conf=None, extra_args=None, use_cli=False, start_perf=False, use_valgrind=False, version=None):
=======
    def __init__(self, i, datadir, *, chain, rpchost, timewait, timeout_factor, bitcoind, bitcoin_cli, coverage_dir, cwd, extra_conf=None, extra_args=None, use_cli=False, start_perf=False, use_valgrind=False, version=None, descriptors=False):
>>>>>>> 9e05de1d
        """
        Kwargs:
            start_perf (bool): If True, begin profiling the node with `perf` as soon as
                the node starts.
        """

        self.index = i
        self.p2p_conn_index = 1
        self.datadir = datadir
        self.bitcoinconf = os.path.join(self.datadir, "bitcoin.conf")
        self.stdout_dir = os.path.join(self.datadir, "stdout")
        self.stderr_dir = os.path.join(self.datadir, "stderr")
        self.chain = chain
        self.rpchost = rpchost
        self.rpc_timeout = timewait
        self.binary = bitcoind
        self.coverage_dir = coverage_dir
        self.cwd = cwd
        self.descriptors = descriptors
        if extra_conf is not None:
            append_config(datadir, extra_conf)
        # Most callers will just need to add extra args to the standard list below.
        # For those callers that need more flexibility, they can just set the args property directly.
        # Note that common args are set in the config file (see initialize_datadir)
        self.extra_args = extra_args
        self.version = version
        # Configuration for logging is set as command-line args rather than in the bitcoin.conf file.
        # This means that starting a bitcoind using the temp dir to debug a failed test won't
        # spam debug.log.
        self.args = [
            self.binary,
            "-datadir=" + self.datadir,
            "-logtimemicros",
            "-debug",
            "-debugexclude=libevent",
            "-debugexclude=leveldb",
            "-uacomment=testnode%d" % i,
        ]
        if use_valgrind:
            default_suppressions_file = os.path.join(
                os.path.dirname(os.path.realpath(__file__)),
                "..", "..", "..", "contrib", "valgrind.supp")
            suppressions_file = os.getenv("VALGRIND_SUPPRESSIONS_FILE",
                                          default_suppressions_file)
            self.args = ["valgrind", "--suppressions={}".format(suppressions_file),
                         "--gen-suppressions=all", "--exit-on-first-error=yes",
                         "--error-exitcode=1", "--quiet"] + self.args

<<<<<<< HEAD
        if self.version is None or self.version >= 190000:
            self.args.append("-logthreadnames")
=======
        if self.version_is_at_least(190000):
            self.args.append("-logthreadnames")
        if self.version_is_at_least(219900):
            self.args.append("-logsourcelocations")
        if self.version_is_at_least(239000):
            self.args.append("-loglevel=trace")
>>>>>>> 9e05de1d

        self.cli = TestNodeCLI(bitcoin_cli, self.datadir)
        self.use_cli = use_cli
        self.start_perf = start_perf

        self.running = False
        self.process = None
        self.rpc_connected = False
        self.rpc = None
        self.url = None
        self.log = logging.getLogger('TestFramework.node%d' % i)
        self.cleanup_on_exit = True # Whether to kill the node when this object goes away
        # Cache perf subprocesses here by their data output filename.
        self.perf_subprocesses = {}

        self.p2ps = []
        self.timeout_factor = timeout_factor

    AddressKeyPair = collections.namedtuple('AddressKeyPair', ['address', 'key'])
    PRIV_KEYS = [
            # address , privkey
            AddressKeyPair('mjTkW3DjgyZck4KbiRusZsqTgaYTxdSz6z', 'cVpF924EspNh8KjYsfhgY96mmxvT6DgdWiTYMtMjuM74hJaU5psW'),
            AddressKeyPair('msX6jQXvxiNhx3Q62PKeLPrhrqZQdSimTg', 'cUxsWyKyZ9MAQTaAhUQWJmBbSvHMwSmuv59KgxQV7oZQU3PXN3KE'),
            AddressKeyPair('mnonCMyH9TmAsSj3M59DsbH8H63U3RKoFP', 'cTrh7dkEAeJd6b3MRX9bZK8eRmNqVCMH3LSUkE3dSFDyzjU38QxK'),
            AddressKeyPair('mqJupas8Dt2uestQDvV2NH3RU8uZh2dqQR', 'cVuKKa7gbehEQvVq717hYcbE9Dqmq7KEBKqWgWrYBa2CKKrhtRim'),
            AddressKeyPair('msYac7Rvd5ywm6pEmkjyxhbCDKqWsVeYws', 'cQDCBuKcjanpXDpCqacNSjYfxeQj8G6CAtH1Dsk3cXyqLNC4RPuh'),
            AddressKeyPair('n2rnuUnwLgXqf9kk2kjvVm8R5BZK1yxQBi', 'cQakmfPSLSqKHyMFGwAqKHgWUiofJCagVGhiB4KCainaeCSxeyYq'),
            AddressKeyPair('myzuPxRwsf3vvGzEuzPfK9Nf2RfwauwYe6', 'cQMpDLJwA8DBe9NcQbdoSb1BhmFxVjWD5gRyrLZCtpuF9Zi3a9RK'),
            AddressKeyPair('mumwTaMtbxEPUswmLBBN3vM9oGRtGBrys8', 'cSXmRKXVcoouhNNVpcNKFfxsTsToY5pvB9DVsFksF1ENunTzRKsy'),
            AddressKeyPair('mpV7aGShMkJCZgbW7F6iZgrvuPHjZjH9qg', 'cSoXt6tm3pqy43UMabY6eUTmR3eSUYFtB2iNQDGgb3VUnRsQys2k'),
            AddressKeyPair('mq4fBNdckGtvY2mijd9am7DRsbRB4KjUkf', 'cN55daf1HotwBAgAKWVgDcoppmUNDtQSfb7XLutTLeAgVc3u8hik'),
            AddressKeyPair('mpFAHDjX7KregM3rVotdXzQmkbwtbQEnZ6', 'cT7qK7g1wkYEMvKowd2ZrX1E5f6JQ7TM246UfqbCiyF7kZhorpX3'),
            AddressKeyPair('mzRe8QZMfGi58KyWCse2exxEFry2sfF2Y7', 'cPiRWE8KMjTRxH1MWkPerhfoHFn5iHPWVK5aPqjW8NxmdwenFinJ'),
    ]

    def get_deterministic_priv_key(self):
        """Return a deterministic priv key in base58, that only depends on the node's index"""
        assert len(self.PRIV_KEYS) == MAX_NODES
        return self.PRIV_KEYS[self.index]

    def _node_msg(self, msg: str) -> str:
        """Return a modified msg that identifies this node by its index as a debugging aid."""
        return "[node %d] %s" % (self.index, msg)

    def _raise_assertion_error(self, msg: str):
        """Raise an AssertionError with msg modified to identify this node."""
        raise AssertionError(self._node_msg(msg))

    def __del__(self):
        # Ensure that we don't leave any bitcoind processes lying around after
        # the test ends
        if self.process and self.cleanup_on_exit:
            # Should only happen on test failure
            # Avoid using logger, as that may have already been shutdown when
            # this destructor is called.
            print(self._node_msg("Cleaning up leftover process"))
            self.process.kill()

    def __getattr__(self, name):
        """Dispatches any unrecognised messages to the RPC connection or a CLI instance."""
        if self.use_cli:
            return getattr(RPCOverloadWrapper(self.cli, True, self.descriptors), name)
        else:
            assert self.rpc_connected and self.rpc is not None, self._node_msg("Error: no RPC connection")
            return getattr(RPCOverloadWrapper(self.rpc, descriptors=self.descriptors), name)

    def start(self, extra_args=None, *, cwd=None, stdout=None, stderr=None, **kwargs):
        """Start the node."""
        if extra_args is None:
            extra_args = self.extra_args

        # Add a new stdout and stderr file each time bitcoind is started
        if stderr is None:
            stderr = tempfile.NamedTemporaryFile(dir=self.stderr_dir, delete=False)
        if stdout is None:
            stdout = tempfile.NamedTemporaryFile(dir=self.stdout_dir, delete=False)
        self.stderr = stderr
        self.stdout = stdout

        if cwd is None:
            cwd = self.cwd

        # Delete any existing cookie file -- if such a file exists (eg due to
        # unclean shutdown), it will get overwritten anyway by bitcoind, and
        # potentially interfere with our attempt to authenticate
        delete_cookie_file(self.datadir, self.chain)

        # add environment variable LIBC_FATAL_STDERR_=1 so that libc errors are written to stderr and not the terminal
        subp_env = dict(os.environ, LIBC_FATAL_STDERR_="1")

        self.process = subprocess.Popen(self.args + extra_args, env=subp_env, stdout=stdout, stderr=stderr, cwd=cwd, **kwargs)

        self.running = True
        self.log.debug("bitcoind started, waiting for RPC to come up")

        if self.start_perf:
            self._start_perf()

    def wait_for_rpc_connection(self):
        """Sets up an RPC connection to the bitcoind process. Returns False if unable to connect."""
        # Poll at a rate of four times per second
        poll_per_s = 4
        for _ in range(poll_per_s * self.rpc_timeout):
            if self.process.poll() is not None:
                raise FailedToStartError(self._node_msg(
                    'bitcoind exited with status {} during initialization'.format(self.process.returncode)))
            try:
<<<<<<< HEAD
                rpc = get_rpc_proxy(rpc_url(self.datadir, self.index, self.chain, self.rpchost), self.index, timeout=self.rpc_timeout, coveragedir=self.coverage_dir)
=======
                rpc = get_rpc_proxy(
                    rpc_url(self.datadir, self.index, self.chain, self.rpchost),
                    self.index,
                    timeout=self.rpc_timeout // 2,  # Shorter timeout to allow for one retry in case of ETIMEDOUT
                    coveragedir=self.coverage_dir,
                )
>>>>>>> 9e05de1d
                rpc.getblockcount()
                # If the call to getblockcount() succeeds then the RPC connection is up
                if self.version_is_at_least(190000):
                    # getmempoolinfo.loaded is available since commit
                    # bb8ae2c (version 0.19.0)
                    wait_until_helper(lambda: rpc.getmempoolinfo()['loaded'], timeout_factor=self.timeout_factor)
                    # Wait for the node to finish reindex, block import, and
                    # loading the mempool. Usually importing happens fast or
                    # even "immediate" when the node is started. However, there
                    # is no guarantee and sometimes ThreadImport might finish
                    # later. This is going to cause intermittent test failures,
                    # because generally the tests assume the node is fully
                    # ready after being started.
                    #
                    # For example, the node will reject block messages from p2p
                    # when it is still importing with the error "Unexpected
                    # block message received"
                    #
                    # The wait is done here to make tests as robust as possible
                    # and prevent racy tests and intermittent failures as much
                    # as possible. Some tests might not need this, but the
                    # overhead is trivial, and the added guarantees are worth
                    # the minimal performance cost.
                self.log.debug("RPC successfully started")
                if self.use_cli:
                    return
                self.rpc = rpc
                self.rpc_connected = True
                self.url = self.rpc.rpc_url
                return
            except JSONRPCException as e:  # Initialization phase
                # -28 RPC in warmup
                # -342 Service unavailable, RPC server started but is shutting down due to error
                if e.error['code'] != -28 and e.error['code'] != -342:
                    raise  # unknown JSON RPC exception
            except ConnectionResetError:
                # This might happen when the RPC server is in warmup, but shut down before the call to getblockcount
                # succeeds. Try again to properly raise the FailedToStartError
                pass
<<<<<<< HEAD
            except ValueError as e:  # cookie file not found and no rpcuser or rpcassword. bitcoind still starting
=======
            except OSError as e:
                if e.errno == errno.ETIMEDOUT:
                    pass  # Treat identical to ConnectionResetError
                elif e.errno == errno.ECONNREFUSED:
                    pass  # Port not yet open?
                else:
                    raise  # unknown OS error
            except ValueError as e:  # cookie file not found and no rpcuser or rpcpassword; bitcoind is still starting
>>>>>>> 9e05de1d
                if "No RPC credentials" not in str(e):
                    raise
            time.sleep(1.0 / poll_per_s)
        self._raise_assertion_error("Unable to connect to bitcoind after {}s".format(self.rpc_timeout))

    def wait_for_cookie_credentials(self):
        """Ensures auth cookie credentials can be read, e.g. for testing CLI with -rpcwait before RPC connection is up."""
        self.log.debug("Waiting for cookie credentials")
        # Poll at a rate of four times per second.
        poll_per_s = 4
        for _ in range(poll_per_s * self.rpc_timeout):
            try:
                get_auth_cookie(self.datadir, self.chain)
                self.log.debug("Cookie credentials successfully retrieved")
                return
            except ValueError:  # cookie file not found and no rpcuser or rpcpassword; bitcoind is still starting
                pass            # so we continue polling until RPC credentials are retrieved
            time.sleep(1.0 / poll_per_s)
        self._raise_assertion_error("Unable to retrieve cookie credentials after {}s".format(self.rpc_timeout))

    def generate(self, nblocks, maxtries=1000000, **kwargs):
        self.log.debug("TestNode.generate() dispatches `generate` call to `generatetoaddress`")
        return self.generatetoaddress(nblocks=nblocks, address=self.get_deterministic_priv_key().address, maxtries=maxtries, **kwargs)

    def generateblock(self, *args, invalid_call, **kwargs):
        assert not invalid_call
        return self.__getattr__('generateblock')(*args, **kwargs)

    def generatetoaddress(self, *args, invalid_call, **kwargs):
        assert not invalid_call
        return self.__getattr__('generatetoaddress')(*args, **kwargs)

    def generatetodescriptor(self, *args, invalid_call, **kwargs):
        assert not invalid_call
        return self.__getattr__('generatetodescriptor')(*args, **kwargs)

    def get_wallet_rpc(self, wallet_name):
        if self.use_cli:
            return RPCOverloadWrapper(self.cli("-rpcwallet={}".format(wallet_name)), True, self.descriptors)
        else:
            assert self.rpc_connected and self.rpc, self._node_msg("RPC not connected")
            wallet_path = "wallet/{}".format(urllib.parse.quote(wallet_name))
            return RPCOverloadWrapper(self.rpc / wallet_path, descriptors=self.descriptors)

    def version_is_at_least(self, ver):
        return self.version is None or self.version >= ver

    def stop_node(self, expected_stderr='', *, wait=0, wait_until_stopped=True):
        """Stop the node."""
        if not self.running:
            return
        self.log.debug("Stopping node")
        try:
            # Do not use wait argument when testing older nodes, e.g. in feature_backwards_compatibility.py
<<<<<<< HEAD
            if self.version is None or self.version >= 180000:
=======
            if self.version_is_at_least(180000):
>>>>>>> 9e05de1d
                self.stop(wait=wait)
            else:
                self.stop()
        except http.client.CannotSendRequest:
            self.log.exception("Unable to stop node.")

        # If there are any running perf processes, stop them.
        for profile_name in tuple(self.perf_subprocesses.keys()):
            self._stop_perf(profile_name)

        # Check that stderr is as expected
        self.stderr.seek(0)
        stderr = self.stderr.read().decode('utf-8').strip()
        if stderr != expected_stderr:
            raise AssertionError("Unexpected stderr {} != {}".format(stderr, expected_stderr))

        self.stdout.close()
        self.stderr.close()

        del self.p2ps[:]

        if wait_until_stopped:
            self.wait_until_stopped()

    def is_node_stopped(self):
        """Checks whether the node has stopped.

        Returns True if the node has stopped. False otherwise.
        This method is responsible for freeing resources (self.process)."""
        if not self.running:
            return True
        return_code = self.process.poll()
        if return_code is None:
            return False

        # process has stopped. Assert that it didn't return an error code.
        assert return_code == 0, self._node_msg(
            "Node returned non-zero exit code (%d) when stopping" % return_code)
        self.running = False
        self.process = None
        self.rpc_connected = False
        self.rpc = None
        self.log.debug("Node stopped")
        return True

    def wait_until_stopped(self, timeout=BITCOIND_PROC_WAIT_TIMEOUT):
        wait_until_helper(self.is_node_stopped, timeout=timeout, timeout_factor=self.timeout_factor)

<<<<<<< HEAD
    @contextlib.contextmanager
    def assert_debug_log(self, expected_msgs, unexpected_msgs=None, timeout=2):
        if unexpected_msgs is None:
            unexpected_msgs = []
        time_end = time.time() + timeout
        debug_log = os.path.join(self.datadir, self.chain, 'debug.log')
        with open(debug_log, encoding='utf-8') as dl:
            dl.seek(0, 2)
            prev_size = dl.tell()
=======
    @property
    def chain_path(self) -> Path:
        return Path(self.datadir) / self.chain

    @property
    def debug_log_path(self) -> Path:
        return self.chain_path / 'debug.log'

    def debug_log_bytes(self) -> int:
        with open(self.debug_log_path, encoding='utf-8') as dl:
            dl.seek(0, 2)
            return dl.tell()

    @contextlib.contextmanager
    def assert_debug_log(self, expected_msgs, unexpected_msgs=None, timeout=2):
        if unexpected_msgs is None:
            unexpected_msgs = []
        time_end = time.time() + timeout * self.timeout_factor
        prev_size = self.debug_log_bytes()
>>>>>>> 9e05de1d

        yield

        while True:
            found = True
<<<<<<< HEAD
            with open(debug_log, encoding='utf-8') as dl:
=======
            with open(self.debug_log_path, encoding='utf-8') as dl:
>>>>>>> 9e05de1d
                dl.seek(prev_size)
                log = dl.read()
            print_log = " - " + "\n - ".join(log.splitlines())
            for unexpected_msg in unexpected_msgs:
                if re.search(re.escape(unexpected_msg), log, flags=re.MULTILINE):
                    self._raise_assertion_error('Unexpected message "{}" partially matches log:\n\n{}\n\n'.format(unexpected_msg, print_log))
            for expected_msg in expected_msgs:
                if re.search(re.escape(expected_msg), log, flags=re.MULTILINE) is None:
                    found = False
            if found:
                return
            if time.time() >= time_end:
                break
            time.sleep(0.05)
        self._raise_assertion_error('Expected messages "{}" does not partially match log:\n\n{}\n\n'.format(str(expected_msgs), print_log))
<<<<<<< HEAD
=======

    @contextlib.contextmanager
    def wait_for_debug_log(self, expected_msgs, timeout=60):
        """
        Block until we see a particular debug log message fragment or until we exceed the timeout.
        Return:
            the number of log lines we encountered when matching
        """
        time_end = time.time() + timeout * self.timeout_factor
        prev_size = self.debug_log_bytes()

        yield

        while True:
            found = True
            with open(self.debug_log_path, "rb") as dl:
                dl.seek(prev_size)
                log = dl.read()

            for expected_msg in expected_msgs:
                if expected_msg not in log:
                    found = False

            if found:
                return

            if time.time() >= time_end:
                print_log = " - " + "\n - ".join(log.splitlines())
                break

            # No sleep here because we want to detect the message fragment as fast as
            # possible.

        self._raise_assertion_error(
            'Expected messages "{}" does not partially match log:\n\n{}\n\n'.format(
                str(expected_msgs), print_log))
>>>>>>> 9e05de1d

    @contextlib.contextmanager
    def profile_with_perf(self, profile_name: str):
        """
        Context manager that allows easy profiling of node activity using `perf`.

        See `test/functional/README.md` for details on perf usage.

        Args:
            profile_name: This string will be appended to the
                profile data filename generated by perf.
        """
        subp = self._start_perf(profile_name)

        yield

        if subp:
            self._stop_perf(profile_name)

    def _start_perf(self, profile_name=None):
        """Start a perf process to profile this node.

        Returns the subprocess running perf."""
        subp = None

        def test_success(cmd):
            return subprocess.call(
                # shell=True required for pipe use below
                cmd, shell=True,
                stderr=subprocess.DEVNULL, stdout=subprocess.DEVNULL) == 0

        if not sys.platform.startswith('linux'):
            self.log.warning("Can't profile with perf; only available on Linux platforms")
            return None

        if not test_success('which perf'):
            self.log.warning("Can't profile with perf; must install perf-tools")
            return None

        if not test_success('readelf -S {} | grep .debug_str'.format(shlex.quote(self.binary))):
            self.log.warning(
                "perf output won't be very useful without debug symbols compiled into bitcoind")

        output_path = tempfile.NamedTemporaryFile(
            dir=self.datadir,
            prefix="{}.perf.data.".format(profile_name or 'test'),
            delete=False,
        ).name

        cmd = [
            'perf', 'record',
            '-g',                     # Record the callgraph.
            '--call-graph', 'dwarf',  # Compatibility for gcc's --fomit-frame-pointer.
            '-F', '101',              # Sampling frequency in Hz.
            '-p', str(self.process.pid),
            '-o', output_path,
        ]
        subp = subprocess.Popen(cmd, stdout=subprocess.PIPE, stderr=subprocess.PIPE)
        self.perf_subprocesses[profile_name] = subp

        return subp

    def _stop_perf(self, profile_name):
        """Stop (and pop) a perf subprocess."""
        subp = self.perf_subprocesses.pop(profile_name)
        output_path = subp.args[subp.args.index('-o') + 1]

        subp.terminate()
        subp.wait(timeout=10)

        stderr = subp.stderr.read().decode()
        if 'Consider tweaking /proc/sys/kernel/perf_event_paranoid' in stderr:
            self.log.warning(
                "perf couldn't collect data! Try "
                "'sudo sysctl -w kernel.perf_event_paranoid=-1'")
        else:
            report_cmd = "perf report -i {}".format(output_path)
            self.log.info("See perf output by running '{}'".format(report_cmd))

    def assert_start_raises_init_error(self, extra_args=None, expected_msg=None, match=ErrorMatch.FULL_TEXT, *args, **kwargs):
        """Attempt to start the node and expect it to raise an error.

        extra_args: extra arguments to pass through to bitcoind
        expected_msg: regex that stderr should match when bitcoind fails

        Will throw if bitcoind starts without an error.
        Will throw if an expected_msg is provided and it does not match bitcoind's stdout."""
        assert not self.running
        with tempfile.NamedTemporaryFile(dir=self.stderr_dir, delete=False) as log_stderr, \
             tempfile.NamedTemporaryFile(dir=self.stdout_dir, delete=False) as log_stdout:
            try:
                self.start(extra_args, stdout=log_stdout, stderr=log_stderr, *args, **kwargs)
                ret = self.process.wait(timeout=self.rpc_timeout)
                self.log.debug(self._node_msg(f'bitcoind exited with status {ret} during initialization'))
                assert ret != 0  # Exit code must indicate failure
                self.running = False
                self.process = None
                # Check stderr for expected message
                if expected_msg is not None:
                    log_stderr.seek(0)
                    stderr = log_stderr.read().decode('utf-8').strip()
                    if match == ErrorMatch.PARTIAL_REGEX:
                        if re.search(expected_msg, stderr, flags=re.MULTILINE) is None:
                            self._raise_assertion_error(
                                'Expected message "{}" does not partially match stderr:\n"{}"'.format(expected_msg, stderr))
                    elif match == ErrorMatch.FULL_REGEX:
                        if re.fullmatch(expected_msg, stderr) is None:
                            self._raise_assertion_error(
                                'Expected message "{}" does not fully match stderr:\n"{}"'.format(expected_msg, stderr))
                    elif match == ErrorMatch.FULL_TEXT:
                        if expected_msg != stderr:
                            self._raise_assertion_error(
                                'Expected message "{}" does not fully match stderr:\n"{}"'.format(expected_msg, stderr))
            except subprocess.TimeoutExpired:
                self.process.kill()
                self.running = False
                self.process = None
                assert_msg = f'bitcoind should have exited within {self.rpc_timeout}s '
                if expected_msg is None:
                    assert_msg += "with an error"
                else:
                    assert_msg += "with expected error " + expected_msg
                self._raise_assertion_error(assert_msg)

    def add_p2p_connection(self, p2p_conn, *, wait_for_verack=True, **kwargs):
        """Add an inbound p2p connection to the node.

        This method adds the p2p connection to the self.p2ps list and also
        returns the connection to the caller."""
        if 'dstport' not in kwargs:
            kwargs['dstport'] = p2p_port(self.index)
        if 'dstaddr' not in kwargs:
            kwargs['dstaddr'] = '127.0.0.1'

<<<<<<< HEAD
        p2p_conn.peer_connect(**kwargs, net=self.chain)()
=======
        p2p_conn.peer_connect(**kwargs, net=self.chain, timeout_factor=self.timeout_factor)()
>>>>>>> 9e05de1d
        self.p2ps.append(p2p_conn)
        p2p_conn.wait_until(lambda: p2p_conn.is_connected, check_connected=False)
        if wait_for_verack:
            # Wait for the node to send us the version and verack
            p2p_conn.wait_for_verack()
            # At this point we have sent our version message and received the version and verack, however the full node
            # has not yet received the verack from us (in reply to their version). So, the connection is not yet fully
            # established (fSuccessfullyConnected).
            #
            # This shouldn't lead to any issues when sending messages, since the verack will be in-flight before the
            # message we send. However, it might lead to races where we are expecting to receive a message. E.g. a
            # transaction that will be added to the mempool as soon as we return here.
            #
            # So syncing here is redundant when we only want to send a message, but the cost is low (a few milliseconds)
            # in comparison to the upside of making tests less fragile and unexpected intermittent errors less likely.
            p2p_conn.sync_with_ping()
<<<<<<< HEAD
=======

            # Consistency check that the Bitcoin Core has received our user agent string. This checks the
            # node's newest peer. It could be racy if another Bitcoin Core node has connected since we opened
            # our connection, but we don't expect that to happen.
            assert_equal(self.getpeerinfo()[-1]['subver'], P2P_SUBVERSION)
>>>>>>> 9e05de1d

        return p2p_conn

    def add_outbound_p2p_connection(self, p2p_conn, *, p2p_idx, connection_type="outbound-full-relay", **kwargs):
        """Add an outbound p2p connection from node. Must be an
        "outbound-full-relay", "block-relay-only", "addr-fetch" or "feeler" connection.

        This method adds the p2p connection to the self.p2ps list and returns
        the connection to the caller.
        """

        def addconnection_callback(address, port):
            self.log.debug("Connecting to %s:%d %s" % (address, port, connection_type))
            self.addconnection('%s:%d' % (address, port), connection_type)

        p2p_conn.peer_accept_connection(connect_cb=addconnection_callback, connect_id=p2p_idx + 1, net=self.chain, timeout_factor=self.timeout_factor, **kwargs)()

        if connection_type == "feeler":
            # feeler connections are closed as soon as the node receives a `version` message
            p2p_conn.wait_until(lambda: p2p_conn.message_count["version"] == 1, check_connected=False)
            p2p_conn.wait_until(lambda: not p2p_conn.is_connected, check_connected=False)
        else:
            p2p_conn.wait_for_connect()
            self.p2ps.append(p2p_conn)

            p2p_conn.wait_for_verack()
            p2p_conn.sync_with_ping()

        return p2p_conn

    def num_test_p2p_connections(self):
        """Return number of test framework p2p connections to the node."""
        return len([peer for peer in self.getpeerinfo() if peer['subver'] == P2P_SUBVERSION])

    def disconnect_p2ps(self):
        """Close all p2p connections to the node."""
        for p in self.p2ps:
            p.peer_disconnect()
        del self.p2ps[:]

<<<<<<< HEAD
=======
        wait_until_helper(lambda: self.num_test_p2p_connections() == 0, timeout_factor=self.timeout_factor)

>>>>>>> 9e05de1d

class TestNodeCLIAttr:
    def __init__(self, cli, command):
        self.cli = cli
        self.command = command

    def __call__(self, *args, **kwargs):
        return self.cli.send_cli(self.command, *args, **kwargs)

    def get_request(self, *args, **kwargs):
        return lambda: self(*args, **kwargs)


def arg_to_cli(arg):
    if isinstance(arg, bool):
        return str(arg).lower()
    elif arg is None:
        return 'null'
    elif isinstance(arg, dict) or isinstance(arg, list):
        return json.dumps(arg, default=EncodeDecimal)
    else:
        return str(arg)


class TestNodeCLI():
    """Interface to bitcoin-cli for an individual node"""
    def __init__(self, binary, datadir):
        self.options = []
        self.binary = binary
        self.datadir = datadir
        self.input = None
        self.log = logging.getLogger('TestFramework.bitcoincli')

    def __call__(self, *options, input=None):
        # TestNodeCLI is callable with bitcoin-cli command-line options
        cli = TestNodeCLI(self.binary, self.datadir)
        cli.options = [str(o) for o in options]
        cli.input = input
        return cli

    def __getattr__(self, command):
        return TestNodeCLIAttr(self, command)

    def batch(self, requests):
        results = []
        for request in requests:
            try:
                results.append(dict(result=request()))
            except JSONRPCException as e:
                results.append(dict(error=e))
        return results

    def send_cli(self, command=None, *args, **kwargs):
        """Run bitcoin-cli command. Deserializes returned string as python object."""
        pos_args = [arg_to_cli(arg) for arg in args]
        named_args = [str(key) + "=" + arg_to_cli(value) for (key, value) in kwargs.items()]
        assert not (pos_args and named_args), "Cannot use positional arguments and named arguments in the same bitcoin-cli call"
        p_args = [self.binary, "-datadir=" + self.datadir] + self.options
        if named_args:
            p_args += ["-named"]
        if command is not None:
            p_args += [command]
        p_args += pos_args + named_args
        self.log.debug("Running bitcoin-cli {}".format(p_args[2:]))
        process = subprocess.Popen(p_args, stdin=subprocess.PIPE, stdout=subprocess.PIPE, stderr=subprocess.PIPE, universal_newlines=True)
        cli_stdout, cli_stderr = process.communicate(input=self.input)
        returncode = process.poll()
        if returncode:
            match = re.match(r'error code: ([-0-9]+)\nerror message:\n(.*)', cli_stderr)
            if match:
                code, message = match.groups()
                raise JSONRPCException(dict(code=int(code), message=message))
            # Ignore cli_stdout, raise with cli_stderr
            raise subprocess.CalledProcessError(returncode, self.binary, output=cli_stderr)
        try:
            return json.loads(cli_stdout, parse_float=decimal.Decimal)
<<<<<<< HEAD
        except json.JSONDecodeError:
            return cli_stdout.rstrip("\n")
=======
        except (json.JSONDecodeError, decimal.InvalidOperation):
            return cli_stdout.rstrip("\n")

class RPCOverloadWrapper():
    def __init__(self, rpc, cli=False, descriptors=False):
        self.rpc = rpc
        self.is_cli = cli
        self.descriptors = descriptors

    def __getattr__(self, name):
        return getattr(self.rpc, name)

    def createwallet_passthrough(self, *args, **kwargs):
        return self.__getattr__("createwallet")(*args, **kwargs)

    def createwallet(self, wallet_name, disable_private_keys=None, blank=None, passphrase='', avoid_reuse=None, descriptors=None, load_on_startup=None, external_signer=None):
        if descriptors is None:
            descriptors = self.descriptors
        return self.__getattr__('createwallet')(wallet_name, disable_private_keys, blank, passphrase, avoid_reuse, descriptors, load_on_startup, external_signer)

    def importprivkey(self, privkey, label=None, rescan=None):
        wallet_info = self.getwalletinfo()
        if 'descriptors' not in wallet_info or ('descriptors' in wallet_info and not wallet_info['descriptors']):
            return self.__getattr__('importprivkey')(privkey, label, rescan)
        desc = descsum_create('combo(' + privkey + ')')
        req = [{
            'desc': desc,
            'timestamp': 0 if rescan else 'now',
            'label': label if label else ''
        }]
        import_res = self.importdescriptors(req)
        if not import_res[0]['success']:
            raise JSONRPCException(import_res[0]['error'])

    def addmultisigaddress(self, nrequired, keys, label=None, address_type=None):
        wallet_info = self.getwalletinfo()
        if 'descriptors' not in wallet_info or ('descriptors' in wallet_info and not wallet_info['descriptors']):
            return self.__getattr__('addmultisigaddress')(nrequired, keys, label, address_type)
        cms = self.createmultisig(nrequired, keys, address_type)
        req = [{
            'desc': cms['descriptor'],
            'timestamp': 0,
            'label': label if label else ''
        }]
        import_res = self.importdescriptors(req)
        if not import_res[0]['success']:
            raise JSONRPCException(import_res[0]['error'])
        return cms

    def importpubkey(self, pubkey, label=None, rescan=None):
        wallet_info = self.getwalletinfo()
        if 'descriptors' not in wallet_info or ('descriptors' in wallet_info and not wallet_info['descriptors']):
            return self.__getattr__('importpubkey')(pubkey, label, rescan)
        desc = descsum_create('combo(' + pubkey + ')')
        req = [{
            'desc': desc,
            'timestamp': 0 if rescan else 'now',
            'label': label if label else ''
        }]
        import_res = self.importdescriptors(req)
        if not import_res[0]['success']:
            raise JSONRPCException(import_res[0]['error'])

    def importaddress(self, address, label=None, rescan=None, p2sh=None):
        wallet_info = self.getwalletinfo()
        if 'descriptors' not in wallet_info or ('descriptors' in wallet_info and not wallet_info['descriptors']):
            return self.__getattr__('importaddress')(address, label, rescan, p2sh)
        is_hex = False
        try:
            int(address ,16)
            is_hex = True
            desc = descsum_create('raw(' + address + ')')
        except:
            desc = descsum_create('addr(' + address + ')')
        reqs = [{
            'desc': desc,
            'timestamp': 0 if rescan else 'now',
            'label': label if label else ''
        }]
        if is_hex and p2sh:
            reqs.append({
                'desc': descsum_create('p2sh(raw(' + address + '))'),
                'timestamp': 0 if rescan else 'now',
                'label': label if label else ''
            })
        import_res = self.importdescriptors(reqs)
        for res in import_res:
            if not res['success']:
                raise JSONRPCException(res['error'])
>>>>>>> 9e05de1d
<|MERGE_RESOLUTION|>--- conflicted
+++ resolved
@@ -1,9 +1,5 @@
 #!/usr/bin/env python3
-<<<<<<< HEAD
-# Copyright (c) 2017-2019 The Bitcoin Core developers
-=======
 # Copyright (c) 2017-2021 The Bitcoin Core developers
->>>>>>> 9e05de1d
 # Distributed under the MIT software license, see the accompanying
 # file COPYING or http://www.opensource.org/licenses/mit-license.php.
 """Class for bitcoind node under test"""
@@ -31,10 +27,7 @@
 from .p2p import P2P_SUBVERSION
 from .util import (
     MAX_NODES,
-<<<<<<< HEAD
-=======
     assert_equal,
->>>>>>> 9e05de1d
     append_config,
     delete_cookie_file,
     get_auth_cookie,
@@ -72,11 +65,7 @@
     To make things easier for the test writer, any unrecognised messages will
     be dispatched to the RPC connection."""
 
-<<<<<<< HEAD
-    def __init__(self, i, datadir, *, chain, rpchost, timewait, bitcoind, bitcoin_cli, coverage_dir, cwd, extra_conf=None, extra_args=None, use_cli=False, start_perf=False, use_valgrind=False, version=None):
-=======
     def __init__(self, i, datadir, *, chain, rpchost, timewait, timeout_factor, bitcoind, bitcoin_cli, coverage_dir, cwd, extra_conf=None, extra_args=None, use_cli=False, start_perf=False, use_valgrind=False, version=None, descriptors=False):
->>>>>>> 9e05de1d
         """
         Kwargs:
             start_perf (bool): If True, begin profiling the node with `perf` as soon as
@@ -125,17 +114,12 @@
                          "--gen-suppressions=all", "--exit-on-first-error=yes",
                          "--error-exitcode=1", "--quiet"] + self.args
 
-<<<<<<< HEAD
-        if self.version is None or self.version >= 190000:
-            self.args.append("-logthreadnames")
-=======
         if self.version_is_at_least(190000):
             self.args.append("-logthreadnames")
         if self.version_is_at_least(219900):
             self.args.append("-logsourcelocations")
         if self.version_is_at_least(239000):
             self.args.append("-loglevel=trace")
->>>>>>> 9e05de1d
 
         self.cli = TestNodeCLI(bitcoin_cli, self.datadir)
         self.use_cli = use_cli
@@ -243,16 +227,12 @@
                 raise FailedToStartError(self._node_msg(
                     'bitcoind exited with status {} during initialization'.format(self.process.returncode)))
             try:
-<<<<<<< HEAD
-                rpc = get_rpc_proxy(rpc_url(self.datadir, self.index, self.chain, self.rpchost), self.index, timeout=self.rpc_timeout, coveragedir=self.coverage_dir)
-=======
                 rpc = get_rpc_proxy(
                     rpc_url(self.datadir, self.index, self.chain, self.rpchost),
                     self.index,
                     timeout=self.rpc_timeout // 2,  # Shorter timeout to allow for one retry in case of ETIMEDOUT
                     coveragedir=self.coverage_dir,
                 )
->>>>>>> 9e05de1d
                 rpc.getblockcount()
                 # If the call to getblockcount() succeeds then the RPC connection is up
                 if self.version_is_at_least(190000):
@@ -292,9 +272,6 @@
                 # This might happen when the RPC server is in warmup, but shut down before the call to getblockcount
                 # succeeds. Try again to properly raise the FailedToStartError
                 pass
-<<<<<<< HEAD
-            except ValueError as e:  # cookie file not found and no rpcuser or rpcassword. bitcoind still starting
-=======
             except OSError as e:
                 if e.errno == errno.ETIMEDOUT:
                     pass  # Treat identical to ConnectionResetError
@@ -303,7 +280,6 @@
                 else:
                     raise  # unknown OS error
             except ValueError as e:  # cookie file not found and no rpcuser or rpcpassword; bitcoind is still starting
->>>>>>> 9e05de1d
                 if "No RPC credentials" not in str(e):
                     raise
             time.sleep(1.0 / poll_per_s)
@@ -358,11 +334,7 @@
         self.log.debug("Stopping node")
         try:
             # Do not use wait argument when testing older nodes, e.g. in feature_backwards_compatibility.py
-<<<<<<< HEAD
-            if self.version is None or self.version >= 180000:
-=======
             if self.version_is_at_least(180000):
->>>>>>> 9e05de1d
                 self.stop(wait=wait)
             else:
                 self.stop()
@@ -411,17 +383,6 @@
     def wait_until_stopped(self, timeout=BITCOIND_PROC_WAIT_TIMEOUT):
         wait_until_helper(self.is_node_stopped, timeout=timeout, timeout_factor=self.timeout_factor)
 
-<<<<<<< HEAD
-    @contextlib.contextmanager
-    def assert_debug_log(self, expected_msgs, unexpected_msgs=None, timeout=2):
-        if unexpected_msgs is None:
-            unexpected_msgs = []
-        time_end = time.time() + timeout
-        debug_log = os.path.join(self.datadir, self.chain, 'debug.log')
-        with open(debug_log, encoding='utf-8') as dl:
-            dl.seek(0, 2)
-            prev_size = dl.tell()
-=======
     @property
     def chain_path(self) -> Path:
         return Path(self.datadir) / self.chain
@@ -441,17 +402,12 @@
             unexpected_msgs = []
         time_end = time.time() + timeout * self.timeout_factor
         prev_size = self.debug_log_bytes()
->>>>>>> 9e05de1d
 
         yield
 
         while True:
             found = True
-<<<<<<< HEAD
-            with open(debug_log, encoding='utf-8') as dl:
-=======
             with open(self.debug_log_path, encoding='utf-8') as dl:
->>>>>>> 9e05de1d
                 dl.seek(prev_size)
                 log = dl.read()
             print_log = " - " + "\n - ".join(log.splitlines())
@@ -467,8 +423,6 @@
                 break
             time.sleep(0.05)
         self._raise_assertion_error('Expected messages "{}" does not partially match log:\n\n{}\n\n'.format(str(expected_msgs), print_log))
-<<<<<<< HEAD
-=======
 
     @contextlib.contextmanager
     def wait_for_debug_log(self, expected_msgs, timeout=60):
@@ -505,7 +459,6 @@
         self._raise_assertion_error(
             'Expected messages "{}" does not partially match log:\n\n{}\n\n'.format(
                 str(expected_msgs), print_log))
->>>>>>> 9e05de1d
 
     @contextlib.contextmanager
     def profile_with_perf(self, profile_name: str):
@@ -640,11 +593,7 @@
         if 'dstaddr' not in kwargs:
             kwargs['dstaddr'] = '127.0.0.1'
 
-<<<<<<< HEAD
-        p2p_conn.peer_connect(**kwargs, net=self.chain)()
-=======
         p2p_conn.peer_connect(**kwargs, net=self.chain, timeout_factor=self.timeout_factor)()
->>>>>>> 9e05de1d
         self.p2ps.append(p2p_conn)
         p2p_conn.wait_until(lambda: p2p_conn.is_connected, check_connected=False)
         if wait_for_verack:
@@ -661,14 +610,11 @@
             # So syncing here is redundant when we only want to send a message, but the cost is low (a few milliseconds)
             # in comparison to the upside of making tests less fragile and unexpected intermittent errors less likely.
             p2p_conn.sync_with_ping()
-<<<<<<< HEAD
-=======
 
             # Consistency check that the Bitcoin Core has received our user agent string. This checks the
             # node's newest peer. It could be racy if another Bitcoin Core node has connected since we opened
             # our connection, but we don't expect that to happen.
             assert_equal(self.getpeerinfo()[-1]['subver'], P2P_SUBVERSION)
->>>>>>> 9e05de1d
 
         return p2p_conn
 
@@ -709,11 +655,8 @@
             p.peer_disconnect()
         del self.p2ps[:]
 
-<<<<<<< HEAD
-=======
         wait_until_helper(lambda: self.num_test_p2p_connections() == 0, timeout_factor=self.timeout_factor)
 
->>>>>>> 9e05de1d
 
 class TestNodeCLIAttr:
     def __init__(self, cli, command):
@@ -790,10 +733,6 @@
             raise subprocess.CalledProcessError(returncode, self.binary, output=cli_stderr)
         try:
             return json.loads(cli_stdout, parse_float=decimal.Decimal)
-<<<<<<< HEAD
-        except json.JSONDecodeError:
-            return cli_stdout.rstrip("\n")
-=======
         except (json.JSONDecodeError, decimal.InvalidOperation):
             return cli_stdout.rstrip("\n")
 
@@ -882,5 +821,4 @@
         import_res = self.importdescriptors(reqs)
         for res in import_res:
             if not res['success']:
-                raise JSONRPCException(res['error'])
->>>>>>> 9e05de1d
+                raise JSONRPCException(res['error'])