--- conflicted
+++ resolved
@@ -1,9 +1,5 @@
 #!/usr/bin/env python3
-<<<<<<< HEAD
-# Copyright (c) 2018-2019 The Bitcoin Core developers
-=======
 # Copyright (c) 2018-2021 The Bitcoin Core developers
->>>>>>> 9e05de1d
 # Distributed under the MIT software license, see the accompanying
 # file COPYING or http://www.opensource.org/licenses/mit-license.php.
 """Tests some generic aspects of the RPC interface."""
@@ -93,8 +89,6 @@
         expect_http_status(404, -32601, self.nodes[0].invalidmethod)
         expect_http_status(500, -8, self.nodes[0].getblockhash, 42)
 
-<<<<<<< HEAD
-=======
     def test_work_queue_exceeded(self):
         self.log.info("Testing work queue exceeded...")
         self.restart_node(0, ['-rpcworkqueue=1', '-rpcthreads=1'])
@@ -107,15 +101,11 @@
         for t in threads:
             t.join()
 
->>>>>>> 9e05de1d
     def run_test(self):
         self.test_getrpcinfo()
         self.test_batch_request()
         self.test_http_status_codes()
-<<<<<<< HEAD
-=======
         self.test_work_queue_exceeded()
->>>>>>> 9e05de1d
 
 
 if __name__ == '__main__':
