#!/usr/bin/env python3
<<<<<<< HEAD
# Copyright (c) 2014-2019 The Bitcoin Core developers
=======
# Copyright (c) 2014-2021 The Bitcoin Core developers
>>>>>>> 9e05de1d
# Distributed under the MIT software license, see the accompanying
# file COPYING or http://www.opensource.org/licenses/mit-license.php.
"""Test the rawtransaction RPCs.

Test the following RPCs:
   - getrawtransaction
   - createrawtransaction
   - signrawtransactionwithwallet
   - sendrawtransaction
   - decoderawtransaction
"""

from collections import OrderedDict
from decimal import Decimal

from test_framework.blocktools import COINBASE_MATURITY
from test_framework.messages import (
    MAX_BIP125_RBF_SEQUENCE,
    CTransaction,
    tx_from_hex,
)
from test_framework.test_framework import BitcoinTestFramework
from test_framework.util import (
    assert_equal,
    assert_raises_rpc_error,
<<<<<<< HEAD
    connect_nodes,
    hex_str_to_bytes,
)
=======
)
from test_framework.wallet import (
    getnewdestination,
    MiniWallet,
)


TXID = "1d1d4e24ed99057e84c3f80fd8fbec79ed9e1acee37da269356ecea000000000"
>>>>>>> 9e05de1d


class multidict(dict):
    """Dictionary that allows duplicate keys.

    Constructed with a list of (key, value) tuples. When dumped by the json module,
    will output invalid json with repeated keys, eg:
    >>> json.dumps(multidict([(1,2),(1,2)])
    '{"1": 2, "1": 2}'

    Used to test calls to rpc methods with repeated keys in the json object."""

    def __init__(self, x):
        dict.__init__(self, x)
        self.x = x

    def items(self):
        return self.x


class RawTransactionsTest(BitcoinTestFramework):
    def set_test_params(self):
        self.setup_clean_chain = True
        self.num_nodes = 3
        self.extra_args = [
            ["-txindex"],
            ["-txindex"],
<<<<<<< HEAD
            ["-txindex"],
        ]
        self.supports_cli = False

    def skip_test_if_missing_module(self):
        self.skip_if_no_wallet()

    def setup_network(self):
        super().setup_network()
        connect_nodes(self.nodes[0], 2)
=======
            [],
        ]
        # whitelist all peers to speed up tx relay / mempool sync
        for args in self.extra_args:
            args.append("-whitelist=noban@127.0.0.1")
        self.requires_wallet = self.is_specified_wallet_compiled()

        self.supports_cli = False

    def setup_network(self):
        super().setup_network()
        self.connect_nodes(0, 2)
>>>>>>> 9e05de1d

    def run_test(self):
        self.wallet = MiniWallet(self.nodes[0])
        self.log.info("Prepare some coins for multiple *rawtransaction commands")
        self.generate(self.wallet, 10)
        self.generate(self.nodes[0], COINBASE_MATURITY + 1)

        self.getrawtransaction_tests()
        self.createrawtransaction_tests()
        self.sendrawtransaction_tests()
        self.sendrawtransaction_testmempoolaccept_tests()
        self.decoderawtransaction_tests()
        self.transaction_version_number_tests()
        if self.requires_wallet and not self.options.descriptors:
            self.raw_multisig_transaction_legacy_tests()

    def getrawtransaction_tests(self):
        tx = self.wallet.send_self_transfer(from_node=self.nodes[0])
        self.generate(self.nodes[0], 1)
        txId = tx['txid']
        err_msg = (
            "No such mempool transaction. Use -txindex or provide a block hash to enable"
            " blockchain transaction queries. Use gettransaction for wallet transactions."
        )

        for n in [0, 2]:
            self.log.info(f"Test getrawtransaction {'with' if n == 0 else 'without'} -txindex")

            if n == 0:
                # With -txindex.
                # 1. valid parameters - only supply txid
                assert_equal(self.nodes[n].getrawtransaction(txId), tx['hex'])

                # 2. valid parameters - supply txid and 0 for non-verbose
                assert_equal(self.nodes[n].getrawtransaction(txId, 0), tx['hex'])

                # 3. valid parameters - supply txid and False for non-verbose
                assert_equal(self.nodes[n].getrawtransaction(txId, False), tx['hex'])

                # 4. valid parameters - supply txid and 1 for verbose.
                # We only check the "hex" field of the output so we don't need to update this test every time the output format changes.
                assert_equal(self.nodes[n].getrawtransaction(txId, 1)["hex"], tx['hex'])

                # 5. valid parameters - supply txid and True for non-verbose
                assert_equal(self.nodes[n].getrawtransaction(txId, True)["hex"], tx['hex'])
            else:
                # Without -txindex, expect to raise.
                for verbose in [None, 0, False, 1, True]:
                    assert_raises_rpc_error(-5, err_msg, self.nodes[n].getrawtransaction, txId, verbose)

            # 6. invalid parameters - supply txid and invalid boolean values (strings) for verbose
            for value in ["True", "False"]:
                assert_raises_rpc_error(-1, "not of expected type bool", self.nodes[n].getrawtransaction, txid=txId, verbose=value)

            # 7. invalid parameters - supply txid and empty array
            assert_raises_rpc_error(-1, "not of expected type bool", self.nodes[n].getrawtransaction, txId, [])

            # 8. invalid parameters - supply txid and empty dict
            assert_raises_rpc_error(-1, "not of expected type bool", self.nodes[n].getrawtransaction, txId, {})

        # Make a tx by sending, then generate 2 blocks; block1 has the tx in it
        tx = self.wallet.send_self_transfer(from_node=self.nodes[2])['txid']
        block1, block2 = self.generate(self.nodes[2], 2)
        for n in [0, 2]:
            self.log.info(f"Test getrawtransaction {'with' if n == 0 else 'without'} -txindex, with blockhash")
            # We should be able to get the raw transaction by providing the correct block
            gottx = self.nodes[n].getrawtransaction(txid=tx, verbose=True, blockhash=block1)
            assert_equal(gottx['txid'], tx)
            assert_equal(gottx['in_active_chain'], True)
            if n == 0:
                self.log.info("Test getrawtransaction with -txindex, without blockhash: 'in_active_chain' should be absent")
                gottx = self.nodes[n].getrawtransaction(txid=tx, verbose=True)
                assert_equal(gottx['txid'], tx)
                assert 'in_active_chain' not in gottx
            else:
                self.log.info("Test getrawtransaction without -txindex, without blockhash: expect the call to raise")
                assert_raises_rpc_error(-5, err_msg, self.nodes[n].getrawtransaction, txid=tx, verbose=True)
            # We should not get the tx if we provide an unrelated block
            assert_raises_rpc_error(-5, "No such transaction found", self.nodes[n].getrawtransaction, txid=tx, blockhash=block2)
            # An invalid block hash should raise the correct errors
            assert_raises_rpc_error(-1, "JSON value of type bool is not of expected type string", self.nodes[n].getrawtransaction, txid=tx, blockhash=True)
            assert_raises_rpc_error(-8, "parameter 3 must be of length 64 (not 6, for 'foobar')", self.nodes[n].getrawtransaction, txid=tx, blockhash="foobar")
            assert_raises_rpc_error(-8, "parameter 3 must be of length 64 (not 8, for 'abcd1234')", self.nodes[n].getrawtransaction, txid=tx, blockhash="abcd1234")
            foo = "ZZZ0000000000000000000000000000000000000000000000000000000000000"
            assert_raises_rpc_error(-8, f"parameter 3 must be hexadecimal string (not '{foo}')", self.nodes[n].getrawtransaction, txid=tx, blockhash=foo)
            bar = "0000000000000000000000000000000000000000000000000000000000000000"
            assert_raises_rpc_error(-5, "Block hash not found", self.nodes[n].getrawtransaction, txid=tx, blockhash=bar)
            # Undo the blocks and verify that "in_active_chain" is false.
            self.nodes[n].invalidateblock(block1)
            gottx = self.nodes[n].getrawtransaction(txid=tx, verbose=True, blockhash=block1)
            assert_equal(gottx['in_active_chain'], False)
            self.nodes[n].reconsiderblock(block1)
            assert_equal(self.nodes[n].getbestblockhash(), block2)

        self.log.info("Test getrawtransaction on genesis block coinbase returns an error")
        block = self.nodes[0].getblock(self.nodes[0].getblockhash(0))
        assert_raises_rpc_error(-5, "The genesis block coinbase is not considered an ordinary transaction", self.nodes[0].getrawtransaction, block['merkleroot'])

    def createrawtransaction_tests(self):
        self.log.info("Test createrawtransaction")
        # Test `createrawtransaction` required parameters
        assert_raises_rpc_error(-1, "createrawtransaction", self.nodes[0].createrawtransaction)
        assert_raises_rpc_error(-1, "createrawtransaction", self.nodes[0].createrawtransaction, [])

        # Test `createrawtransaction` invalid extra parameters
        assert_raises_rpc_error(-1, "createrawtransaction", self.nodes[0].createrawtransaction, [], {}, 0, False, 'foo')

        # Test `createrawtransaction` invalid `inputs`
        assert_raises_rpc_error(-3, "JSON value of type string is not of expected type array", self.nodes[0].createrawtransaction, 'foo', {})
        assert_raises_rpc_error(-1, "JSON value of type string is not of expected type object", self.nodes[0].createrawtransaction, ['foo'], {})
        assert_raises_rpc_error(-1, "JSON value of type null is not of expected type string", self.nodes[0].createrawtransaction, [{}], {})
        assert_raises_rpc_error(-8, "txid must be of length 64 (not 3, for 'foo')", self.nodes[0].createrawtransaction, [{'txid': 'foo'}], {})
        txid = "ZZZ7bb8b1697ea987f3b223ba7819250cae33efacb068d23dc24859824a77844"
        assert_raises_rpc_error(-8, f"txid must be hexadecimal string (not '{txid}')", self.nodes[0].createrawtransaction, [{'txid': txid}], {})
        assert_raises_rpc_error(-8, "Invalid parameter, missing vout key", self.nodes[0].createrawtransaction, [{'txid': TXID}], {})
        assert_raises_rpc_error(-8, "Invalid parameter, missing vout key", self.nodes[0].createrawtransaction, [{'txid': TXID, 'vout': 'foo'}], {})
        assert_raises_rpc_error(-8, "Invalid parameter, vout cannot be negative", self.nodes[0].createrawtransaction, [{'txid': TXID, 'vout': -1}], {})
        # sequence number out of range
        for invalid_seq in [-1, 4294967296]:
            inputs = [{'txid': TXID, 'vout': 1, 'sequence': invalid_seq}]
            address = getnewdestination()[2]
            outputs = {address: 1}
            assert_raises_rpc_error(-8, 'Invalid parameter, sequence number is out of range',
                                    self.nodes[0].createrawtransaction, inputs, outputs)
        # with valid sequence number
        for valid_seq in [1000, 4294967294]:
            inputs = [{'txid': TXID, 'vout': 1, 'sequence': valid_seq}]
            address = getnewdestination()[2]
            outputs = {address: 1}
            rawtx = self.nodes[0].createrawtransaction(inputs, outputs)
            decrawtx = self.nodes[0].decoderawtransaction(rawtx)
            assert_equal(decrawtx['vin'][0]['sequence'], valid_seq)

        # Test `createrawtransaction` invalid `outputs`
        address = getnewdestination()[2]
        assert_raises_rpc_error(-1, "JSON value of type string is not of expected type array", self.nodes[0].createrawtransaction, [], 'foo')
        self.nodes[0].createrawtransaction(inputs=[], outputs={})  # Should not throw for backwards compatibility
        self.nodes[0].createrawtransaction(inputs=[], outputs=[])
        assert_raises_rpc_error(-8, "Data must be hexadecimal string", self.nodes[0].createrawtransaction, [], {'data': 'foo'})
        assert_raises_rpc_error(-5, "Invalid Bitcoin address", self.nodes[0].createrawtransaction, [], {'foo': 0})
        assert_raises_rpc_error(-3, "Invalid amount", self.nodes[0].createrawtransaction, [], {address: 'foo'})
        assert_raises_rpc_error(-3, "Amount out of range", self.nodes[0].createrawtransaction, [], {address: -1})
        assert_raises_rpc_error(-8, "Invalid parameter, duplicated address: %s" % address, self.nodes[0].createrawtransaction, [], multidict([(address, 1), (address, 1)]))
        assert_raises_rpc_error(-8, "Invalid parameter, duplicated address: %s" % address, self.nodes[0].createrawtransaction, [], [{address: 1}, {address: 1}])
        assert_raises_rpc_error(-8, "Invalid parameter, duplicate key: data", self.nodes[0].createrawtransaction, [], [{"data": 'aa'}, {"data": "bb"}])
        assert_raises_rpc_error(-8, "Invalid parameter, duplicate key: data", self.nodes[0].createrawtransaction, [], multidict([("data", 'aa'), ("data", "bb")]))
        assert_raises_rpc_error(-8, "Invalid parameter, key-value pair must contain exactly one key", self.nodes[0].createrawtransaction, [], [{'a': 1, 'b': 2}])
        assert_raises_rpc_error(-8, "Invalid parameter, key-value pair not an object as expected", self.nodes[0].createrawtransaction, [], [['key-value pair1'], ['2']])

        # Test `createrawtransaction` mismatch between sequence number(s) and `replaceable` option
        assert_raises_rpc_error(-8, "Invalid parameter combination: Sequence number(s) contradict replaceable option",
                                self.nodes[0].createrawtransaction, [{'txid': TXID, 'vout': 0, 'sequence': MAX_BIP125_RBF_SEQUENCE+1}], {}, 0, True)

        # Test `createrawtransaction` invalid `locktime`
        assert_raises_rpc_error(-3, "JSON value of type string is not of expected type number", self.nodes[0].createrawtransaction, [], {}, 'foo')
        assert_raises_rpc_error(-8, "Invalid parameter, locktime out of range", self.nodes[0].createrawtransaction, [], {}, -1)
        assert_raises_rpc_error(-8, "Invalid parameter, locktime out of range", self.nodes[0].createrawtransaction, [], {}, 4294967296)

        # Test `createrawtransaction` invalid `replaceable`
        assert_raises_rpc_error(-3, "JSON value of type string is not of expected type bool", self.nodes[0].createrawtransaction, [], {}, 0, 'foo')

        # Test that createrawtransaction accepts an array and object as outputs
        # One output
        tx = tx_from_hex(self.nodes[2].createrawtransaction(inputs=[{'txid': TXID, 'vout': 9}], outputs={address: 99}))
        assert_equal(len(tx.vout), 1)
        assert_equal(
            tx.serialize().hex(),
<<<<<<< HEAD
            self.nodes[2].createrawtransaction(inputs=[{'txid': txid, 'vout': 9}], outputs=[{address: 99}]),
=======
            self.nodes[2].createrawtransaction(inputs=[{'txid': TXID, 'vout': 9}], outputs=[{address: 99}]),
>>>>>>> 9e05de1d
        )
        # Two outputs
        address2 = getnewdestination()[2]
        tx = tx_from_hex(self.nodes[2].createrawtransaction(inputs=[{'txid': TXID, 'vout': 9}], outputs=OrderedDict([(address, 99), (address2, 99)])))
        assert_equal(len(tx.vout), 2)
        assert_equal(
            tx.serialize().hex(),
<<<<<<< HEAD
            self.nodes[2].createrawtransaction(inputs=[{'txid': txid, 'vout': 9}], outputs=[{address: 99}, {address2: 99}]),
=======
            self.nodes[2].createrawtransaction(inputs=[{'txid': TXID, 'vout': 9}], outputs=[{address: 99}, {address2: 99}]),
>>>>>>> 9e05de1d
        )
        # Multiple mixed outputs
        tx = tx_from_hex(self.nodes[2].createrawtransaction(inputs=[{'txid': TXID, 'vout': 9}], outputs=multidict([(address, 99), (address2, 99), ('data', '99')])))
        assert_equal(len(tx.vout), 3)
        assert_equal(
            tx.serialize().hex(),
<<<<<<< HEAD
            self.nodes[2].createrawtransaction(inputs=[{'txid': txid, 'vout': 9}], outputs=[{address: 99}, {address2: 99}, {'data': '99'}]),
        )

        for type in ["bech32", "p2sh-segwit", "legacy"]:
            addr = self.nodes[0].getnewaddress("", type)
            addrinfo = self.nodes[0].getaddressinfo(addr)
            pubkey = addrinfo["scriptPubKey"]

            self.log.info('sendrawtransaction with missing prevtx info (%s)' %(type))

            # Test `signrawtransactionwithwallet` invalid `prevtxs`
            inputs  = [ {'txid' : txid, 'vout' : 3, 'sequence' : 1000}]
            outputs = { self.nodes[0].getnewaddress() : 1 }
            rawtx   = self.nodes[0].createrawtransaction(inputs, outputs)

            prevtx = dict(txid=txid, scriptPubKey=pubkey, vout=3, amount=1)
            succ = self.nodes[0].signrawtransactionwithwallet(rawtx, [prevtx])
            assert succ["complete"]
            if type == "legacy":
                del prevtx["amount"]
                succ = self.nodes[0].signrawtransactionwithwallet(rawtx, [prevtx])
                assert succ["complete"]

            if type != "legacy":
                assert_raises_rpc_error(-3, "Missing amount", self.nodes[0].signrawtransactionwithwallet, rawtx, [
                    {
                        "txid": txid,
                        "scriptPubKey": pubkey,
                        "vout": 3,
                    }
                ])

            assert_raises_rpc_error(-3, "Missing vout", self.nodes[0].signrawtransactionwithwallet, rawtx, [
                {
                    "txid": txid,
                    "scriptPubKey": pubkey,
                    "amount": 1,
                }
            ])
            assert_raises_rpc_error(-3, "Missing txid", self.nodes[0].signrawtransactionwithwallet, rawtx, [
                {
                    "scriptPubKey": pubkey,
                    "vout": 3,
                    "amount": 1,
                }
            ])
            assert_raises_rpc_error(-3, "Missing scriptPubKey", self.nodes[0].signrawtransactionwithwallet, rawtx, [
                {
                    "txid": txid,
                    "vout": 3,
                    "amount": 1
                }
            ])

        #########################################
        # sendrawtransaction with missing input #
        #########################################

        self.log.info('sendrawtransaction with missing input')
        inputs  = [ {'txid' : "1d1d4e24ed99057e84c3f80fd8fbec79ed9e1acee37da269356ecea000000000", 'vout' : 1}] #won't exists
        outputs = { self.nodes[0].getnewaddress() : 4.998 }
        rawtx   = self.nodes[2].createrawtransaction(inputs, outputs)
        rawtx   = self.nodes[2].signrawtransactionwithwallet(rawtx)

        # This will raise an exception since there are missing inputs
        assert_raises_rpc_error(-25, "bad-txns-inputs-missingorspent", self.nodes[2].sendrawtransaction, rawtx['hex'])

        #####################################
        # getrawtransaction with block hash #
        #####################################

        # make a tx by sending then generate 2 blocks; block1 has the tx in it
        tx = self.nodes[2].sendtoaddress(self.nodes[1].getnewaddress(), 1)
        block1, block2 = self.nodes[2].generate(2)
        self.sync_all()
        # We should be able to get the raw transaction by providing the correct block
        gottx = self.nodes[0].getrawtransaction(tx, True, block1)
        assert_equal(gottx['txid'], tx)
        assert_equal(gottx['in_active_chain'], True)
        # We should not have the 'in_active_chain' flag when we don't provide a block
        gottx = self.nodes[0].getrawtransaction(tx, True)
        assert_equal(gottx['txid'], tx)
        assert 'in_active_chain' not in gottx
        # We should not get the tx if we provide an unrelated block
        assert_raises_rpc_error(-5, "No such transaction found", self.nodes[0].getrawtransaction, tx, True, block2)
        # An invalid block hash should raise the correct errors
        assert_raises_rpc_error(-1, "JSON value is not a string as expected", self.nodes[0].getrawtransaction, tx, True, True)
        assert_raises_rpc_error(-8, "parameter 3 must be of length 64 (not 6, for 'foobar')", self.nodes[0].getrawtransaction, tx, True, "foobar")
        assert_raises_rpc_error(-8, "parameter 3 must be of length 64 (not 8, for 'abcd1234')", self.nodes[0].getrawtransaction, tx, True, "abcd1234")
        assert_raises_rpc_error(-8, "parameter 3 must be hexadecimal string (not 'ZZZ0000000000000000000000000000000000000000000000000000000000000')", self.nodes[0].getrawtransaction, tx, True, "ZZZ0000000000000000000000000000000000000000000000000000000000000")
        assert_raises_rpc_error(-5, "Block hash not found", self.nodes[0].getrawtransaction, tx, True, "0000000000000000000000000000000000000000000000000000000000000000")
        # Undo the blocks and check in_active_chain
        self.nodes[0].invalidateblock(block1)
        gottx = self.nodes[0].getrawtransaction(txid=tx, verbose=True, blockhash=block1)
        assert_equal(gottx['in_active_chain'], False)
        self.nodes[0].reconsiderblock(block1)
        assert_equal(self.nodes[0].getbestblockhash(), block2)

        #########################
        # RAW TX MULTISIG TESTS #
        #########################
=======
            self.nodes[2].createrawtransaction(inputs=[{'txid': TXID, 'vout': 9}], outputs=[{address: 99}, {address2: 99}, {'data': '99'}]),
        )

    def sendrawtransaction_tests(self):
        self.log.info("Test sendrawtransaction with missing input")
        inputs = [{'txid': TXID, 'vout': 1}]  # won't exist
        address = getnewdestination()[2]
        outputs = {address: 4.998}
        rawtx = self.nodes[2].createrawtransaction(inputs, outputs)
        assert_raises_rpc_error(-25, "bad-txns-inputs-missingorspent", self.nodes[2].sendrawtransaction, rawtx)

    def sendrawtransaction_testmempoolaccept_tests(self):
        self.log.info("Test sendrawtransaction/testmempoolaccept with maxfeerate")
        fee_exceeds_max = "Fee exceeds maximum configured by user (e.g. -maxtxfee, maxfeerate)"

        # Test a transaction with a small fee.
        # Fee rate is 0.00100000 BTC/kvB
        tx = self.wallet.create_self_transfer(fee_rate=Decimal('0.00100000'))
        # Thus, testmempoolaccept should reject
        testres = self.nodes[2].testmempoolaccept([tx['hex']], 0.00001000)[0]
        assert_equal(testres['allowed'], False)
        assert_equal(testres['reject-reason'], 'max-fee-exceeded')
        # and sendrawtransaction should throw
        assert_raises_rpc_error(-25, fee_exceeds_max, self.nodes[2].sendrawtransaction, tx['hex'], 0.00001000)
        # and the following calls should both succeed
        testres = self.nodes[2].testmempoolaccept(rawtxs=[tx['hex']])[0]
        assert_equal(testres['allowed'], True)
        self.nodes[2].sendrawtransaction(hexstring=tx['hex'])

        # Test a transaction with a large fee.
        # Fee rate is 0.20000000 BTC/kvB
        tx = self.wallet.create_self_transfer(fee_rate=Decimal("0.20000000"))
        # Thus, testmempoolaccept should reject
        testres = self.nodes[2].testmempoolaccept([tx['hex']])[0]
        assert_equal(testres['allowed'], False)
        assert_equal(testres['reject-reason'], 'max-fee-exceeded')
        # and sendrawtransaction should throw
        assert_raises_rpc_error(-25, fee_exceeds_max, self.nodes[2].sendrawtransaction, tx['hex'])
        # and the following calls should both succeed
        testres = self.nodes[2].testmempoolaccept(rawtxs=[tx['hex']], maxfeerate='0.20000000')[0]
        assert_equal(testres['allowed'], True)
        self.nodes[2].sendrawtransaction(hexstring=tx['hex'], maxfeerate='0.20000000')

        self.log.info("Test sendrawtransaction/testmempoolaccept with tx already in the chain")
        self.generate(self.nodes[2], 1)
        for node in self.nodes:
            testres = node.testmempoolaccept([tx['hex']])[0]
            assert_equal(testres['allowed'], False)
            assert_equal(testres['reject-reason'], 'txn-already-known')
            assert_raises_rpc_error(-27, 'Transaction already in block chain', node.sendrawtransaction, tx['hex'])

    def decoderawtransaction_tests(self):
        self.log.info("Test decoderawtransaction")
        # witness transaction
        encrawtx = "010000000001010000000000000072c1a6a246ae63f74f931e8365e15a089c68d61900000000000000000000ffffffff0100e1f50500000000000102616100000000"
        decrawtx = self.nodes[0].decoderawtransaction(encrawtx, True)  # decode as witness transaction
        assert_equal(decrawtx['vout'][0]['value'], Decimal('1.00000000'))
        assert_raises_rpc_error(-22, 'TX decode failed', self.nodes[0].decoderawtransaction, encrawtx, False) # force decode as non-witness transaction
        # non-witness transaction
        encrawtx = "01000000010000000000000072c1a6a246ae63f74f931e8365e15a089c68d61900000000000000000000ffffffff0100e1f505000000000000000000"
        decrawtx = self.nodes[0].decoderawtransaction(encrawtx, False)  # decode as non-witness transaction
        assert_equal(decrawtx['vout'][0]['value'], Decimal('1.00000000'))
        # known ambiguous transaction in the chain (see https://github.com/bitcoin/bitcoin/issues/20579)
        coinbase = "03c68708046ff8415c622f4254432e434f4d2ffabe6d6de1965d02c68f928e5b244ab1965115a36f56eb997633c7f690124bbf43644e23080000000ca3d3af6d005a65ff0200fd00000000"
        encrawtx = f"020000000001010000000000000000000000000000000000000000000000000000000000000000ffffffff4b{coinbase}" \
                   "ffffffff03f4c1fb4b0000000016001497cfc76442fe717f2a3f0cc9c175f7561b6619970000000000000000266a24aa21a9ed957d1036a80343e0d1b659497e1b48a38ebe876a056d45965fac4a85cda84e1900000000000000002952534b424c4f434b3a8e092581ab01986cbadc84f4b43f4fa4bb9e7a2e2a0caf9b7cf64d939028e22c0120000000000000000000000000000000000000000000000000000000000000000000000000"
        decrawtx = self.nodes[0].decoderawtransaction(encrawtx)
        decrawtx_wit = self.nodes[0].decoderawtransaction(encrawtx, True)
        assert_raises_rpc_error(-22, 'TX decode failed', self.nodes[0].decoderawtransaction, encrawtx, False)  # fails to decode as non-witness transaction
        assert_equal(decrawtx, decrawtx_wit)  # the witness interpretation should be chosen
        assert_equal(decrawtx['vin'][0]['coinbase'], coinbase)

    def transaction_version_number_tests(self):
        self.log.info("Test transaction version numbers")

        # Test the minimum transaction version number that fits in a signed 32-bit integer.
        # As transaction version is unsigned, this should convert to its unsigned equivalent.
        tx = CTransaction()
        tx.nVersion = -0x80000000
        rawtx = tx.serialize().hex()
        decrawtx = self.nodes[0].decoderawtransaction(rawtx)
        assert_equal(decrawtx['version'], 0x80000000)

        # Test the maximum transaction version number that fits in a signed 32-bit integer.
        tx = CTransaction()
        tx.nVersion = 0x7fffffff
        rawtx = tx.serialize().hex()
        decrawtx = self.nodes[0].decoderawtransaction(rawtx)
        assert_equal(decrawtx['version'], 0x7fffffff)

    def raw_multisig_transaction_legacy_tests(self):
        self.log.info("Test raw multisig transactions (legacy)")
        # The traditional multisig workflow does not work with descriptor wallets so these are legacy only.
        # The multisig workflow with descriptor wallets uses PSBTs and is tested elsewhere, no need to do them here.

>>>>>>> 9e05de1d
        # 2of2 test
        addr1 = self.nodes[2].getnewaddress()
        addr2 = self.nodes[2].getnewaddress()

        addr1Obj = self.nodes[2].getaddressinfo(addr1)
        addr2Obj = self.nodes[2].getaddressinfo(addr2)

        # Tests for createmultisig and addmultisigaddress
        assert_raises_rpc_error(-5, "Invalid public key", self.nodes[0].createmultisig, 1, ["01020304"])
        # createmultisig can only take public keys
        self.nodes[0].createmultisig(2, [addr1Obj['pubkey'], addr2Obj['pubkey']])
        # addmultisigaddress can take both pubkeys and addresses so long as they are in the wallet, which is tested here
        assert_raises_rpc_error(-5, "Invalid public key", self.nodes[0].createmultisig, 2, [addr1Obj['pubkey'], addr1])

        mSigObj = self.nodes[2].addmultisigaddress(2, [addr1Obj['pubkey'], addr1])['address']

        # use balance deltas instead of absolute values
        bal = self.nodes[2].getbalance()

        # send 1.2 BTC to msig adr
        txId = self.nodes[0].sendtoaddress(mSigObj, 1.2)
        self.sync_all()
        self.generate(self.nodes[0], 1)
        # node2 has both keys of the 2of2 ms addr, tx should affect the balance
        assert_equal(self.nodes[2].getbalance(), bal + Decimal('1.20000000'))


        # 2of3 test from different nodes
        bal = self.nodes[2].getbalance()
        addr1 = self.nodes[1].getnewaddress()
        addr2 = self.nodes[2].getnewaddress()
        addr3 = self.nodes[2].getnewaddress()

        addr1Obj = self.nodes[1].getaddressinfo(addr1)
        addr2Obj = self.nodes[2].getaddressinfo(addr2)
        addr3Obj = self.nodes[2].getaddressinfo(addr3)

        mSigObj = self.nodes[2].addmultisigaddress(2, [addr1Obj['pubkey'], addr2Obj['pubkey'], addr3Obj['pubkey']])['address']

        txId = self.nodes[0].sendtoaddress(mSigObj, 2.2)
        decTx = self.nodes[0].gettransaction(txId)
        rawTx = self.nodes[0].decoderawtransaction(decTx['hex'])
        self.sync_all()
        self.generate(self.nodes[0], 1)

        # THIS IS AN INCOMPLETE FEATURE
        # NODE2 HAS TWO OF THREE KEYS AND THE FUNDS SHOULD BE SPENDABLE AND COUNT AT BALANCE CALCULATION
        assert_equal(self.nodes[2].getbalance(), bal)  # for now, assume the funds of a 2of3 multisig tx are not marked as spendable

        txDetails = self.nodes[0].gettransaction(txId, True)
        rawTx = self.nodes[0].decoderawtransaction(txDetails['hex'])
        vout = next(o for o in rawTx['vout'] if o['value'] == Decimal('2.20000000'))

        bal = self.nodes[0].getbalance()
        inputs = [{"txid": txId, "vout": vout['n'], "scriptPubKey": vout['scriptPubKey']['hex'], "amount": vout['value']}]
        outputs = {self.nodes[0].getnewaddress(): 2.19}
        rawTx = self.nodes[2].createrawtransaction(inputs, outputs)
        rawTxPartialSigned = self.nodes[1].signrawtransactionwithwallet(rawTx, inputs)
        assert_equal(rawTxPartialSigned['complete'], False)  # node1 only has one key, can't comp. sign the tx

        rawTxSigned = self.nodes[2].signrawtransactionwithwallet(rawTx, inputs)
        assert_equal(rawTxSigned['complete'], True)  # node2 can sign the tx compl., own two of three keys
        self.nodes[2].sendrawtransaction(rawTxSigned['hex'])
        rawTx = self.nodes[0].decoderawtransaction(rawTxSigned['hex'])
        self.sync_all()
        self.generate(self.nodes[0], 1)
        assert_equal(self.nodes[0].getbalance(), bal + Decimal('50.00000000') + Decimal('2.19000000'))  # block reward + tx

        # 2of2 test for combining transactions
        bal = self.nodes[2].getbalance()
        addr1 = self.nodes[1].getnewaddress()
        addr2 = self.nodes[2].getnewaddress()

        addr1Obj = self.nodes[1].getaddressinfo(addr1)
        addr2Obj = self.nodes[2].getaddressinfo(addr2)

        self.nodes[1].addmultisigaddress(2, [addr1Obj['pubkey'], addr2Obj['pubkey']])['address']
        mSigObj = self.nodes[2].addmultisigaddress(2, [addr1Obj['pubkey'], addr2Obj['pubkey']])['address']
        mSigObjValid = self.nodes[2].getaddressinfo(mSigObj)

        txId = self.nodes[0].sendtoaddress(mSigObj, 2.2)
        decTx = self.nodes[0].gettransaction(txId)
        rawTx2 = self.nodes[0].decoderawtransaction(decTx['hex'])
        self.sync_all()
        self.generate(self.nodes[0], 1)

        assert_equal(self.nodes[2].getbalance(), bal)  # the funds of a 2of2 multisig tx should not be marked as spendable

        txDetails = self.nodes[0].gettransaction(txId, True)
        rawTx2 = self.nodes[0].decoderawtransaction(txDetails['hex'])
        vout = next(o for o in rawTx2['vout'] if o['value'] == Decimal('2.20000000'))

        bal = self.nodes[0].getbalance()
        inputs = [{"txid": txId, "vout": vout['n'], "scriptPubKey": vout['scriptPubKey']['hex'], "redeemScript": mSigObjValid['hex'], "amount": vout['value']}]
        outputs = {self.nodes[0].getnewaddress(): 2.19}
        rawTx2 = self.nodes[2].createrawtransaction(inputs, outputs)
        rawTxPartialSigned1 = self.nodes[1].signrawtransactionwithwallet(rawTx2, inputs)
        self.log.debug(rawTxPartialSigned1)
        assert_equal(rawTxPartialSigned1['complete'], False)  # node1 only has one key, can't comp. sign the tx

        rawTxPartialSigned2 = self.nodes[2].signrawtransactionwithwallet(rawTx2, inputs)
        self.log.debug(rawTxPartialSigned2)
        assert_equal(rawTxPartialSigned2['complete'], False)  # node2 only has one key, can't comp. sign the tx
        rawTxComb = self.nodes[2].combinerawtransaction([rawTxPartialSigned1['hex'], rawTxPartialSigned2['hex']])
        self.log.debug(rawTxComb)
        self.nodes[2].sendrawtransaction(rawTxComb)
        rawTx2 = self.nodes[0].decoderawtransaction(rawTxComb)
        self.sync_all()
<<<<<<< HEAD
        self.nodes[0].generate(1)
        self.sync_all()
        assert_equal(self.nodes[0].getbalance(), bal+Decimal('50.00000000')+Decimal('2.19000000')) #block reward + tx

        # decoderawtransaction tests
        # witness transaction
        encrawtx = "010000000001010000000000000072c1a6a246ae63f74f931e8365e15a089c68d61900000000000000000000ffffffff0100e1f50500000000000102616100000000"
        decrawtx = self.nodes[0].decoderawtransaction(encrawtx, True) # decode as witness transaction
        assert_equal(decrawtx['vout'][0]['value'], Decimal('1.00000000'))
        assert_raises_rpc_error(-22, 'TX decode failed', self.nodes[0].decoderawtransaction, encrawtx, False) # force decode as non-witness transaction
        # non-witness transaction
        encrawtx = "01000000010000000000000072c1a6a246ae63f74f931e8365e15a089c68d61900000000000000000000ffffffff0100e1f505000000000000000000"
        decrawtx = self.nodes[0].decoderawtransaction(encrawtx, False) # decode as non-witness transaction
        assert_equal(decrawtx['vout'][0]['value'], Decimal('1.00000000'))

        # getrawtransaction tests
        # 1. valid parameters - only supply txid
        txId = rawTx["txid"]
        assert_equal(self.nodes[0].getrawtransaction(txId), rawTxSigned['hex'])

        # 2. valid parameters - supply txid and 0 for non-verbose
        assert_equal(self.nodes[0].getrawtransaction(txId, 0), rawTxSigned['hex'])

        # 3. valid parameters - supply txid and False for non-verbose
        assert_equal(self.nodes[0].getrawtransaction(txId, False), rawTxSigned['hex'])

        # 4. valid parameters - supply txid and 1 for verbose.
        # We only check the "hex" field of the output so we don't need to update this test every time the output format changes.
        assert_equal(self.nodes[0].getrawtransaction(txId, 1)["hex"], rawTxSigned['hex'])

        # 5. valid parameters - supply txid and True for non-verbose
        assert_equal(self.nodes[0].getrawtransaction(txId, True)["hex"], rawTxSigned['hex'])

        # 6. invalid parameters - supply txid and string "Flase"
        assert_raises_rpc_error(-1, "not a boolean", self.nodes[0].getrawtransaction, txId, "Flase")

        # 7. invalid parameters - supply txid and empty array
        assert_raises_rpc_error(-1, "not a boolean", self.nodes[0].getrawtransaction, txId, [])

        # 8. invalid parameters - supply txid and empty dict
        assert_raises_rpc_error(-1, "not a boolean", self.nodes[0].getrawtransaction, txId, {})

        inputs  = [ {'txid' : "1d1d4e24ed99057e84c3f80fd8fbec79ed9e1acee37da269356ecea000000000", 'vout' : 1, 'sequence' : 1000}]
        outputs = { self.nodes[0].getnewaddress() : 1 }
        rawtx   = self.nodes[0].createrawtransaction(inputs, outputs)
        decrawtx= self.nodes[0].decoderawtransaction(rawtx)
        assert_equal(decrawtx['vin'][0]['sequence'], 1000)

        # 9. invalid parameters - sequence number out of range
        inputs  = [ {'txid' : "1d1d4e24ed99057e84c3f80fd8fbec79ed9e1acee37da269356ecea000000000", 'vout' : 1, 'sequence' : -1}]
        outputs = { self.nodes[0].getnewaddress() : 1 }
        assert_raises_rpc_error(-8, 'Invalid parameter, sequence number is out of range', self.nodes[0].createrawtransaction, inputs, outputs)

        # 10. invalid parameters - sequence number out of range
        inputs  = [ {'txid' : "1d1d4e24ed99057e84c3f80fd8fbec79ed9e1acee37da269356ecea000000000", 'vout' : 1, 'sequence' : 4294967296}]
        outputs = { self.nodes[0].getnewaddress() : 1 }
        assert_raises_rpc_error(-8, 'Invalid parameter, sequence number is out of range', self.nodes[0].createrawtransaction, inputs, outputs)

        inputs  = [ {'txid' : "1d1d4e24ed99057e84c3f80fd8fbec79ed9e1acee37da269356ecea000000000", 'vout' : 1, 'sequence' : 4294967294}]
        outputs = { self.nodes[0].getnewaddress() : 1 }
        rawtx   = self.nodes[0].createrawtransaction(inputs, outputs)
        decrawtx= self.nodes[0].decoderawtransaction(rawtx)
        assert_equal(decrawtx['vin'][0]['sequence'], 4294967294)

        ####################################
        # TRANSACTION VERSION NUMBER TESTS #
        ####################################

        # Test the minimum transaction version number that fits in a signed 32-bit integer.
        tx = CTransaction()
        tx.nVersion = -0x80000000
        rawtx = ToHex(tx)
        decrawtx = self.nodes[0].decoderawtransaction(rawtx)
        assert_equal(decrawtx['version'], -0x80000000)

        # Test the maximum transaction version number that fits in a signed 32-bit integer.
        tx = CTransaction()
        tx.nVersion = 0x7fffffff
        rawtx = ToHex(tx)
        decrawtx = self.nodes[0].decoderawtransaction(rawtx)
        assert_equal(decrawtx['version'], 0x7fffffff)
=======
        self.generate(self.nodes[0], 1)
        assert_equal(self.nodes[0].getbalance(), bal + Decimal('50.00000000') + Decimal('2.19000000'))  # block reward + tx

>>>>>>> 9e05de1d

        self.log.info('sendrawtransaction/testmempoolaccept with maxfeerate')

        # Test a transaction with a small fee.
        txId = self.nodes[0].sendtoaddress(self.nodes[2].getnewaddress(), 1.0)
        rawTx = self.nodes[0].getrawtransaction(txId, True)
        vout = next(o for o in rawTx['vout'] if o['value'] == Decimal('1.00000000'))

        self.sync_all()
        inputs = [{ "txid" : txId, "vout" : vout['n'] }]
        # Fee 10,000 satoshis, (1 - (10000 sat * 0.00000001 BTC/sat)) = 0.9999
        outputs = { self.nodes[0].getnewaddress() : Decimal("0.99990000") }
        rawTx = self.nodes[2].createrawtransaction(inputs, outputs)
        rawTxSigned = self.nodes[2].signrawtransactionwithwallet(rawTx)
        assert_equal(rawTxSigned['complete'], True)
        # Fee 10,000 satoshis, ~100 b transaction, fee rate should land around 100 sat/byte = 0.00100000 BTC/kB
        # Thus, testmempoolaccept should reject
        testres = self.nodes[2].testmempoolaccept([rawTxSigned['hex']], 0.00001000)[0]
        assert_equal(testres['allowed'], False)
        assert_equal(testres['reject-reason'], 'absurdly-high-fee')
        # and sendrawtransaction should throw
        assert_raises_rpc_error(-26, "absurdly-high-fee", self.nodes[2].sendrawtransaction, rawTxSigned['hex'], 0.00001000)
        # and the following calls should both succeed
        testres = self.nodes[2].testmempoolaccept(rawtxs=[rawTxSigned['hex']])[0]
        assert_equal(testres['allowed'], True)
        self.nodes[2].sendrawtransaction(hexstring=rawTxSigned['hex'])

        # Test a transaction with a large fee.
        txId = self.nodes[0].sendtoaddress(self.nodes[2].getnewaddress(), 1.0)
        rawTx = self.nodes[0].getrawtransaction(txId, True)
        vout = next(o for o in rawTx['vout'] if o['value'] == Decimal('1.00000000'))

        self.sync_all()
        inputs = [{ "txid" : txId, "vout" : vout['n'] }]
        # Fee 2,000,000 satoshis, (1 - (2000000 sat * 0.00000001 BTC/sat)) = 0.98
        outputs = { self.nodes[0].getnewaddress() : Decimal("0.98000000") }
        rawTx = self.nodes[2].createrawtransaction(inputs, outputs)
        rawTxSigned = self.nodes[2].signrawtransactionwithwallet(rawTx)
        assert_equal(rawTxSigned['complete'], True)
        # Fee 2,000,000 satoshis, ~100 b transaction, fee rate should land around 20,000 sat/byte = 0.20000000 BTC/kB
        # Thus, testmempoolaccept should reject
        testres = self.nodes[2].testmempoolaccept([rawTxSigned['hex']])[0]
        assert_equal(testres['allowed'], False)
        assert_equal(testres['reject-reason'], 'absurdly-high-fee')
        # and sendrawtransaction should throw
        assert_raises_rpc_error(-26, "absurdly-high-fee", self.nodes[2].sendrawtransaction, rawTxSigned['hex'])
        # and the following calls should both succeed
        testres = self.nodes[2].testmempoolaccept(rawtxs=[rawTxSigned['hex']], maxfeerate='0.20000000')[0]
        assert_equal(testres['allowed'], True)
        self.nodes[2].sendrawtransaction(hexstring=rawTxSigned['hex'], maxfeerate='0.20000000')


if __name__ == '__main__':
    RawTransactionsTest().main()<|MERGE_RESOLUTION|>--- conflicted
+++ resolved
@@ -1,9 +1,5 @@
 #!/usr/bin/env python3
-<<<<<<< HEAD
-# Copyright (c) 2014-2019 The Bitcoin Core developers
-=======
 # Copyright (c) 2014-2021 The Bitcoin Core developers
->>>>>>> 9e05de1d
 # Distributed under the MIT software license, see the accompanying
 # file COPYING or http://www.opensource.org/licenses/mit-license.php.
 """Test the rawtransaction RPCs.
@@ -29,11 +25,6 @@
 from test_framework.util import (
     assert_equal,
     assert_raises_rpc_error,
-<<<<<<< HEAD
-    connect_nodes,
-    hex_str_to_bytes,
-)
-=======
 )
 from test_framework.wallet import (
     getnewdestination,
@@ -42,7 +33,6 @@
 
 
 TXID = "1d1d4e24ed99057e84c3f80fd8fbec79ed9e1acee37da269356ecea000000000"
->>>>>>> 9e05de1d
 
 
 class multidict(dict):
@@ -70,18 +60,6 @@
         self.extra_args = [
             ["-txindex"],
             ["-txindex"],
-<<<<<<< HEAD
-            ["-txindex"],
-        ]
-        self.supports_cli = False
-
-    def skip_test_if_missing_module(self):
-        self.skip_if_no_wallet()
-
-    def setup_network(self):
-        super().setup_network()
-        connect_nodes(self.nodes[0], 2)
-=======
             [],
         ]
         # whitelist all peers to speed up tx relay / mempool sync
@@ -94,7 +72,6 @@
     def setup_network(self):
         super().setup_network()
         self.connect_nodes(0, 2)
->>>>>>> 9e05de1d
 
     def run_test(self):
         self.wallet = MiniWallet(self.nodes[0])
@@ -140,10 +117,6 @@
 
                 # 5. valid parameters - supply txid and True for non-verbose
                 assert_equal(self.nodes[n].getrawtransaction(txId, True)["hex"], tx['hex'])
-            else:
-                # Without -txindex, expect to raise.
-                for verbose in [None, 0, False, 1, True]:
-                    assert_raises_rpc_error(-5, err_msg, self.nodes[n].getrawtransaction, txId, verbose)
 
             # 6. invalid parameters - supply txid and invalid boolean values (strings) for verbose
             for value in ["True", "False"]:
@@ -169,9 +142,7 @@
                 gottx = self.nodes[n].getrawtransaction(txid=tx, verbose=True)
                 assert_equal(gottx['txid'], tx)
                 assert 'in_active_chain' not in gottx
-            else:
-                self.log.info("Test getrawtransaction without -txindex, without blockhash: expect the call to raise")
-                assert_raises_rpc_error(-5, err_msg, self.nodes[n].getrawtransaction, txid=tx, verbose=True)
+
             # We should not get the tx if we provide an unrelated block
             assert_raises_rpc_error(-5, "No such transaction found", self.nodes[n].getrawtransaction, txid=tx, blockhash=block2)
             # An invalid block hash should raise the correct errors
@@ -262,11 +233,7 @@
         assert_equal(len(tx.vout), 1)
         assert_equal(
             tx.serialize().hex(),
-<<<<<<< HEAD
-            self.nodes[2].createrawtransaction(inputs=[{'txid': txid, 'vout': 9}], outputs=[{address: 99}]),
-=======
             self.nodes[2].createrawtransaction(inputs=[{'txid': TXID, 'vout': 9}], outputs=[{address: 99}]),
->>>>>>> 9e05de1d
         )
         # Two outputs
         address2 = getnewdestination()[2]
@@ -274,120 +241,13 @@
         assert_equal(len(tx.vout), 2)
         assert_equal(
             tx.serialize().hex(),
-<<<<<<< HEAD
-            self.nodes[2].createrawtransaction(inputs=[{'txid': txid, 'vout': 9}], outputs=[{address: 99}, {address2: 99}]),
-=======
             self.nodes[2].createrawtransaction(inputs=[{'txid': TXID, 'vout': 9}], outputs=[{address: 99}, {address2: 99}]),
->>>>>>> 9e05de1d
         )
         # Multiple mixed outputs
         tx = tx_from_hex(self.nodes[2].createrawtransaction(inputs=[{'txid': TXID, 'vout': 9}], outputs=multidict([(address, 99), (address2, 99), ('data', '99')])))
         assert_equal(len(tx.vout), 3)
         assert_equal(
             tx.serialize().hex(),
-<<<<<<< HEAD
-            self.nodes[2].createrawtransaction(inputs=[{'txid': txid, 'vout': 9}], outputs=[{address: 99}, {address2: 99}, {'data': '99'}]),
-        )
-
-        for type in ["bech32", "p2sh-segwit", "legacy"]:
-            addr = self.nodes[0].getnewaddress("", type)
-            addrinfo = self.nodes[0].getaddressinfo(addr)
-            pubkey = addrinfo["scriptPubKey"]
-
-            self.log.info('sendrawtransaction with missing prevtx info (%s)' %(type))
-
-            # Test `signrawtransactionwithwallet` invalid `prevtxs`
-            inputs  = [ {'txid' : txid, 'vout' : 3, 'sequence' : 1000}]
-            outputs = { self.nodes[0].getnewaddress() : 1 }
-            rawtx   = self.nodes[0].createrawtransaction(inputs, outputs)
-
-            prevtx = dict(txid=txid, scriptPubKey=pubkey, vout=3, amount=1)
-            succ = self.nodes[0].signrawtransactionwithwallet(rawtx, [prevtx])
-            assert succ["complete"]
-            if type == "legacy":
-                del prevtx["amount"]
-                succ = self.nodes[0].signrawtransactionwithwallet(rawtx, [prevtx])
-                assert succ["complete"]
-
-            if type != "legacy":
-                assert_raises_rpc_error(-3, "Missing amount", self.nodes[0].signrawtransactionwithwallet, rawtx, [
-                    {
-                        "txid": txid,
-                        "scriptPubKey": pubkey,
-                        "vout": 3,
-                    }
-                ])
-
-            assert_raises_rpc_error(-3, "Missing vout", self.nodes[0].signrawtransactionwithwallet, rawtx, [
-                {
-                    "txid": txid,
-                    "scriptPubKey": pubkey,
-                    "amount": 1,
-                }
-            ])
-            assert_raises_rpc_error(-3, "Missing txid", self.nodes[0].signrawtransactionwithwallet, rawtx, [
-                {
-                    "scriptPubKey": pubkey,
-                    "vout": 3,
-                    "amount": 1,
-                }
-            ])
-            assert_raises_rpc_error(-3, "Missing scriptPubKey", self.nodes[0].signrawtransactionwithwallet, rawtx, [
-                {
-                    "txid": txid,
-                    "vout": 3,
-                    "amount": 1
-                }
-            ])
-
-        #########################################
-        # sendrawtransaction with missing input #
-        #########################################
-
-        self.log.info('sendrawtransaction with missing input')
-        inputs  = [ {'txid' : "1d1d4e24ed99057e84c3f80fd8fbec79ed9e1acee37da269356ecea000000000", 'vout' : 1}] #won't exists
-        outputs = { self.nodes[0].getnewaddress() : 4.998 }
-        rawtx   = self.nodes[2].createrawtransaction(inputs, outputs)
-        rawtx   = self.nodes[2].signrawtransactionwithwallet(rawtx)
-
-        # This will raise an exception since there are missing inputs
-        assert_raises_rpc_error(-25, "bad-txns-inputs-missingorspent", self.nodes[2].sendrawtransaction, rawtx['hex'])
-
-        #####################################
-        # getrawtransaction with block hash #
-        #####################################
-
-        # make a tx by sending then generate 2 blocks; block1 has the tx in it
-        tx = self.nodes[2].sendtoaddress(self.nodes[1].getnewaddress(), 1)
-        block1, block2 = self.nodes[2].generate(2)
-        self.sync_all()
-        # We should be able to get the raw transaction by providing the correct block
-        gottx = self.nodes[0].getrawtransaction(tx, True, block1)
-        assert_equal(gottx['txid'], tx)
-        assert_equal(gottx['in_active_chain'], True)
-        # We should not have the 'in_active_chain' flag when we don't provide a block
-        gottx = self.nodes[0].getrawtransaction(tx, True)
-        assert_equal(gottx['txid'], tx)
-        assert 'in_active_chain' not in gottx
-        # We should not get the tx if we provide an unrelated block
-        assert_raises_rpc_error(-5, "No such transaction found", self.nodes[0].getrawtransaction, tx, True, block2)
-        # An invalid block hash should raise the correct errors
-        assert_raises_rpc_error(-1, "JSON value is not a string as expected", self.nodes[0].getrawtransaction, tx, True, True)
-        assert_raises_rpc_error(-8, "parameter 3 must be of length 64 (not 6, for 'foobar')", self.nodes[0].getrawtransaction, tx, True, "foobar")
-        assert_raises_rpc_error(-8, "parameter 3 must be of length 64 (not 8, for 'abcd1234')", self.nodes[0].getrawtransaction, tx, True, "abcd1234")
-        assert_raises_rpc_error(-8, "parameter 3 must be hexadecimal string (not 'ZZZ0000000000000000000000000000000000000000000000000000000000000')", self.nodes[0].getrawtransaction, tx, True, "ZZZ0000000000000000000000000000000000000000000000000000000000000")
-        assert_raises_rpc_error(-5, "Block hash not found", self.nodes[0].getrawtransaction, tx, True, "0000000000000000000000000000000000000000000000000000000000000000")
-        # Undo the blocks and check in_active_chain
-        self.nodes[0].invalidateblock(block1)
-        gottx = self.nodes[0].getrawtransaction(txid=tx, verbose=True, blockhash=block1)
-        assert_equal(gottx['in_active_chain'], False)
-        self.nodes[0].reconsiderblock(block1)
-        assert_equal(self.nodes[0].getbestblockhash(), block2)
-
-        #########################
-        # RAW TX MULTISIG TESTS #
-        #########################
-=======
             self.nodes[2].createrawtransaction(inputs=[{'txid': TXID, 'vout': 9}], outputs=[{address: 99}, {address2: 99}, {'data': '99'}]),
         )
 
@@ -483,7 +343,6 @@
         # The traditional multisig workflow does not work with descriptor wallets so these are legacy only.
         # The multisig workflow with descriptor wallets uses PSBTs and is tested elsewhere, no need to do them here.
 
->>>>>>> 9e05de1d
         # 2of2 test
         addr1 = self.nodes[2].getnewaddress()
         addr2 = self.nodes[2].getnewaddress()
@@ -592,143 +451,8 @@
         self.nodes[2].sendrawtransaction(rawTxComb)
         rawTx2 = self.nodes[0].decoderawtransaction(rawTxComb)
         self.sync_all()
-<<<<<<< HEAD
-        self.nodes[0].generate(1)
-        self.sync_all()
-        assert_equal(self.nodes[0].getbalance(), bal+Decimal('50.00000000')+Decimal('2.19000000')) #block reward + tx
-
-        # decoderawtransaction tests
-        # witness transaction
-        encrawtx = "010000000001010000000000000072c1a6a246ae63f74f931e8365e15a089c68d61900000000000000000000ffffffff0100e1f50500000000000102616100000000"
-        decrawtx = self.nodes[0].decoderawtransaction(encrawtx, True) # decode as witness transaction
-        assert_equal(decrawtx['vout'][0]['value'], Decimal('1.00000000'))
-        assert_raises_rpc_error(-22, 'TX decode failed', self.nodes[0].decoderawtransaction, encrawtx, False) # force decode as non-witness transaction
-        # non-witness transaction
-        encrawtx = "01000000010000000000000072c1a6a246ae63f74f931e8365e15a089c68d61900000000000000000000ffffffff0100e1f505000000000000000000"
-        decrawtx = self.nodes[0].decoderawtransaction(encrawtx, False) # decode as non-witness transaction
-        assert_equal(decrawtx['vout'][0]['value'], Decimal('1.00000000'))
-
-        # getrawtransaction tests
-        # 1. valid parameters - only supply txid
-        txId = rawTx["txid"]
-        assert_equal(self.nodes[0].getrawtransaction(txId), rawTxSigned['hex'])
-
-        # 2. valid parameters - supply txid and 0 for non-verbose
-        assert_equal(self.nodes[0].getrawtransaction(txId, 0), rawTxSigned['hex'])
-
-        # 3. valid parameters - supply txid and False for non-verbose
-        assert_equal(self.nodes[0].getrawtransaction(txId, False), rawTxSigned['hex'])
-
-        # 4. valid parameters - supply txid and 1 for verbose.
-        # We only check the "hex" field of the output so we don't need to update this test every time the output format changes.
-        assert_equal(self.nodes[0].getrawtransaction(txId, 1)["hex"], rawTxSigned['hex'])
-
-        # 5. valid parameters - supply txid and True for non-verbose
-        assert_equal(self.nodes[0].getrawtransaction(txId, True)["hex"], rawTxSigned['hex'])
-
-        # 6. invalid parameters - supply txid and string "Flase"
-        assert_raises_rpc_error(-1, "not a boolean", self.nodes[0].getrawtransaction, txId, "Flase")
-
-        # 7. invalid parameters - supply txid and empty array
-        assert_raises_rpc_error(-1, "not a boolean", self.nodes[0].getrawtransaction, txId, [])
-
-        # 8. invalid parameters - supply txid and empty dict
-        assert_raises_rpc_error(-1, "not a boolean", self.nodes[0].getrawtransaction, txId, {})
-
-        inputs  = [ {'txid' : "1d1d4e24ed99057e84c3f80fd8fbec79ed9e1acee37da269356ecea000000000", 'vout' : 1, 'sequence' : 1000}]
-        outputs = { self.nodes[0].getnewaddress() : 1 }
-        rawtx   = self.nodes[0].createrawtransaction(inputs, outputs)
-        decrawtx= self.nodes[0].decoderawtransaction(rawtx)
-        assert_equal(decrawtx['vin'][0]['sequence'], 1000)
-
-        # 9. invalid parameters - sequence number out of range
-        inputs  = [ {'txid' : "1d1d4e24ed99057e84c3f80fd8fbec79ed9e1acee37da269356ecea000000000", 'vout' : 1, 'sequence' : -1}]
-        outputs = { self.nodes[0].getnewaddress() : 1 }
-        assert_raises_rpc_error(-8, 'Invalid parameter, sequence number is out of range', self.nodes[0].createrawtransaction, inputs, outputs)
-
-        # 10. invalid parameters - sequence number out of range
-        inputs  = [ {'txid' : "1d1d4e24ed99057e84c3f80fd8fbec79ed9e1acee37da269356ecea000000000", 'vout' : 1, 'sequence' : 4294967296}]
-        outputs = { self.nodes[0].getnewaddress() : 1 }
-        assert_raises_rpc_error(-8, 'Invalid parameter, sequence number is out of range', self.nodes[0].createrawtransaction, inputs, outputs)
-
-        inputs  = [ {'txid' : "1d1d4e24ed99057e84c3f80fd8fbec79ed9e1acee37da269356ecea000000000", 'vout' : 1, 'sequence' : 4294967294}]
-        outputs = { self.nodes[0].getnewaddress() : 1 }
-        rawtx   = self.nodes[0].createrawtransaction(inputs, outputs)
-        decrawtx= self.nodes[0].decoderawtransaction(rawtx)
-        assert_equal(decrawtx['vin'][0]['sequence'], 4294967294)
-
-        ####################################
-        # TRANSACTION VERSION NUMBER TESTS #
-        ####################################
-
-        # Test the minimum transaction version number that fits in a signed 32-bit integer.
-        tx = CTransaction()
-        tx.nVersion = -0x80000000
-        rawtx = ToHex(tx)
-        decrawtx = self.nodes[0].decoderawtransaction(rawtx)
-        assert_equal(decrawtx['version'], -0x80000000)
-
-        # Test the maximum transaction version number that fits in a signed 32-bit integer.
-        tx = CTransaction()
-        tx.nVersion = 0x7fffffff
-        rawtx = ToHex(tx)
-        decrawtx = self.nodes[0].decoderawtransaction(rawtx)
-        assert_equal(decrawtx['version'], 0x7fffffff)
-=======
         self.generate(self.nodes[0], 1)
         assert_equal(self.nodes[0].getbalance(), bal + Decimal('50.00000000') + Decimal('2.19000000'))  # block reward + tx
-
->>>>>>> 9e05de1d
-
-        self.log.info('sendrawtransaction/testmempoolaccept with maxfeerate')
-
-        # Test a transaction with a small fee.
-        txId = self.nodes[0].sendtoaddress(self.nodes[2].getnewaddress(), 1.0)
-        rawTx = self.nodes[0].getrawtransaction(txId, True)
-        vout = next(o for o in rawTx['vout'] if o['value'] == Decimal('1.00000000'))
-
-        self.sync_all()
-        inputs = [{ "txid" : txId, "vout" : vout['n'] }]
-        # Fee 10,000 satoshis, (1 - (10000 sat * 0.00000001 BTC/sat)) = 0.9999
-        outputs = { self.nodes[0].getnewaddress() : Decimal("0.99990000") }
-        rawTx = self.nodes[2].createrawtransaction(inputs, outputs)
-        rawTxSigned = self.nodes[2].signrawtransactionwithwallet(rawTx)
-        assert_equal(rawTxSigned['complete'], True)
-        # Fee 10,000 satoshis, ~100 b transaction, fee rate should land around 100 sat/byte = 0.00100000 BTC/kB
-        # Thus, testmempoolaccept should reject
-        testres = self.nodes[2].testmempoolaccept([rawTxSigned['hex']], 0.00001000)[0]
-        assert_equal(testres['allowed'], False)
-        assert_equal(testres['reject-reason'], 'absurdly-high-fee')
-        # and sendrawtransaction should throw
-        assert_raises_rpc_error(-26, "absurdly-high-fee", self.nodes[2].sendrawtransaction, rawTxSigned['hex'], 0.00001000)
-        # and the following calls should both succeed
-        testres = self.nodes[2].testmempoolaccept(rawtxs=[rawTxSigned['hex']])[0]
-        assert_equal(testres['allowed'], True)
-        self.nodes[2].sendrawtransaction(hexstring=rawTxSigned['hex'])
-
-        # Test a transaction with a large fee.
-        txId = self.nodes[0].sendtoaddress(self.nodes[2].getnewaddress(), 1.0)
-        rawTx = self.nodes[0].getrawtransaction(txId, True)
-        vout = next(o for o in rawTx['vout'] if o['value'] == Decimal('1.00000000'))
-
-        self.sync_all()
-        inputs = [{ "txid" : txId, "vout" : vout['n'] }]
-        # Fee 2,000,000 satoshis, (1 - (2000000 sat * 0.00000001 BTC/sat)) = 0.98
-        outputs = { self.nodes[0].getnewaddress() : Decimal("0.98000000") }
-        rawTx = self.nodes[2].createrawtransaction(inputs, outputs)
-        rawTxSigned = self.nodes[2].signrawtransactionwithwallet(rawTx)
-        assert_equal(rawTxSigned['complete'], True)
-        # Fee 2,000,000 satoshis, ~100 b transaction, fee rate should land around 20,000 sat/byte = 0.20000000 BTC/kB
-        # Thus, testmempoolaccept should reject
-        testres = self.nodes[2].testmempoolaccept([rawTxSigned['hex']])[0]
-        assert_equal(testres['allowed'], False)
-        assert_equal(testres['reject-reason'], 'absurdly-high-fee')
-        # and sendrawtransaction should throw
-        assert_raises_rpc_error(-26, "absurdly-high-fee", self.nodes[2].sendrawtransaction, rawTxSigned['hex'])
-        # and the following calls should both succeed
-        testres = self.nodes[2].testmempoolaccept(rawtxs=[rawTxSigned['hex']], maxfeerate='0.20000000')[0]
-        assert_equal(testres['allowed'], True)
-        self.nodes[2].sendrawtransaction(hexstring=rawTxSigned['hex'], maxfeerate='0.20000000')
 
 
 if __name__ == '__main__':
