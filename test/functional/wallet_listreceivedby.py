#!/usr/bin/env python3
<<<<<<< HEAD
# Copyright (c) 2014-2019 The Bitcoin Core developers
=======
# Copyright (c) 2014-2021 The Bitcoin Core developers
>>>>>>> 9e05de1d
# Distributed under the MIT software license, see the accompanying
# file COPYING or http://www.opensource.org/licenses/mit-license.php.
"""Test the listreceivedbyaddress, listreceivedbylabel, getreceivedybaddress, and getreceivedbylabel RPCs."""
from decimal import Decimal

from test_framework.blocktools import COINBASE_MATURITY
from test_framework.test_framework import BitcoinTestFramework
from test_framework.util import (
    assert_array_result,
    assert_equal,
    assert_raises_rpc_error,
)
from test_framework.wallet_util import test_address


class ReceivedByTest(BitcoinTestFramework):
    def set_test_params(self):
        self.num_nodes = 2
        # whitelist peers to speed up tx relay / mempool sync
        self.extra_args = [["-whitelist=noban@127.0.0.1"]] * self.num_nodes

    def skip_test_if_missing_module(self):
        self.skip_if_no_wallet()
        self.skip_if_no_cli()

    def run_test(self):
<<<<<<< HEAD
        # Generate block to get out of IBD
        self.nodes[0].generate(1)
        self.sync_blocks()

=======
>>>>>>> 9e05de1d
        # save the number of coinbase reward addresses so far
        num_cb_reward_addresses = len(self.nodes[1].listreceivedbyaddress(minconf=0, include_empty=True, include_watchonly=True))

        self.log.info("listreceivedbyaddress Test")

        # Send from node 0 to 1
        addr = self.nodes[1].getnewaddress()
        txid = self.nodes[0].sendtoaddress(addr, 0.1)
        self.sync_all()

        # Check not listed in listreceivedbyaddress because has 0 confirmations
        assert_array_result(self.nodes[1].listreceivedbyaddress(),
                            {"address": addr},
                            {},
                            True)
        # Bury Tx under 10 block so it will be returned by listreceivedbyaddress
        self.generate(self.nodes[1], 10)
        assert_array_result(self.nodes[1].listreceivedbyaddress(),
                            {"address": addr},
                            {"address": addr, "label": "", "amount": Decimal("0.1"), "confirmations": 10, "txids": [txid, ]})
        # With min confidence < 10
        assert_array_result(self.nodes[1].listreceivedbyaddress(5),
                            {"address": addr},
                            {"address": addr, "label": "", "amount": Decimal("0.1"), "confirmations": 10, "txids": [txid, ]})
        # With min confidence > 10, should not find Tx
        assert_array_result(self.nodes[1].listreceivedbyaddress(11), {"address": addr}, {}, True)

        # Empty Tx
        empty_addr = self.nodes[1].getnewaddress()
        assert_array_result(self.nodes[1].listreceivedbyaddress(0, True),
                            {"address": empty_addr},
                            {"address": empty_addr, "label": "", "amount": 0, "confirmations": 0, "txids": []})

        # No returned addy should be a change addr
        for node in self.nodes:
            for addr_obj in node.listreceivedbyaddress():
                assert_equal(node.getaddressinfo(addr_obj["address"])["ischange"], False)

        # Test Address filtering
        # Only on addr
        expected = {"address": addr, "label": "", "amount": Decimal("0.1"), "confirmations": 10, "txids": [txid, ]}
        res = self.nodes[1].listreceivedbyaddress(minconf=0, include_empty=True, include_watchonly=True, address_filter=addr)
        assert_array_result(res, {"address": addr}, expected)
        assert_equal(len(res), 1)
        # Test for regression on CLI calls with address string (#14173)
        cli_res = self.nodes[1].cli.listreceivedbyaddress(0, True, True, addr)
        assert_array_result(cli_res, {"address": addr}, expected)
        assert_equal(len(cli_res), 1)
        # Error on invalid address
        assert_raises_rpc_error(-4, "address_filter parameter was invalid", self.nodes[1].listreceivedbyaddress, minconf=0, include_empty=True, include_watchonly=True, address_filter="bamboozling")
        # Another address receive money
        res = self.nodes[1].listreceivedbyaddress(0, True, True)
        assert_equal(len(res), 2 + num_cb_reward_addresses)  # Right now 2 entries
        other_addr = self.nodes[1].getnewaddress()
        txid2 = self.nodes[0].sendtoaddress(other_addr, 0.1)
        self.generate(self.nodes[0], 1)
        # Same test as above should still pass
        expected = {"address": addr, "label": "", "amount": Decimal("0.1"), "confirmations": 11, "txids": [txid, ]}
        res = self.nodes[1].listreceivedbyaddress(0, True, True, addr)
        assert_array_result(res, {"address": addr}, expected)
        assert_equal(len(res), 1)
        # Same test as above but with other_addr should still pass
        expected = {"address": other_addr, "label": "", "amount": Decimal("0.1"), "confirmations": 1, "txids": [txid2, ]}
        res = self.nodes[1].listreceivedbyaddress(0, True, True, other_addr)
        assert_array_result(res, {"address": other_addr}, expected)
        assert_equal(len(res), 1)
        # Should be two entries though without filter
        res = self.nodes[1].listreceivedbyaddress(0, True, True)
        assert_equal(len(res), 3 + num_cb_reward_addresses)  # Became 3 entries

        # Not on random addr
        other_addr = self.nodes[0].getnewaddress()  # note on node[0]! just a random addr
        res = self.nodes[1].listreceivedbyaddress(0, True, True, other_addr)
        assert_equal(len(res), 0)

        self.log.info("getreceivedbyaddress Test")

        # Send from node 0 to 1
        addr = self.nodes[1].getnewaddress()
        txid = self.nodes[0].sendtoaddress(addr, 0.1)
        self.sync_all()

        # Check balance is 0 because of 0 confirmations
        balance = self.nodes[1].getreceivedbyaddress(addr)
        assert_equal(balance, Decimal("0.0"))

        # Check balance is 0.1
        balance = self.nodes[1].getreceivedbyaddress(addr, 0)
        assert_equal(balance, Decimal("0.1"))

        # Bury Tx under 10 block so it will be returned by the default getreceivedbyaddress
        self.generate(self.nodes[1], 10)
        balance = self.nodes[1].getreceivedbyaddress(addr)
        assert_equal(balance, Decimal("0.1"))

        # Trying to getreceivedby for an address the wallet doesn't own should return an error
        assert_raises_rpc_error(-4, "Address not found in wallet", self.nodes[0].getreceivedbyaddress, addr)

        self.log.info("listreceivedbylabel + getreceivedbylabel Test")

        # set pre-state
        label = ''
        address = self.nodes[1].getnewaddress()
        test_address(self.nodes[1], address, labels=[label])
        received_by_label_json = [r for r in self.nodes[1].listreceivedbylabel() if r["label"] == label][0]
        balance_by_label = self.nodes[1].getreceivedbylabel(label)

        txid = self.nodes[0].sendtoaddress(addr, 0.1)
        self.sync_all()

        # getreceivedbylabel returns an error if the wallet doesn't own the label
        assert_raises_rpc_error(-4, "Label not found in wallet", self.nodes[0].getreceivedbylabel, "dummy")

        # listreceivedbylabel should return received_by_label_json because of 0 confirmations
        assert_array_result(self.nodes[1].listreceivedbylabel(),
                            {"label": label},
                            received_by_label_json)

        # getreceivedbyaddress should return same balance because of 0 confirmations
        balance = self.nodes[1].getreceivedbylabel(label)
        assert_equal(balance, balance_by_label)

        self.generate(self.nodes[1], 10)
        # listreceivedbylabel should return updated received list
        assert_array_result(self.nodes[1].listreceivedbylabel(),
                            {"label": label},
                            {"label": received_by_label_json["label"], "amount": (received_by_label_json["amount"] + Decimal("0.1"))})

        # getreceivedbylabel should return updated receive total
        balance = self.nodes[1].getreceivedbylabel(label)
        assert_equal(balance, balance_by_label + Decimal("0.1"))

        # Create a new label named "mynewlabel" that has a 0 balance
        address = self.nodes[1].getnewaddress()
        self.nodes[1].setlabel(address, "mynewlabel")
        received_by_label_json = [r for r in self.nodes[1].listreceivedbylabel(0, True) if r["label"] == "mynewlabel"][0]

        # Test includeempty of listreceivedbylabel
        assert_equal(received_by_label_json["amount"], Decimal("0.0"))

        # Test getreceivedbylabel for 0 amount labels
        balance = self.nodes[1].getreceivedbylabel("mynewlabel")
        assert_equal(balance, Decimal("0.0"))

        self.log.info("Tests for including coinbase outputs")

        # Generate block reward to address with label
        label = "label"
        address = self.nodes[0].getnewaddress(label)

        reward = Decimal("25")
        self.generatetoaddress(self.nodes[0], 1, address)
        hash = self.nodes[0].getbestblockhash()

        self.log.info("getreceivedbyaddress returns nothing with defaults")
        balance = self.nodes[0].getreceivedbyaddress(address)
        assert_equal(balance, 0)

        self.log.info("getreceivedbyaddress returns block reward when including immature coinbase")
        balance = self.nodes[0].getreceivedbyaddress(address=address, include_immature_coinbase=True)
        assert_equal(balance, reward)

        self.log.info("getreceivedbylabel returns nothing with defaults")
        balance = self.nodes[0].getreceivedbylabel("label")
        assert_equal(balance, 0)

        self.log.info("getreceivedbylabel returns block reward when including immature coinbase")
        balance = self.nodes[0].getreceivedbylabel(label="label", include_immature_coinbase=True)
        assert_equal(balance, reward)

        self.log.info("listreceivedbyaddress does not include address with defaults")
        assert_array_result(self.nodes[0].listreceivedbyaddress(),
                            {"address": address},
                            {}, True)

        self.log.info("listreceivedbyaddress includes address when including immature coinbase")
        assert_array_result(self.nodes[0].listreceivedbyaddress(minconf=1, include_immature_coinbase=True),
                            {"address": address},
                            {"address": address, "amount": reward})

        self.log.info("listreceivedbylabel does not include label with defaults")
        assert_array_result(self.nodes[0].listreceivedbylabel(),
                            {"label": label},
                            {}, True)

        self.log.info("listreceivedbylabel includes label when including immature coinbase")
        assert_array_result(self.nodes[0].listreceivedbylabel(minconf=1, include_immature_coinbase=True),
                            {"label": label},
                            {"label": label, "amount": reward})

        self.log.info("Generate 100 more blocks")
        self.generate(self.nodes[0], COINBASE_MATURITY)

        self.log.info("getreceivedbyaddress returns reward with defaults")
        balance = self.nodes[0].getreceivedbyaddress(address)
        assert_equal(balance, reward)

        self.log.info("getreceivedbylabel returns reward with defaults")
        balance = self.nodes[0].getreceivedbylabel("label")
        assert_equal(balance, reward)

        self.log.info("listreceivedbyaddress includes address with defaults")
        assert_array_result(self.nodes[0].listreceivedbyaddress(),
                            {"address": address},
                            {"address": address, "amount": reward})

        self.log.info("listreceivedbylabel includes label with defaults")
        assert_array_result(self.nodes[0].listreceivedbylabel(),
                            {"label": label},
                            {"label": label, "amount": reward})

        self.log.info("Invalidate block that paid to address")
        self.nodes[0].invalidateblock(hash)

        self.log.info("getreceivedbyaddress does not include invalidated block when minconf is 0 when including immature coinbase")
        balance = self.nodes[0].getreceivedbyaddress(address=address, minconf=0, include_immature_coinbase=True)
        assert_equal(balance, 0)

        self.log.info("getreceivedbylabel does not include invalidated block when minconf is 0 when including immature coinbase")
        balance = self.nodes[0].getreceivedbylabel(label="label", minconf=0, include_immature_coinbase=True)
        assert_equal(balance, 0)

        self.log.info("listreceivedbyaddress does not include invalidated block when minconf is 0 when including immature coinbase")
        assert_array_result(self.nodes[0].listreceivedbyaddress(minconf=0, include_immature_coinbase=True),
                            {"address": address},
                            {}, True)

        self.log.info("listreceivedbylabel does not include invalidated block when minconf is 0 when including immature coinbase")
        assert_array_result(self.nodes[0].listreceivedbylabel(minconf=0, include_immature_coinbase=True),
                            {"label": label},
                            {}, True)


if __name__ == '__main__':
    ReceivedByTest().main()<|MERGE_RESOLUTION|>--- conflicted
+++ resolved
@@ -1,9 +1,5 @@
 #!/usr/bin/env python3
-<<<<<<< HEAD
-# Copyright (c) 2014-2019 The Bitcoin Core developers
-=======
 # Copyright (c) 2014-2021 The Bitcoin Core developers
->>>>>>> 9e05de1d
 # Distributed under the MIT software license, see the accompanying
 # file COPYING or http://www.opensource.org/licenses/mit-license.php.
 """Test the listreceivedbyaddress, listreceivedbylabel, getreceivedybaddress, and getreceivedbylabel RPCs."""
@@ -30,13 +26,6 @@
         self.skip_if_no_cli()
 
     def run_test(self):
-<<<<<<< HEAD
-        # Generate block to get out of IBD
-        self.nodes[0].generate(1)
-        self.sync_blocks()
-
-=======
->>>>>>> 9e05de1d
         # save the number of coinbase reward addresses so far
         num_cb_reward_addresses = len(self.nodes[1].listreceivedbyaddress(minconf=0, include_empty=True, include_watchonly=True))
 
