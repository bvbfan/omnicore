#!/usr/bin/env python3
<<<<<<< HEAD
# Copyright (c) 2014-2019 The Bitcoin Core developers
=======
# Copyright (c) 2014-2021 The Bitcoin Core developers
>>>>>>> 9e05de1d
# Distributed under the MIT software license, see the accompanying
# file COPYING or http://www.opensource.org/licenses/mit-license.php.
"""Test the RBF code."""

from decimal import Decimal

from test_framework.messages import (
    MAX_BIP125_RBF_SEQUENCE,
    COIN,
    SEQUENCE_FINAL,
)
from test_framework.test_framework import BitcoinTestFramework
<<<<<<< HEAD
from test_framework.util import assert_equal, assert_raises_rpc_error, satoshi_round
from test_framework.script_util import DUMMY_P2WPKH_SCRIPT

MAX_REPLACEMENT_LIMIT = 100

def txToHex(tx):
    return tx.serialize().hex()

def make_utxo(node, amount, confirmed=True, scriptPubKey=DUMMY_P2WPKH_SCRIPT):
    """Create a txout with a given amount and scriptPubKey

    Mines coins as needed.

    confirmed - txouts created will be confirmed in the blockchain;
                unconfirmed otherwise.
    """
    fee = 1*COIN
    while node.getbalance() < satoshi_round((amount + fee)/COIN):
        node.generate(100)

    new_addr = node.getnewaddress()
    txid = node.sendtoaddress(new_addr, satoshi_round((amount+fee)/COIN))
    tx1 = node.getrawtransaction(txid, 1)
    txid = int(txid, 16)
    i = None

    for i, txout in enumerate(tx1['vout']):
        if txout['scriptPubKey']['addresses'] == [new_addr]:
            break
    assert i is not None

    tx2 = CTransaction()
    tx2.vin = [CTxIn(COutPoint(txid, i))]
    tx2.vout = [CTxOut(amount, scriptPubKey)]
    tx2.rehash()

    signed_tx = node.signrawtransactionwithwallet(txToHex(tx2))

    txid = node.sendrawtransaction(signed_tx['hex'], 0)

    # If requested, ensure txouts are confirmed.
    if confirmed:
        mempool_size = len(node.getrawmempool())
        while mempool_size > 0:
            node.generate(1)
            new_size = len(node.getrawmempool())
            # Error out if we have something stuck in the mempool, as this
            # would likely be a bug.
            assert new_size < mempool_size
            mempool_size = new_size

    return COutPoint(int(txid, 16), 0)


=======
from test_framework.util import (
    assert_equal,
    assert_raises_rpc_error,
)
from test_framework.wallet import MiniWallet
from test_framework.address import ADDRESS_BCRT1_UNSPENDABLE

MAX_REPLACEMENT_LIMIT = 100
>>>>>>> 9e05de1d
class ReplaceByFeeTest(BitcoinTestFramework):
    def set_test_params(self):
        self.num_nodes = 1
        self.extra_args = [
            [
                "-acceptnonstdtxn=1",
                "-maxorphantx=1000",
                "-limitancestorcount=50",
                "-limitancestorsize=101",
                "-limitdescendantcount=200",
                "-limitdescendantsize=101",
            ],
<<<<<<< HEAD
        ]
        self.supports_cli = False

    def skip_test_if_missing_module(self):
        self.skip_if_no_wallet()
=======
            # second node has default mempool parameters
            [
            ],
        ]
        self.supports_cli = False
>>>>>>> 9e05de1d

    def run_test(self):
        self.wallet = MiniWallet(self.nodes[0])
        # the pre-mined test framework chain contains coinbase outputs to the
        # MiniWallet's default address in blocks 76-100 (see method
        # BitcoinTestFramework._initialize_chain())
        self.wallet.rescan_utxos()

        self.log.info("Running test simple doublespend...")
        self.test_simple_doublespend()

        self.log.info("Running test doublespend chain...")
        self.test_doublespend_chain()

        self.log.info("Running test doublespend tree...")
        self.test_doublespend_tree()

        self.log.info("Running test replacement feeperkb...")
        self.test_replacement_feeperkb()

        self.log.info("Running test spends of conflicting outputs...")
        self.test_spends_of_conflicting_outputs()

        self.log.info("Running test new unconfirmed inputs...")
        self.test_new_unconfirmed_inputs()

        self.log.info("Running test too many replacements...")
        self.test_too_many_replacements()

        self.log.info("Running test too many replacements using default mempool params...")
        self.test_too_many_replacements_with_default_mempool_params()

        self.log.info("Running test opt-in...")
        self.test_opt_in()

        self.log.info("Running test RPC...")
        self.test_rpc()

        self.log.info("Running test prioritised transactions...")
        self.test_prioritised_transactions()

        self.log.info("Running test no inherited signaling...")
        self.test_no_inherited_signaling()

        self.log.info("Running test replacement relay fee...")
        self.test_replacement_relay_fee()

        self.log.info("Running test full replace by fee...")
        self.test_fullrbf()

        self.log.info("Passed")

    def make_utxo(self, node, amount, *, confirmed=True, scriptPubKey=None):
        """Create a txout with a given amount and scriptPubKey

        confirmed - txout created will be confirmed in the blockchain;
                    unconfirmed otherwise.
        """
        txid, n = self.wallet.send_to(from_node=node, scriptPubKey=scriptPubKey or self.wallet.get_scriptPubKey(), amount=amount)

        if confirmed:
            mempool_size = len(node.getrawmempool())
            while mempool_size > 0:
                self.generate(node, 1)
                new_size = len(node.getrawmempool())
                # Error out if we have something stuck in the mempool, as this
                # would likely be a bug.
                assert new_size < mempool_size
                mempool_size = new_size

<<<<<<< HEAD
        tx1a = CTransaction()
        tx1a.vin = [CTxIn(tx0_outpoint, nSequence=0)]
        tx1a.vout = [CTxOut(1 * COIN, DUMMY_P2WPKH_SCRIPT)]
        tx1a_hex = txToHex(tx1a)
        tx1a_txid = self.nodes[0].sendrawtransaction(tx1a_hex, 0)
=======
        return self.wallet.get_utxo(txid=txid, vout=n)
>>>>>>> 9e05de1d

    def test_simple_doublespend(self):
        """Simple doublespend"""
        # we use MiniWallet to create a transaction template with inputs correctly set,
        # and modify the output (amount, scriptPubKey) according to our needs
        tx = self.wallet.create_self_transfer()["tx"]
        tx1a_txid = self.nodes[0].sendrawtransaction(tx.serialize().hex())

        # Should fail because we haven't changed the fee
<<<<<<< HEAD
        tx1b = CTransaction()
        tx1b.vin = [CTxIn(tx0_outpoint, nSequence=0)]
        tx1b.vout = [CTxOut(1 * COIN, DUMMY_P2WPKH_SCRIPT + b'a')]
        tx1b_hex = txToHex(tx1b)

        # This will raise an exception due to insufficient fee
        assert_raises_rpc_error(-26, "insufficient fee", self.nodes[0].sendrawtransaction, tx1b_hex, 0)

        # Extra 0.1 BTC fee
        tx1b = CTransaction()
        tx1b.vin = [CTxIn(tx0_outpoint, nSequence=0)]
        tx1b.vout = [CTxOut(int(0.9 * COIN), DUMMY_P2WPKH_SCRIPT)]
        tx1b_hex = txToHex(tx1b)
=======
        tx.vout[0].scriptPubKey[-1] ^= 1

        # This will raise an exception due to insufficient fee
        assert_raises_rpc_error(-26, "insufficient fee", self.nodes[0].sendrawtransaction, tx.serialize().hex(), 0)

        # Extra 0.1 BTC fee
        tx.vout[0].nValue -= int(0.1 * COIN)
        tx1b_hex = tx.serialize().hex()
>>>>>>> 9e05de1d
        # Works when enabled
        tx1b_txid = self.nodes[0].sendrawtransaction(tx1b_hex, 0)

        mempool = self.nodes[0].getrawmempool()

        assert tx1a_txid not in mempool
        assert tx1b_txid in mempool

        assert_equal(tx1b_hex, self.nodes[0].getrawtransaction(tx1b_txid))

    def test_doublespend_chain(self):
        """Doublespend of a long chain"""

        initial_nValue = 5 * COIN
        tx0_outpoint = self.make_utxo(self.nodes[0], initial_nValue)

        prevout = tx0_outpoint
        remaining_value = initial_nValue
        chain_txids = []
<<<<<<< HEAD
        while remaining_value > 10*COIN:
            remaining_value -= 1*COIN
            tx = CTransaction()
            tx.vin = [CTxIn(prevout, nSequence=0)]
            tx.vout = [CTxOut(remaining_value, CScript([1, OP_DROP] * 15 + [1]))]
            tx_hex = txToHex(tx)
            txid = self.nodes[0].sendrawtransaction(tx_hex, 0)
            chain_txids.append(txid)
            prevout = COutPoint(int(txid, 16), 0)

        # Whether the double-spend is allowed is evaluated by including all
        # child fees - 40 BTC - so this attempt is rejected.
        dbl_tx = CTransaction()
        dbl_tx.vin = [CTxIn(tx0_outpoint, nSequence=0)]
        dbl_tx.vout = [CTxOut(initial_nValue - 30 * COIN, DUMMY_P2WPKH_SCRIPT)]
        dbl_tx_hex = txToHex(dbl_tx)
=======
        while remaining_value > 1 * COIN:
            remaining_value -= int(0.1 * COIN)
            prevout = self.wallet.send_self_transfer(
                from_node=self.nodes[0],
                utxo_to_spend=prevout,
                sequence=0,
                fee=Decimal("0.1"),
            )["new_utxo"]
            chain_txids.append(prevout["txid"])

        # Whether the double-spend is allowed is evaluated by including all
        # child fees - 4 BTC - so this attempt is rejected.
        dbl_tx = self.wallet.create_self_transfer(
            utxo_to_spend=tx0_outpoint,
            sequence=0,
            fee=Decimal("3"),
        )["tx"]
        dbl_tx_hex = dbl_tx.serialize().hex()
>>>>>>> 9e05de1d

        # This will raise an exception due to insufficient fee
        assert_raises_rpc_error(-26, "insufficient fee", self.nodes[0].sendrawtransaction, dbl_tx_hex, 0)

        # Accepted with sufficient fee
<<<<<<< HEAD
        dbl_tx = CTransaction()
        dbl_tx.vin = [CTxIn(tx0_outpoint, nSequence=0)]
        dbl_tx.vout = [CTxOut(1 * COIN, DUMMY_P2WPKH_SCRIPT)]
        dbl_tx_hex = txToHex(dbl_tx)
=======
        dbl_tx.vout[0].nValue = int(0.1 * COIN)
        dbl_tx_hex = dbl_tx.serialize().hex()
>>>>>>> 9e05de1d
        self.nodes[0].sendrawtransaction(dbl_tx_hex, 0)

        mempool = self.nodes[0].getrawmempool()
        for doublespent_txid in chain_txids:
            assert doublespent_txid not in mempool

    def test_doublespend_tree(self):
        """Doublespend of a big tree of transactions"""

        initial_nValue = 5 * COIN
        tx0_outpoint = self.make_utxo(self.nodes[0], initial_nValue)

        def branch(prevout, initial_value, max_txs, tree_width=5, fee=0.00001 * COIN, _total_txs=None):
            if _total_txs is None:
                _total_txs = [0]
            if _total_txs[0] >= max_txs:
                return

            txout_value = (initial_value - fee) // tree_width
            if txout_value < fee:
                return

            tx = self.wallet.send_self_transfer_multi(
                utxos_to_spend=[prevout],
                from_node=self.nodes[0],
                sequence=0,
                num_outputs=tree_width,
                amount_per_output=txout_value,
            )

<<<<<<< HEAD
            assert len(tx.serialize()) < 100000
            txid = self.nodes[0].sendrawtransaction(tx_hex, 0)
            yield tx
=======
            yield tx["txid"]
>>>>>>> 9e05de1d
            _total_txs[0] += 1

            for utxo in tx["new_utxos"]:
                for x in branch(utxo, txout_value,
                                  max_txs,
                                  tree_width=tree_width, fee=fee,
                                  _total_txs=_total_txs):
                    yield x

        fee = int(0.00001 * COIN)
        n = MAX_REPLACEMENT_LIMIT
        tree_txs = list(branch(tx0_outpoint, initial_nValue, n, fee=fee))
        assert_equal(len(tree_txs), n)

        # Attempt double-spend, will fail because too little fee paid
<<<<<<< HEAD
        dbl_tx = CTransaction()
        dbl_tx.vin = [CTxIn(tx0_outpoint, nSequence=0)]
        dbl_tx.vout = [CTxOut(initial_nValue - fee * n, DUMMY_P2WPKH_SCRIPT)]
        dbl_tx_hex = txToHex(dbl_tx)
        # This will raise an exception due to insufficient fee
        assert_raises_rpc_error(-26, "insufficient fee", self.nodes[0].sendrawtransaction, dbl_tx_hex, 0)

        # 1 BTC fee is enough
        dbl_tx = CTransaction()
        dbl_tx.vin = [CTxIn(tx0_outpoint, nSequence=0)]
        dbl_tx.vout = [CTxOut(initial_nValue - fee * n - 1 * COIN, DUMMY_P2WPKH_SCRIPT)]
        dbl_tx_hex = txToHex(dbl_tx)
=======
        dbl_tx_hex = self.wallet.create_self_transfer(
            utxo_to_spend=tx0_outpoint,
            sequence=0,
            fee=(Decimal(fee) / COIN) * n,
        )["hex"]
        # This will raise an exception due to insufficient fee
        assert_raises_rpc_error(-26, "insufficient fee", self.nodes[0].sendrawtransaction, dbl_tx_hex, 0)

        # 0.1 BTC fee is enough
        dbl_tx_hex = self.wallet.create_self_transfer(
            utxo_to_spend=tx0_outpoint,
            sequence=0,
            fee=(Decimal(fee) / COIN) * n + Decimal("0.1"),
        )["hex"]
>>>>>>> 9e05de1d
        self.nodes[0].sendrawtransaction(dbl_tx_hex, 0)

        mempool = self.nodes[0].getrawmempool()

<<<<<<< HEAD
        for tx in tree_txs:
            tx.rehash()
            assert tx.hash not in mempool
=======
        for txid in tree_txs:
            assert txid not in mempool
>>>>>>> 9e05de1d

        # Try again, but with more total transactions than the "max txs
        # double-spent at once" anti-DoS limit.
        for n in (MAX_REPLACEMENT_LIMIT + 1, MAX_REPLACEMENT_LIMIT * 2):
            fee = int(0.00001 * COIN)
            tx0_outpoint = self.make_utxo(self.nodes[0], initial_nValue)
            tree_txs = list(branch(tx0_outpoint, initial_nValue, n, fee=fee))
            assert_equal(len(tree_txs), n)

<<<<<<< HEAD
            dbl_tx = CTransaction()
            dbl_tx.vin = [CTxIn(tx0_outpoint, nSequence=0)]
            dbl_tx.vout = [CTxOut(initial_nValue - 2 * fee * n, DUMMY_P2WPKH_SCRIPT)]
            dbl_tx_hex = txToHex(dbl_tx)
=======
            dbl_tx_hex = self.wallet.create_self_transfer(
                utxo_to_spend=tx0_outpoint,
                sequence=0,
                fee=2 * (Decimal(fee) / COIN) * n,
            )["hex"]
>>>>>>> 9e05de1d
            # This will raise an exception
            assert_raises_rpc_error(-26, "too many potential replacements", self.nodes[0].sendrawtransaction, dbl_tx_hex, 0)

            for txid in tree_txs:
                self.nodes[0].getrawtransaction(txid)

    def test_replacement_feeperkb(self):
        """Replacement requires fee-per-KB to be higher"""
        tx0_outpoint = self.make_utxo(self.nodes[0], int(1.1 * COIN))

<<<<<<< HEAD
        tx1a = CTransaction()
        tx1a.vin = [CTxIn(tx0_outpoint, nSequence=0)]
        tx1a.vout = [CTxOut(1 * COIN, DUMMY_P2WPKH_SCRIPT)]
        tx1a_hex = txToHex(tx1a)
        self.nodes[0].sendrawtransaction(tx1a_hex, 0)
=======
        self.wallet.send_self_transfer(
            from_node=self.nodes[0],
            utxo_to_spend=tx0_outpoint,
            sequence=0,
            fee=Decimal("0.1"),
        )
>>>>>>> 9e05de1d

        # Higher fee, but the fee per KB is much lower, so the replacement is
        # rejected.
        tx1b_hex = self.wallet.create_self_transfer_multi(
            utxos_to_spend=[tx0_outpoint],
            sequence=0,
            num_outputs=100,
            amount_per_output=1000,
        )["hex"]

        # This will raise an exception due to insufficient fee
        assert_raises_rpc_error(-26, "insufficient fee", self.nodes[0].sendrawtransaction, tx1b_hex, 0)

    def test_spends_of_conflicting_outputs(self):
        """Replacements that spend conflicting tx outputs are rejected"""
<<<<<<< HEAD
        utxo1 = make_utxo(self.nodes[0], int(1.2*COIN))
        utxo2 = make_utxo(self.nodes[0], 3*COIN)

        tx1a = CTransaction()
        tx1a.vin = [CTxIn(utxo1, nSequence=0)]
        tx1a.vout = [CTxOut(int(1.1 * COIN), DUMMY_P2WPKH_SCRIPT)]
        tx1a_hex = txToHex(tx1a)
        tx1a_txid = self.nodes[0].sendrawtransaction(tx1a_hex, 0)
=======
        utxo1 = self.make_utxo(self.nodes[0], int(1.2 * COIN))
        utxo2 = self.make_utxo(self.nodes[0], 3 * COIN)
>>>>>>> 9e05de1d

        tx1a_utxo = self.wallet.send_self_transfer(
            from_node=self.nodes[0],
            utxo_to_spend=utxo1,
            sequence=0,
            fee=Decimal("0.1"),
        )["new_utxo"]

        # Direct spend an output of the transaction we're replacing.
        tx2_hex = self.wallet.create_self_transfer_multi(
            utxos_to_spend=[utxo1, utxo2, tx1a_utxo],
            sequence=0,
            amount_per_output=int(COIN * tx1a_utxo["value"]),
        )["hex"]

        # This will raise an exception
        assert_raises_rpc_error(-26, "bad-txns-spends-conflicting-tx", self.nodes[0].sendrawtransaction, tx2_hex, 0)

        # Spend tx1a's output to test the indirect case.
<<<<<<< HEAD
        tx1b = CTransaction()
        tx1b.vin = [CTxIn(COutPoint(tx1a_txid, 0), nSequence=0)]
        tx1b.vout = [CTxOut(1 * COIN, DUMMY_P2WPKH_SCRIPT)]
        tx1b_hex = txToHex(tx1b)
        tx1b_txid = self.nodes[0].sendrawtransaction(tx1b_hex, 0)
        tx1b_txid = int(tx1b_txid, 16)

        tx2 = CTransaction()
        tx2.vin = [CTxIn(utxo1, nSequence=0), CTxIn(utxo2, nSequence=0),
                   CTxIn(COutPoint(tx1b_txid, 0))]
        tx2.vout = tx1a.vout
        tx2_hex = txToHex(tx2)
=======
        tx1b_utxo = self.wallet.send_self_transfer(
            from_node=self.nodes[0],
            utxo_to_spend=tx1a_utxo,
            sequence=0,
            fee=Decimal("0.1"),
        )["new_utxo"]

        tx2_hex = self.wallet.create_self_transfer_multi(
            utxos_to_spend=[utxo1, utxo2, tx1b_utxo],
            sequence=0,
            amount_per_output=int(COIN * tx1a_utxo["value"]),
        )["hex"]
>>>>>>> 9e05de1d

        # This will raise an exception
        assert_raises_rpc_error(-26, "bad-txns-spends-conflicting-tx", self.nodes[0].sendrawtransaction, tx2_hex, 0)

    def test_new_unconfirmed_inputs(self):
        """Replacements that add new unconfirmed inputs are rejected"""
<<<<<<< HEAD
        confirmed_utxo = make_utxo(self.nodes[0], int(1.1*COIN))
        unconfirmed_utxo = make_utxo(self.nodes[0], int(0.1*COIN), False)

        tx1 = CTransaction()
        tx1.vin = [CTxIn(confirmed_utxo)]
        tx1.vout = [CTxOut(1 * COIN, DUMMY_P2WPKH_SCRIPT)]
        tx1_hex = txToHex(tx1)
        self.nodes[0].sendrawtransaction(tx1_hex, 0)

        tx2 = CTransaction()
        tx2.vin = [CTxIn(confirmed_utxo), CTxIn(unconfirmed_utxo)]
        tx2.vout = tx1.vout
        tx2_hex = txToHex(tx2)
=======
        confirmed_utxo = self.make_utxo(self.nodes[0], int(1.1 * COIN))
        unconfirmed_utxo = self.make_utxo(self.nodes[0], int(0.1 * COIN), confirmed=False)

        self.wallet.send_self_transfer(
            from_node=self.nodes[0],
            utxo_to_spend=confirmed_utxo,
            sequence=0,
            fee=Decimal("0.1"),
        )

        tx2_hex = self.wallet.create_self_transfer_multi(
            utxos_to_spend=[confirmed_utxo, unconfirmed_utxo],
            sequence=0,
            amount_per_output=1 * COIN,
        )["hex"]
>>>>>>> 9e05de1d

        # This will raise an exception
        assert_raises_rpc_error(-26, "replacement-adds-unconfirmed", self.nodes[0].sendrawtransaction, tx2_hex, 0)

    def test_too_many_replacements(self):
        """Replacements that evict too many transactions are rejected"""
        # Try directly replacing more than MAX_REPLACEMENT_LIMIT
        # transactions

        # Start by creating a single transaction with many outputs
<<<<<<< HEAD
        initial_nValue = 10*COIN
        utxo = make_utxo(self.nodes[0], initial_nValue)
        fee = int(0.0001*COIN)
        split_value = int((initial_nValue-fee)/(MAX_REPLACEMENT_LIMIT+1))

        outputs = []
        for i in range(MAX_REPLACEMENT_LIMIT+1):
            outputs.append(CTxOut(split_value, CScript([1])))

        splitting_tx = CTransaction()
        splitting_tx.vin = [CTxIn(utxo, nSequence=0)]
        splitting_tx.vout = outputs
        splitting_tx_hex = txToHex(splitting_tx)

        txid = self.nodes[0].sendrawtransaction(splitting_tx_hex, 0)
        txid = int(txid, 16)

        # Now spend each of those outputs individually
        for i in range(MAX_REPLACEMENT_LIMIT+1):
            tx_i = CTransaction()
            tx_i.vin = [CTxIn(COutPoint(txid, i), nSequence=0)]
            tx_i.vout = [CTxOut(split_value - fee, DUMMY_P2WPKH_SCRIPT)]
            tx_i_hex = txToHex(tx_i)
            self.nodes[0].sendrawtransaction(tx_i_hex, 0)
=======
        initial_nValue = 10 * COIN
        utxo = self.make_utxo(self.nodes[0], initial_nValue)
        fee = int(0.0001 * COIN)
        split_value = int((initial_nValue - fee) / (MAX_REPLACEMENT_LIMIT + 1))

        splitting_tx_utxos = self.wallet.send_self_transfer_multi(
            from_node=self.nodes[0],
            utxos_to_spend=[utxo],
            sequence=0,
            num_outputs=MAX_REPLACEMENT_LIMIT + 1,
            amount_per_output=split_value,
        )["new_utxos"]

        # Now spend each of those outputs individually
        for utxo in splitting_tx_utxos:
            self.wallet.send_self_transfer(
                from_node=self.nodes[0],
                utxo_to_spend=utxo,
                sequence=0,
                fee=Decimal(fee) / COIN,
            )
>>>>>>> 9e05de1d

        # Now create doublespend of the whole lot; should fail.
        # Need a big enough fee to cover all spending transactions and have
        # a higher fee rate
        double_spend_value = (split_value - 100 * fee) * (MAX_REPLACEMENT_LIMIT + 1)
        double_tx = self.wallet.create_self_transfer_multi(
            utxos_to_spend=splitting_tx_utxos,
            sequence=0,
            amount_per_output=double_spend_value,
        )["tx"]
        double_tx_hex = double_tx.serialize().hex()

        # This will raise an exception
        assert_raises_rpc_error(-26, "too many potential replacements", self.nodes[0].sendrawtransaction, double_tx_hex, 0)

        # If we remove an input, it should pass
<<<<<<< HEAD
        double_tx = CTransaction()
        double_tx.vin = inputs[0:-1]
        double_tx.vout = [CTxOut(double_spend_value, CScript([b'a']))]
        double_tx_hex = txToHex(double_tx)
        self.nodes[0].sendrawtransaction(double_tx_hex, 0)
=======
        double_tx.vin.pop()
        double_tx_hex = double_tx.serialize().hex()
        self.nodes[0].sendrawtransaction(double_tx_hex, 0)

    def test_too_many_replacements_with_default_mempool_params(self):
        """
        Test rule 5 (do not allow replacements that cause more than 100
        evictions) without having to rely on non-default mempool parameters.

        In order to do this, create a number of "root" UTXOs, and then hang
        enough transactions off of each root UTXO to exceed the MAX_REPLACEMENT_LIMIT.
        Then create a conflicting RBF replacement transaction.
        """
        normal_node = self.nodes[1]
        wallet = MiniWallet(normal_node)
        wallet.rescan_utxos()
        # Clear mempools to avoid cross-node sync failure.
        for node in self.nodes:
            self.generate(node, 1)

        # This has to be chosen so that the total number of transactions can exceed
        # MAX_REPLACEMENT_LIMIT without having any one tx graph run into the descendant
        # limit; 10 works.
        num_tx_graphs = 10

        # (Number of transactions per graph, rule 5 failure expected)
        cases = [
            # Test the base case of evicting fewer than MAX_REPLACEMENT_LIMIT
            # transactions.
            ((MAX_REPLACEMENT_LIMIT // num_tx_graphs) - 1, False),

            # Test hitting the rule 5 eviction limit.
            (MAX_REPLACEMENT_LIMIT // num_tx_graphs, True),
        ]

        for (txs_per_graph, failure_expected) in cases:
            self.log.debug(f"txs_per_graph: {txs_per_graph}, failure: {failure_expected}")
            # "Root" utxos of each txn graph that we will attempt to double-spend with
            # an RBF replacement.
            root_utxos = []

            # For each root UTXO, create a package that contains the spend of that
            # UTXO and `txs_per_graph` children tx.
            for graph_num in range(num_tx_graphs):
                root_utxos.append(wallet.get_utxo())

                optin_parent_tx = wallet.send_self_transfer_multi(
                    from_node=normal_node,
                    sequence=MAX_BIP125_RBF_SEQUENCE,
                    utxos_to_spend=[root_utxos[graph_num]],
                    num_outputs=txs_per_graph,
                )
                assert_equal(True, normal_node.getmempoolentry(optin_parent_tx['txid'])['bip125-replaceable'])
                new_utxos = optin_parent_tx['new_utxos']

                for utxo in new_utxos:
                    # Create spends for each output from the "root" of this graph.
                    child_tx = wallet.send_self_transfer(
                        from_node=normal_node,
                        utxo_to_spend=utxo,
                    )

                    assert normal_node.getmempoolentry(child_tx['txid'])

            num_txs_invalidated = len(root_utxos) + (num_tx_graphs * txs_per_graph)

            if failure_expected:
                assert num_txs_invalidated > MAX_REPLACEMENT_LIMIT
            else:
                assert num_txs_invalidated <= MAX_REPLACEMENT_LIMIT

            # Now attempt to submit a tx that double-spends all the root tx inputs, which
            # would invalidate `num_txs_invalidated` transactions.
            tx_hex = wallet.create_self_transfer_multi(
                utxos_to_spend=root_utxos,
                fee_per_output=10_000_000,  # absurdly high feerate
            )["hex"]

            if failure_expected:
                assert_raises_rpc_error(
                    -26, "too many potential replacements", normal_node.sendrawtransaction, tx_hex, 0)
            else:
                txid = normal_node.sendrawtransaction(tx_hex, 0)
                assert normal_node.getmempoolentry(txid)

        # Clear the mempool once finished, and rescan the other nodes' wallet
        # to account for the spends we've made on `normal_node`.
        self.generate(normal_node, 1)
        self.wallet.rescan_utxos()
>>>>>>> 9e05de1d

    def test_opt_in(self):
        """Replacing should only work if orig tx opted in"""
        tx0_outpoint = self.make_utxo(self.nodes[0], int(1.1 * COIN))

        # Create a non-opting in transaction
<<<<<<< HEAD
        tx1a = CTransaction()
        tx1a.vin = [CTxIn(tx0_outpoint, nSequence=0xffffffff)]
        tx1a.vout = [CTxOut(1 * COIN, DUMMY_P2WPKH_SCRIPT)]
        tx1a_hex = txToHex(tx1a)
        tx1a_txid = self.nodes[0].sendrawtransaction(tx1a_hex, 0)
=======
        tx1a_utxo = self.wallet.send_self_transfer(
            from_node=self.nodes[0],
            utxo_to_spend=tx0_outpoint,
            sequence=SEQUENCE_FINAL,
            fee=Decimal("0.1"),
        )["new_utxo"]
>>>>>>> 9e05de1d

        # This transaction isn't shown as replaceable
        assert_equal(self.nodes[0].getmempoolentry(tx1a_utxo["txid"])['bip125-replaceable'], False)

        # Shouldn't be able to double-spend
<<<<<<< HEAD
        tx1b = CTransaction()
        tx1b.vin = [CTxIn(tx0_outpoint, nSequence=0)]
        tx1b.vout = [CTxOut(int(0.9 * COIN), DUMMY_P2WPKH_SCRIPT)]
        tx1b_hex = txToHex(tx1b)
=======
        tx1b_hex = self.wallet.create_self_transfer(
            utxo_to_spend=tx0_outpoint,
            sequence=0,
            fee=Decimal("0.2"),
        )["hex"]
>>>>>>> 9e05de1d

        # This will raise an exception
        assert_raises_rpc_error(-26, "txn-mempool-conflict", self.nodes[0].sendrawtransaction, tx1b_hex, 0)

        tx1_outpoint = self.make_utxo(self.nodes[0], int(1.1 * COIN))

        # Create a different non-opting in transaction
<<<<<<< HEAD
        tx2a = CTransaction()
        tx2a.vin = [CTxIn(tx1_outpoint, nSequence=0xfffffffe)]
        tx2a.vout = [CTxOut(1 * COIN, DUMMY_P2WPKH_SCRIPT)]
        tx2a_hex = txToHex(tx2a)
        tx2a_txid = self.nodes[0].sendrawtransaction(tx2a_hex, 0)

        # Still shouldn't be able to double-spend
        tx2b = CTransaction()
        tx2b.vin = [CTxIn(tx1_outpoint, nSequence=0)]
        tx2b.vout = [CTxOut(int(0.9 * COIN), DUMMY_P2WPKH_SCRIPT)]
        tx2b_hex = txToHex(tx2b)
=======
        tx2a_utxo = self.wallet.send_self_transfer(
            from_node=self.nodes[0],
            utxo_to_spend=tx1_outpoint,
            sequence=0xfffffffe,
            fee=Decimal("0.1"),
        )["new_utxo"]

        # Still shouldn't be able to double-spend
        tx2b_hex = self.wallet.create_self_transfer(
            utxo_to_spend=tx1_outpoint,
            sequence=0,
            fee=Decimal("0.2"),
        )["hex"]
>>>>>>> 9e05de1d

        # This will raise an exception
        assert_raises_rpc_error(-26, "txn-mempool-conflict", self.nodes[0].sendrawtransaction, tx2b_hex, 0)

        # Now create a new transaction that spends from tx1a and tx2a
        # opt-in on one of the inputs
        # Transaction should be replaceable on either input

<<<<<<< HEAD
        tx1a_txid = int(tx1a_txid, 16)
        tx2a_txid = int(tx2a_txid, 16)

        tx3a = CTransaction()
        tx3a.vin = [CTxIn(COutPoint(tx1a_txid, 0), nSequence=0xffffffff),
                    CTxIn(COutPoint(tx2a_txid, 0), nSequence=0xfffffffd)]
        tx3a.vout = [CTxOut(int(0.9*COIN), CScript([b'c'])), CTxOut(int(0.9*COIN), CScript([b'd']))]
        tx3a_hex = txToHex(tx3a)

        tx3a_txid = self.nodes[0].sendrawtransaction(tx3a_hex, 0)
=======
        tx3a_txid = self.wallet.send_self_transfer_multi(
            from_node=self.nodes[0],
            utxos_to_spend=[tx1a_utxo, tx2a_utxo],
            sequence=[SEQUENCE_FINAL, 0xfffffffd],
            fee_per_output=int(0.1 * COIN),
        )["txid"]
>>>>>>> 9e05de1d

        # This transaction is shown as replaceable
        assert_equal(self.nodes[0].getmempoolentry(tx3a_txid)['bip125-replaceable'], True)

<<<<<<< HEAD
        tx3b = CTransaction()
        tx3b.vin = [CTxIn(COutPoint(tx1a_txid, 0), nSequence=0)]
        tx3b.vout = [CTxOut(int(0.5 * COIN), DUMMY_P2WPKH_SCRIPT)]
        tx3b_hex = txToHex(tx3b)

        tx3c = CTransaction()
        tx3c.vin = [CTxIn(COutPoint(tx2a_txid, 0), nSequence=0)]
        tx3c.vout = [CTxOut(int(0.5 * COIN), DUMMY_P2WPKH_SCRIPT)]
        tx3c_hex = txToHex(tx3c)

        self.nodes[0].sendrawtransaction(tx3b_hex, 0)
        # If tx3b was accepted, tx3c won't look like a replacement,
        # but make sure it is accepted anyway
        self.nodes[0].sendrawtransaction(tx3c_hex, 0)
=======
        self.wallet.send_self_transfer(
            from_node=self.nodes[0],
            utxo_to_spend=tx1a_utxo,
            sequence=0,
            fee=Decimal("0.4"),
        )

        # If tx3b was accepted, tx3c won't look like a replacement,
        # but make sure it is accepted anyway
        self.wallet.send_self_transfer(
            from_node=self.nodes[0],
            utxo_to_spend=tx2a_utxo,
            sequence=0,
            fee=Decimal("0.4"),
        )
>>>>>>> 9e05de1d

    def test_prioritised_transactions(self):
        # Ensure that fee deltas used via prioritisetransaction are
        # correctly used by replacement logic

        # 1. Check that feeperkb uses modified fees
        tx0_outpoint = self.make_utxo(self.nodes[0], int(1.1 * COIN))

<<<<<<< HEAD
        tx1a = CTransaction()
        tx1a.vin = [CTxIn(tx0_outpoint, nSequence=0)]
        tx1a.vout = [CTxOut(1 * COIN, DUMMY_P2WPKH_SCRIPT)]
        tx1a_hex = txToHex(tx1a)
        tx1a_txid = self.nodes[0].sendrawtransaction(tx1a_hex, 0)
=======
        tx1a_txid = self.wallet.send_self_transfer(
            from_node=self.nodes[0],
            utxo_to_spend=tx0_outpoint,
            sequence=0,
            fee=Decimal("0.1"),
        )["txid"]
>>>>>>> 9e05de1d

        # Higher fee, but the actual fee per KB is much lower.
        tx1b_hex = self.wallet.create_self_transfer_multi(
            utxos_to_spend=[tx0_outpoint],
            sequence=0,
            num_outputs=100,
            amount_per_output=int(0.00001 * COIN),
        )["hex"]

        # Verify tx1b cannot replace tx1a.
        assert_raises_rpc_error(-26, "insufficient fee", self.nodes[0].sendrawtransaction, tx1b_hex, 0)

        # Use prioritisetransaction to set tx1a's fee to 0.
        self.nodes[0].prioritisetransaction(txid=tx1a_txid, fee_delta=int(-0.1 * COIN))

        # Now tx1b should be able to replace tx1a
        tx1b_txid = self.nodes[0].sendrawtransaction(tx1b_hex, 0)

        assert tx1b_txid in self.nodes[0].getrawmempool()

        # 2. Check that absolute fee checks use modified fee.
        tx1_outpoint = self.make_utxo(self.nodes[0], int(1.1 * COIN))

<<<<<<< HEAD
        tx2a = CTransaction()
        tx2a.vin = [CTxIn(tx1_outpoint, nSequence=0)]
        tx2a.vout = [CTxOut(1 * COIN, DUMMY_P2WPKH_SCRIPT)]
        tx2a_hex = txToHex(tx2a)
        self.nodes[0].sendrawtransaction(tx2a_hex, 0)

        # Lower fee, but we'll prioritise it
        tx2b = CTransaction()
        tx2b.vin = [CTxIn(tx1_outpoint, nSequence=0)]
        tx2b.vout = [CTxOut(int(1.01 * COIN), DUMMY_P2WPKH_SCRIPT)]
        tx2b.rehash()
        tx2b_hex = txToHex(tx2b)

        # Verify tx2b cannot replace tx2a.
        assert_raises_rpc_error(-26, "insufficient fee", self.nodes[0].sendrawtransaction, tx2b_hex, 0)
=======
        # tx2a
        self.wallet.send_self_transfer(
            from_node=self.nodes[0],
            utxo_to_spend=tx1_outpoint,
            sequence=0,
            fee=Decimal("0.1"),
        )

        # Lower fee, but we'll prioritise it
        tx2b = self.wallet.create_self_transfer(
            utxo_to_spend=tx1_outpoint,
            sequence=0,
            fee=Decimal("0.09"),
        )

        # Verify tx2b cannot replace tx2a.
        assert_raises_rpc_error(-26, "insufficient fee", self.nodes[0].sendrawtransaction, tx2b["hex"], 0)
>>>>>>> 9e05de1d

        # Now prioritise tx2b to have a higher modified fee
        self.nodes[0].prioritisetransaction(txid=tx2b["txid"], fee_delta=int(0.1 * COIN))

        # tx2b should now be accepted
<<<<<<< HEAD
        tx2b_txid = self.nodes[0].sendrawtransaction(tx2b_hex, 0)
=======
        tx2b_txid = self.nodes[0].sendrawtransaction(tx2b["hex"], 0)
>>>>>>> 9e05de1d

        assert tx2b_txid in self.nodes[0].getrawmempool()

    def test_rpc(self):
        us0 = self.wallet.get_utxo()
        ins = [us0]
        outs = {ADDRESS_BCRT1_UNSPENDABLE: Decimal(1.0000000)}
        rawtx0 = self.nodes[0].createrawtransaction(ins, outs, 0, True)
        rawtx1 = self.nodes[0].createrawtransaction(ins, outs, 0, False)
        json0 = self.nodes[0].decoderawtransaction(rawtx0)
        json1 = self.nodes[0].decoderawtransaction(rawtx1)
        assert_equal(json0["vin"][0]["sequence"], 4294967293)
        assert_equal(json1["vin"][0]["sequence"], 4294967295)

        if self.is_specified_wallet_compiled():
            self.init_wallet(node=0)
            rawtx2 = self.nodes[0].createrawtransaction([], outs)
            frawtx2a = self.nodes[0].fundrawtransaction(rawtx2, {"replaceable": True})
            frawtx2b = self.nodes[0].fundrawtransaction(rawtx2, {"replaceable": False})

            json0 = self.nodes[0].decoderawtransaction(frawtx2a['hex'])
            json1 = self.nodes[0].decoderawtransaction(frawtx2b['hex'])
            assert_equal(json0["vin"][0]["sequence"], 4294967293)
            assert_equal(json1["vin"][0]["sequence"], 4294967294)

    def test_no_inherited_signaling(self):
        confirmed_utxo = self.wallet.get_utxo()

        # Create an explicitly opt-in parent transaction
        optin_parent_tx = self.wallet.send_self_transfer(
            from_node=self.nodes[0],
            utxo_to_spend=confirmed_utxo,
            sequence=MAX_BIP125_RBF_SEQUENCE,
            fee_rate=Decimal('0.01'),
        )
        assert_equal(True, self.nodes[0].getmempoolentry(optin_parent_tx['txid'])['bip125-replaceable'])

        replacement_parent_tx = self.wallet.create_self_transfer(
            utxo_to_spend=confirmed_utxo,
            sequence=MAX_BIP125_RBF_SEQUENCE,
            fee_rate=Decimal('0.02'),
        )

        # Test if parent tx can be replaced.
        res = self.nodes[0].testmempoolaccept(rawtxs=[replacement_parent_tx['hex']])[0]

        # Parent can be replaced.
        assert_equal(res['allowed'], True)

        # Create an opt-out child tx spending the opt-in parent
        parent_utxo = self.wallet.get_utxo(txid=optin_parent_tx['txid'])
        optout_child_tx = self.wallet.send_self_transfer(
            from_node=self.nodes[0],
            utxo_to_spend=parent_utxo,
            sequence=SEQUENCE_FINAL,
            fee_rate=Decimal('0.01'),
        )

        # Reports true due to inheritance
        assert_equal(True, self.nodes[0].getmempoolentry(optout_child_tx['txid'])['bip125-replaceable'])

        replacement_child_tx = self.wallet.create_self_transfer(
            utxo_to_spend=parent_utxo,
            sequence=SEQUENCE_FINAL,
            fee_rate=Decimal('0.02'),
        )

        # Broadcast replacement child tx
        # BIP 125 :
        # 1. The original transactions signal replaceability explicitly or through inheritance as described in the above
        # Summary section.
        # The original transaction (`optout_child_tx`) doesn't signal RBF but its parent (`optin_parent_tx`) does.
        # The replacement transaction (`replacement_child_tx`) should be able to replace the original transaction.
        # See CVE-2021-31876 for further explanations.
        assert_equal(True, self.nodes[0].getmempoolentry(optin_parent_tx['txid'])['bip125-replaceable'])
        assert_raises_rpc_error(-26, 'txn-mempool-conflict', self.nodes[0].sendrawtransaction, replacement_child_tx["hex"], 0)

        self.log.info('Check that the child tx can still be replaced (via a tx that also replaces the parent)')
        replacement_parent_tx = self.wallet.send_self_transfer(
            from_node=self.nodes[0],
            utxo_to_spend=confirmed_utxo,
            sequence=SEQUENCE_FINAL,
            fee_rate=Decimal('0.03'),
        )
        # Check that child is removed and update wallet utxo state
        assert_raises_rpc_error(-5, 'Transaction not in mempool', self.nodes[0].getmempoolentry, optout_child_tx['txid'])
        self.wallet.get_utxo(txid=optout_child_tx['txid'])

    def test_replacement_relay_fee(self):
        tx = self.wallet.send_self_transfer(from_node=self.nodes[0])['tx']

        # Higher fee, higher feerate, different txid, but the replacement does not provide a relay
        # fee conforming to node's `incrementalrelayfee` policy of 1000 sat per KB.
        assert_equal(self.nodes[0].getmempoolinfo()["incrementalrelayfee"], Decimal("0.00001"))
        tx.vout[0].nValue -= 1
        assert_raises_rpc_error(-26, "insufficient fee", self.nodes[0].sendrawtransaction, tx.serialize().hex())

    def test_fullrbf(self):

        confirmed_utxo = self.make_utxo(self.nodes[0], int(2 * COIN))
        self.restart_node(0, extra_args=["-mempoolfullrbf=1"])
        assert self.nodes[0].getmempoolinfo()["fullrbf"]

        # Create an explicitly opt-out transaction
        optout_tx = self.wallet.send_self_transfer(
            from_node=self.nodes[0],
            utxo_to_spend=confirmed_utxo,
            sequence=MAX_BIP125_RBF_SEQUENCE + 1,
            fee_rate=Decimal('0.01'),
        )
        assert_equal(False, self.nodes[0].getmempoolentry(optout_tx['txid'])['bip125-replaceable'])

        conflicting_tx = self.wallet.create_self_transfer(
                utxo_to_spend=confirmed_utxo,
                sequence=SEQUENCE_FINAL,
                fee_rate=Decimal('0.02'),
        )

        # Send the replacement transaction, conflicting with the optout_tx.
        self.nodes[0].sendrawtransaction(conflicting_tx['hex'], 0)

        # Optout_tx is not anymore in the mempool.
        assert optout_tx['txid'] not in self.nodes[0].getrawmempool()
        assert conflicting_tx['txid'] in self.nodes[0].getrawmempool()

if __name__ == '__main__':
    ReplaceByFeeTest().main()<|MERGE_RESOLUTION|>--- conflicted
+++ resolved
@@ -1,9 +1,5 @@
 #!/usr/bin/env python3
-<<<<<<< HEAD
-# Copyright (c) 2014-2019 The Bitcoin Core developers
-=======
 # Copyright (c) 2014-2021 The Bitcoin Core developers
->>>>>>> 9e05de1d
 # Distributed under the MIT software license, see the accompanying
 # file COPYING or http://www.opensource.org/licenses/mit-license.php.
 """Test the RBF code."""
@@ -16,62 +12,6 @@
     SEQUENCE_FINAL,
 )
 from test_framework.test_framework import BitcoinTestFramework
-<<<<<<< HEAD
-from test_framework.util import assert_equal, assert_raises_rpc_error, satoshi_round
-from test_framework.script_util import DUMMY_P2WPKH_SCRIPT
-
-MAX_REPLACEMENT_LIMIT = 100
-
-def txToHex(tx):
-    return tx.serialize().hex()
-
-def make_utxo(node, amount, confirmed=True, scriptPubKey=DUMMY_P2WPKH_SCRIPT):
-    """Create a txout with a given amount and scriptPubKey
-
-    Mines coins as needed.
-
-    confirmed - txouts created will be confirmed in the blockchain;
-                unconfirmed otherwise.
-    """
-    fee = 1*COIN
-    while node.getbalance() < satoshi_round((amount + fee)/COIN):
-        node.generate(100)
-
-    new_addr = node.getnewaddress()
-    txid = node.sendtoaddress(new_addr, satoshi_round((amount+fee)/COIN))
-    tx1 = node.getrawtransaction(txid, 1)
-    txid = int(txid, 16)
-    i = None
-
-    for i, txout in enumerate(tx1['vout']):
-        if txout['scriptPubKey']['addresses'] == [new_addr]:
-            break
-    assert i is not None
-
-    tx2 = CTransaction()
-    tx2.vin = [CTxIn(COutPoint(txid, i))]
-    tx2.vout = [CTxOut(amount, scriptPubKey)]
-    tx2.rehash()
-
-    signed_tx = node.signrawtransactionwithwallet(txToHex(tx2))
-
-    txid = node.sendrawtransaction(signed_tx['hex'], 0)
-
-    # If requested, ensure txouts are confirmed.
-    if confirmed:
-        mempool_size = len(node.getrawmempool())
-        while mempool_size > 0:
-            node.generate(1)
-            new_size = len(node.getrawmempool())
-            # Error out if we have something stuck in the mempool, as this
-            # would likely be a bug.
-            assert new_size < mempool_size
-            mempool_size = new_size
-
-    return COutPoint(int(txid, 16), 0)
-
-
-=======
 from test_framework.util import (
     assert_equal,
     assert_raises_rpc_error,
@@ -80,32 +20,22 @@
 from test_framework.address import ADDRESS_BCRT1_UNSPENDABLE
 
 MAX_REPLACEMENT_LIMIT = 100
->>>>>>> 9e05de1d
 class ReplaceByFeeTest(BitcoinTestFramework):
     def set_test_params(self):
-        self.num_nodes = 1
+        self.num_nodes = 2
         self.extra_args = [
             [
-                "-acceptnonstdtxn=1",
                 "-maxorphantx=1000",
                 "-limitancestorcount=50",
                 "-limitancestorsize=101",
                 "-limitdescendantcount=200",
                 "-limitdescendantsize=101",
             ],
-<<<<<<< HEAD
-        ]
-        self.supports_cli = False
-
-    def skip_test_if_missing_module(self):
-        self.skip_if_no_wallet()
-=======
             # second node has default mempool parameters
             [
             ],
         ]
         self.supports_cli = False
->>>>>>> 9e05de1d
 
     def run_test(self):
         self.wallet = MiniWallet(self.nodes[0])
@@ -176,15 +106,7 @@
                 assert new_size < mempool_size
                 mempool_size = new_size
 
-<<<<<<< HEAD
-        tx1a = CTransaction()
-        tx1a.vin = [CTxIn(tx0_outpoint, nSequence=0)]
-        tx1a.vout = [CTxOut(1 * COIN, DUMMY_P2WPKH_SCRIPT)]
-        tx1a_hex = txToHex(tx1a)
-        tx1a_txid = self.nodes[0].sendrawtransaction(tx1a_hex, 0)
-=======
         return self.wallet.get_utxo(txid=txid, vout=n)
->>>>>>> 9e05de1d
 
     def test_simple_doublespend(self):
         """Simple doublespend"""
@@ -194,21 +116,6 @@
         tx1a_txid = self.nodes[0].sendrawtransaction(tx.serialize().hex())
 
         # Should fail because we haven't changed the fee
-<<<<<<< HEAD
-        tx1b = CTransaction()
-        tx1b.vin = [CTxIn(tx0_outpoint, nSequence=0)]
-        tx1b.vout = [CTxOut(1 * COIN, DUMMY_P2WPKH_SCRIPT + b'a')]
-        tx1b_hex = txToHex(tx1b)
-
-        # This will raise an exception due to insufficient fee
-        assert_raises_rpc_error(-26, "insufficient fee", self.nodes[0].sendrawtransaction, tx1b_hex, 0)
-
-        # Extra 0.1 BTC fee
-        tx1b = CTransaction()
-        tx1b.vin = [CTxIn(tx0_outpoint, nSequence=0)]
-        tx1b.vout = [CTxOut(int(0.9 * COIN), DUMMY_P2WPKH_SCRIPT)]
-        tx1b_hex = txToHex(tx1b)
-=======
         tx.vout[0].scriptPubKey[-1] ^= 1
 
         # This will raise an exception due to insufficient fee
@@ -217,7 +124,6 @@
         # Extra 0.1 BTC fee
         tx.vout[0].nValue -= int(0.1 * COIN)
         tx1b_hex = tx.serialize().hex()
->>>>>>> 9e05de1d
         # Works when enabled
         tx1b_txid = self.nodes[0].sendrawtransaction(tx1b_hex, 0)
 
@@ -237,24 +143,6 @@
         prevout = tx0_outpoint
         remaining_value = initial_nValue
         chain_txids = []
-<<<<<<< HEAD
-        while remaining_value > 10*COIN:
-            remaining_value -= 1*COIN
-            tx = CTransaction()
-            tx.vin = [CTxIn(prevout, nSequence=0)]
-            tx.vout = [CTxOut(remaining_value, CScript([1, OP_DROP] * 15 + [1]))]
-            tx_hex = txToHex(tx)
-            txid = self.nodes[0].sendrawtransaction(tx_hex, 0)
-            chain_txids.append(txid)
-            prevout = COutPoint(int(txid, 16), 0)
-
-        # Whether the double-spend is allowed is evaluated by including all
-        # child fees - 40 BTC - so this attempt is rejected.
-        dbl_tx = CTransaction()
-        dbl_tx.vin = [CTxIn(tx0_outpoint, nSequence=0)]
-        dbl_tx.vout = [CTxOut(initial_nValue - 30 * COIN, DUMMY_P2WPKH_SCRIPT)]
-        dbl_tx_hex = txToHex(dbl_tx)
-=======
         while remaining_value > 1 * COIN:
             remaining_value -= int(0.1 * COIN)
             prevout = self.wallet.send_self_transfer(
@@ -273,21 +161,13 @@
             fee=Decimal("3"),
         )["tx"]
         dbl_tx_hex = dbl_tx.serialize().hex()
->>>>>>> 9e05de1d
 
         # This will raise an exception due to insufficient fee
         assert_raises_rpc_error(-26, "insufficient fee", self.nodes[0].sendrawtransaction, dbl_tx_hex, 0)
 
         # Accepted with sufficient fee
-<<<<<<< HEAD
-        dbl_tx = CTransaction()
-        dbl_tx.vin = [CTxIn(tx0_outpoint, nSequence=0)]
-        dbl_tx.vout = [CTxOut(1 * COIN, DUMMY_P2WPKH_SCRIPT)]
-        dbl_tx_hex = txToHex(dbl_tx)
-=======
         dbl_tx.vout[0].nValue = int(0.1 * COIN)
         dbl_tx_hex = dbl_tx.serialize().hex()
->>>>>>> 9e05de1d
         self.nodes[0].sendrawtransaction(dbl_tx_hex, 0)
 
         mempool = self.nodes[0].getrawmempool()
@@ -318,13 +198,7 @@
                 amount_per_output=txout_value,
             )
 
-<<<<<<< HEAD
-            assert len(tx.serialize()) < 100000
-            txid = self.nodes[0].sendrawtransaction(tx_hex, 0)
-            yield tx
-=======
             yield tx["txid"]
->>>>>>> 9e05de1d
             _total_txs[0] += 1
 
             for utxo in tx["new_utxos"]:
@@ -340,20 +214,6 @@
         assert_equal(len(tree_txs), n)
 
         # Attempt double-spend, will fail because too little fee paid
-<<<<<<< HEAD
-        dbl_tx = CTransaction()
-        dbl_tx.vin = [CTxIn(tx0_outpoint, nSequence=0)]
-        dbl_tx.vout = [CTxOut(initial_nValue - fee * n, DUMMY_P2WPKH_SCRIPT)]
-        dbl_tx_hex = txToHex(dbl_tx)
-        # This will raise an exception due to insufficient fee
-        assert_raises_rpc_error(-26, "insufficient fee", self.nodes[0].sendrawtransaction, dbl_tx_hex, 0)
-
-        # 1 BTC fee is enough
-        dbl_tx = CTransaction()
-        dbl_tx.vin = [CTxIn(tx0_outpoint, nSequence=0)]
-        dbl_tx.vout = [CTxOut(initial_nValue - fee * n - 1 * COIN, DUMMY_P2WPKH_SCRIPT)]
-        dbl_tx_hex = txToHex(dbl_tx)
-=======
         dbl_tx_hex = self.wallet.create_self_transfer(
             utxo_to_spend=tx0_outpoint,
             sequence=0,
@@ -368,19 +228,12 @@
             sequence=0,
             fee=(Decimal(fee) / COIN) * n + Decimal("0.1"),
         )["hex"]
->>>>>>> 9e05de1d
         self.nodes[0].sendrawtransaction(dbl_tx_hex, 0)
 
         mempool = self.nodes[0].getrawmempool()
 
-<<<<<<< HEAD
-        for tx in tree_txs:
-            tx.rehash()
-            assert tx.hash not in mempool
-=======
         for txid in tree_txs:
             assert txid not in mempool
->>>>>>> 9e05de1d
 
         # Try again, but with more total transactions than the "max txs
         # double-spent at once" anti-DoS limit.
@@ -390,18 +243,11 @@
             tree_txs = list(branch(tx0_outpoint, initial_nValue, n, fee=fee))
             assert_equal(len(tree_txs), n)
 
-<<<<<<< HEAD
-            dbl_tx = CTransaction()
-            dbl_tx.vin = [CTxIn(tx0_outpoint, nSequence=0)]
-            dbl_tx.vout = [CTxOut(initial_nValue - 2 * fee * n, DUMMY_P2WPKH_SCRIPT)]
-            dbl_tx_hex = txToHex(dbl_tx)
-=======
             dbl_tx_hex = self.wallet.create_self_transfer(
                 utxo_to_spend=tx0_outpoint,
                 sequence=0,
                 fee=2 * (Decimal(fee) / COIN) * n,
             )["hex"]
->>>>>>> 9e05de1d
             # This will raise an exception
             assert_raises_rpc_error(-26, "too many potential replacements", self.nodes[0].sendrawtransaction, dbl_tx_hex, 0)
 
@@ -412,20 +258,12 @@
         """Replacement requires fee-per-KB to be higher"""
         tx0_outpoint = self.make_utxo(self.nodes[0], int(1.1 * COIN))
 
-<<<<<<< HEAD
-        tx1a = CTransaction()
-        tx1a.vin = [CTxIn(tx0_outpoint, nSequence=0)]
-        tx1a.vout = [CTxOut(1 * COIN, DUMMY_P2WPKH_SCRIPT)]
-        tx1a_hex = txToHex(tx1a)
-        self.nodes[0].sendrawtransaction(tx1a_hex, 0)
-=======
         self.wallet.send_self_transfer(
             from_node=self.nodes[0],
             utxo_to_spend=tx0_outpoint,
             sequence=0,
             fee=Decimal("0.1"),
         )
->>>>>>> 9e05de1d
 
         # Higher fee, but the fee per KB is much lower, so the replacement is
         # rejected.
@@ -441,19 +279,8 @@
 
     def test_spends_of_conflicting_outputs(self):
         """Replacements that spend conflicting tx outputs are rejected"""
-<<<<<<< HEAD
-        utxo1 = make_utxo(self.nodes[0], int(1.2*COIN))
-        utxo2 = make_utxo(self.nodes[0], 3*COIN)
-
-        tx1a = CTransaction()
-        tx1a.vin = [CTxIn(utxo1, nSequence=0)]
-        tx1a.vout = [CTxOut(int(1.1 * COIN), DUMMY_P2WPKH_SCRIPT)]
-        tx1a_hex = txToHex(tx1a)
-        tx1a_txid = self.nodes[0].sendrawtransaction(tx1a_hex, 0)
-=======
         utxo1 = self.make_utxo(self.nodes[0], int(1.2 * COIN))
         utxo2 = self.make_utxo(self.nodes[0], 3 * COIN)
->>>>>>> 9e05de1d
 
         tx1a_utxo = self.wallet.send_self_transfer(
             from_node=self.nodes[0],
@@ -473,20 +300,6 @@
         assert_raises_rpc_error(-26, "bad-txns-spends-conflicting-tx", self.nodes[0].sendrawtransaction, tx2_hex, 0)
 
         # Spend tx1a's output to test the indirect case.
-<<<<<<< HEAD
-        tx1b = CTransaction()
-        tx1b.vin = [CTxIn(COutPoint(tx1a_txid, 0), nSequence=0)]
-        tx1b.vout = [CTxOut(1 * COIN, DUMMY_P2WPKH_SCRIPT)]
-        tx1b_hex = txToHex(tx1b)
-        tx1b_txid = self.nodes[0].sendrawtransaction(tx1b_hex, 0)
-        tx1b_txid = int(tx1b_txid, 16)
-
-        tx2 = CTransaction()
-        tx2.vin = [CTxIn(utxo1, nSequence=0), CTxIn(utxo2, nSequence=0),
-                   CTxIn(COutPoint(tx1b_txid, 0))]
-        tx2.vout = tx1a.vout
-        tx2_hex = txToHex(tx2)
-=======
         tx1b_utxo = self.wallet.send_self_transfer(
             from_node=self.nodes[0],
             utxo_to_spend=tx1a_utxo,
@@ -499,28 +312,12 @@
             sequence=0,
             amount_per_output=int(COIN * tx1a_utxo["value"]),
         )["hex"]
->>>>>>> 9e05de1d
 
         # This will raise an exception
         assert_raises_rpc_error(-26, "bad-txns-spends-conflicting-tx", self.nodes[0].sendrawtransaction, tx2_hex, 0)
 
     def test_new_unconfirmed_inputs(self):
         """Replacements that add new unconfirmed inputs are rejected"""
-<<<<<<< HEAD
-        confirmed_utxo = make_utxo(self.nodes[0], int(1.1*COIN))
-        unconfirmed_utxo = make_utxo(self.nodes[0], int(0.1*COIN), False)
-
-        tx1 = CTransaction()
-        tx1.vin = [CTxIn(confirmed_utxo)]
-        tx1.vout = [CTxOut(1 * COIN, DUMMY_P2WPKH_SCRIPT)]
-        tx1_hex = txToHex(tx1)
-        self.nodes[0].sendrawtransaction(tx1_hex, 0)
-
-        tx2 = CTransaction()
-        tx2.vin = [CTxIn(confirmed_utxo), CTxIn(unconfirmed_utxo)]
-        tx2.vout = tx1.vout
-        tx2_hex = txToHex(tx2)
-=======
         confirmed_utxo = self.make_utxo(self.nodes[0], int(1.1 * COIN))
         unconfirmed_utxo = self.make_utxo(self.nodes[0], int(0.1 * COIN), confirmed=False)
 
@@ -536,7 +333,6 @@
             sequence=0,
             amount_per_output=1 * COIN,
         )["hex"]
->>>>>>> 9e05de1d
 
         # This will raise an exception
         assert_raises_rpc_error(-26, "replacement-adds-unconfirmed", self.nodes[0].sendrawtransaction, tx2_hex, 0)
@@ -547,32 +343,6 @@
         # transactions
 
         # Start by creating a single transaction with many outputs
-<<<<<<< HEAD
-        initial_nValue = 10*COIN
-        utxo = make_utxo(self.nodes[0], initial_nValue)
-        fee = int(0.0001*COIN)
-        split_value = int((initial_nValue-fee)/(MAX_REPLACEMENT_LIMIT+1))
-
-        outputs = []
-        for i in range(MAX_REPLACEMENT_LIMIT+1):
-            outputs.append(CTxOut(split_value, CScript([1])))
-
-        splitting_tx = CTransaction()
-        splitting_tx.vin = [CTxIn(utxo, nSequence=0)]
-        splitting_tx.vout = outputs
-        splitting_tx_hex = txToHex(splitting_tx)
-
-        txid = self.nodes[0].sendrawtransaction(splitting_tx_hex, 0)
-        txid = int(txid, 16)
-
-        # Now spend each of those outputs individually
-        for i in range(MAX_REPLACEMENT_LIMIT+1):
-            tx_i = CTransaction()
-            tx_i.vin = [CTxIn(COutPoint(txid, i), nSequence=0)]
-            tx_i.vout = [CTxOut(split_value - fee, DUMMY_P2WPKH_SCRIPT)]
-            tx_i_hex = txToHex(tx_i)
-            self.nodes[0].sendrawtransaction(tx_i_hex, 0)
-=======
         initial_nValue = 10 * COIN
         utxo = self.make_utxo(self.nodes[0], initial_nValue)
         fee = int(0.0001 * COIN)
@@ -594,7 +364,6 @@
                 sequence=0,
                 fee=Decimal(fee) / COIN,
             )
->>>>>>> 9e05de1d
 
         # Now create doublespend of the whole lot; should fail.
         # Need a big enough fee to cover all spending transactions and have
@@ -611,13 +380,6 @@
         assert_raises_rpc_error(-26, "too many potential replacements", self.nodes[0].sendrawtransaction, double_tx_hex, 0)
 
         # If we remove an input, it should pass
-<<<<<<< HEAD
-        double_tx = CTransaction()
-        double_tx.vin = inputs[0:-1]
-        double_tx.vout = [CTxOut(double_spend_value, CScript([b'a']))]
-        double_tx_hex = txToHex(double_tx)
-        self.nodes[0].sendrawtransaction(double_tx_hex, 0)
-=======
         double_tx.vin.pop()
         double_tx_hex = double_tx.serialize().hex()
         self.nodes[0].sendrawtransaction(double_tx_hex, 0)
@@ -707,44 +469,28 @@
         # to account for the spends we've made on `normal_node`.
         self.generate(normal_node, 1)
         self.wallet.rescan_utxos()
->>>>>>> 9e05de1d
 
     def test_opt_in(self):
         """Replacing should only work if orig tx opted in"""
         tx0_outpoint = self.make_utxo(self.nodes[0], int(1.1 * COIN))
 
         # Create a non-opting in transaction
-<<<<<<< HEAD
-        tx1a = CTransaction()
-        tx1a.vin = [CTxIn(tx0_outpoint, nSequence=0xffffffff)]
-        tx1a.vout = [CTxOut(1 * COIN, DUMMY_P2WPKH_SCRIPT)]
-        tx1a_hex = txToHex(tx1a)
-        tx1a_txid = self.nodes[0].sendrawtransaction(tx1a_hex, 0)
-=======
         tx1a_utxo = self.wallet.send_self_transfer(
             from_node=self.nodes[0],
             utxo_to_spend=tx0_outpoint,
             sequence=SEQUENCE_FINAL,
             fee=Decimal("0.1"),
         )["new_utxo"]
->>>>>>> 9e05de1d
 
         # This transaction isn't shown as replaceable
         assert_equal(self.nodes[0].getmempoolentry(tx1a_utxo["txid"])['bip125-replaceable'], False)
 
         # Shouldn't be able to double-spend
-<<<<<<< HEAD
-        tx1b = CTransaction()
-        tx1b.vin = [CTxIn(tx0_outpoint, nSequence=0)]
-        tx1b.vout = [CTxOut(int(0.9 * COIN), DUMMY_P2WPKH_SCRIPT)]
-        tx1b_hex = txToHex(tx1b)
-=======
         tx1b_hex = self.wallet.create_self_transfer(
             utxo_to_spend=tx0_outpoint,
             sequence=0,
             fee=Decimal("0.2"),
         )["hex"]
->>>>>>> 9e05de1d
 
         # This will raise an exception
         assert_raises_rpc_error(-26, "txn-mempool-conflict", self.nodes[0].sendrawtransaction, tx1b_hex, 0)
@@ -752,19 +498,6 @@
         tx1_outpoint = self.make_utxo(self.nodes[0], int(1.1 * COIN))
 
         # Create a different non-opting in transaction
-<<<<<<< HEAD
-        tx2a = CTransaction()
-        tx2a.vin = [CTxIn(tx1_outpoint, nSequence=0xfffffffe)]
-        tx2a.vout = [CTxOut(1 * COIN, DUMMY_P2WPKH_SCRIPT)]
-        tx2a_hex = txToHex(tx2a)
-        tx2a_txid = self.nodes[0].sendrawtransaction(tx2a_hex, 0)
-
-        # Still shouldn't be able to double-spend
-        tx2b = CTransaction()
-        tx2b.vin = [CTxIn(tx1_outpoint, nSequence=0)]
-        tx2b.vout = [CTxOut(int(0.9 * COIN), DUMMY_P2WPKH_SCRIPT)]
-        tx2b_hex = txToHex(tx2b)
-=======
         tx2a_utxo = self.wallet.send_self_transfer(
             from_node=self.nodes[0],
             utxo_to_spend=tx1_outpoint,
@@ -778,7 +511,6 @@
             sequence=0,
             fee=Decimal("0.2"),
         )["hex"]
->>>>>>> 9e05de1d
 
         # This will raise an exception
         assert_raises_rpc_error(-26, "txn-mempool-conflict", self.nodes[0].sendrawtransaction, tx2b_hex, 0)
@@ -787,45 +519,16 @@
         # opt-in on one of the inputs
         # Transaction should be replaceable on either input
 
-<<<<<<< HEAD
-        tx1a_txid = int(tx1a_txid, 16)
-        tx2a_txid = int(tx2a_txid, 16)
-
-        tx3a = CTransaction()
-        tx3a.vin = [CTxIn(COutPoint(tx1a_txid, 0), nSequence=0xffffffff),
-                    CTxIn(COutPoint(tx2a_txid, 0), nSequence=0xfffffffd)]
-        tx3a.vout = [CTxOut(int(0.9*COIN), CScript([b'c'])), CTxOut(int(0.9*COIN), CScript([b'd']))]
-        tx3a_hex = txToHex(tx3a)
-
-        tx3a_txid = self.nodes[0].sendrawtransaction(tx3a_hex, 0)
-=======
         tx3a_txid = self.wallet.send_self_transfer_multi(
             from_node=self.nodes[0],
             utxos_to_spend=[tx1a_utxo, tx2a_utxo],
             sequence=[SEQUENCE_FINAL, 0xfffffffd],
             fee_per_output=int(0.1 * COIN),
         )["txid"]
->>>>>>> 9e05de1d
 
         # This transaction is shown as replaceable
         assert_equal(self.nodes[0].getmempoolentry(tx3a_txid)['bip125-replaceable'], True)
 
-<<<<<<< HEAD
-        tx3b = CTransaction()
-        tx3b.vin = [CTxIn(COutPoint(tx1a_txid, 0), nSequence=0)]
-        tx3b.vout = [CTxOut(int(0.5 * COIN), DUMMY_P2WPKH_SCRIPT)]
-        tx3b_hex = txToHex(tx3b)
-
-        tx3c = CTransaction()
-        tx3c.vin = [CTxIn(COutPoint(tx2a_txid, 0), nSequence=0)]
-        tx3c.vout = [CTxOut(int(0.5 * COIN), DUMMY_P2WPKH_SCRIPT)]
-        tx3c_hex = txToHex(tx3c)
-
-        self.nodes[0].sendrawtransaction(tx3b_hex, 0)
-        # If tx3b was accepted, tx3c won't look like a replacement,
-        # but make sure it is accepted anyway
-        self.nodes[0].sendrawtransaction(tx3c_hex, 0)
-=======
         self.wallet.send_self_transfer(
             from_node=self.nodes[0],
             utxo_to_spend=tx1a_utxo,
@@ -841,7 +544,6 @@
             sequence=0,
             fee=Decimal("0.4"),
         )
->>>>>>> 9e05de1d
 
     def test_prioritised_transactions(self):
         # Ensure that fee deltas used via prioritisetransaction are
@@ -850,20 +552,12 @@
         # 1. Check that feeperkb uses modified fees
         tx0_outpoint = self.make_utxo(self.nodes[0], int(1.1 * COIN))
 
-<<<<<<< HEAD
-        tx1a = CTransaction()
-        tx1a.vin = [CTxIn(tx0_outpoint, nSequence=0)]
-        tx1a.vout = [CTxOut(1 * COIN, DUMMY_P2WPKH_SCRIPT)]
-        tx1a_hex = txToHex(tx1a)
-        tx1a_txid = self.nodes[0].sendrawtransaction(tx1a_hex, 0)
-=======
         tx1a_txid = self.wallet.send_self_transfer(
             from_node=self.nodes[0],
             utxo_to_spend=tx0_outpoint,
             sequence=0,
             fee=Decimal("0.1"),
         )["txid"]
->>>>>>> 9e05de1d
 
         # Higher fee, but the actual fee per KB is much lower.
         tx1b_hex = self.wallet.create_self_transfer_multi(
@@ -887,23 +581,6 @@
         # 2. Check that absolute fee checks use modified fee.
         tx1_outpoint = self.make_utxo(self.nodes[0], int(1.1 * COIN))
 
-<<<<<<< HEAD
-        tx2a = CTransaction()
-        tx2a.vin = [CTxIn(tx1_outpoint, nSequence=0)]
-        tx2a.vout = [CTxOut(1 * COIN, DUMMY_P2WPKH_SCRIPT)]
-        tx2a_hex = txToHex(tx2a)
-        self.nodes[0].sendrawtransaction(tx2a_hex, 0)
-
-        # Lower fee, but we'll prioritise it
-        tx2b = CTransaction()
-        tx2b.vin = [CTxIn(tx1_outpoint, nSequence=0)]
-        tx2b.vout = [CTxOut(int(1.01 * COIN), DUMMY_P2WPKH_SCRIPT)]
-        tx2b.rehash()
-        tx2b_hex = txToHex(tx2b)
-
-        # Verify tx2b cannot replace tx2a.
-        assert_raises_rpc_error(-26, "insufficient fee", self.nodes[0].sendrawtransaction, tx2b_hex, 0)
-=======
         # tx2a
         self.wallet.send_self_transfer(
             from_node=self.nodes[0],
@@ -921,17 +598,12 @@
 
         # Verify tx2b cannot replace tx2a.
         assert_raises_rpc_error(-26, "insufficient fee", self.nodes[0].sendrawtransaction, tx2b["hex"], 0)
->>>>>>> 9e05de1d
 
         # Now prioritise tx2b to have a higher modified fee
         self.nodes[0].prioritisetransaction(txid=tx2b["txid"], fee_delta=int(0.1 * COIN))
 
         # tx2b should now be accepted
-<<<<<<< HEAD
-        tx2b_txid = self.nodes[0].sendrawtransaction(tx2b_hex, 0)
-=======
         tx2b_txid = self.nodes[0].sendrawtransaction(tx2b["hex"], 0)
->>>>>>> 9e05de1d
 
         assert tx2b_txid in self.nodes[0].getrawmempool()
 
