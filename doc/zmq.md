--- conflicted
+++ resolved
@@ -159,13 +159,6 @@
 is assumed that the ZeroMQ port is exposed only to trusted entities,
 using other means such as firewalling.
 
-<<<<<<< HEAD
-Note that when the block chain tip changes, a reorganisation may occur
-and just the tip will be notified. It is up to the subscriber to
-retrieve the chain from the last known block to the new tip. Also note
-that no notification occurs if the tip was in the active chain - this
-is the case after calling invalidateblock RPC.
-=======
 Note that for `*block` topics, when the block chain tip changes,
 a reorganisation may occur and just the tip will be notified.
 It is up to the subscriber to retrieve the chain from the last known
@@ -173,7 +166,6 @@
 was in the active chain--as would be the case after calling invalidateblock RPC.
 In contrast, the `sequence` topic publishes all block connections and
 disconnections.
->>>>>>> 9e05de1d
 
 There are several possibilities that ZMQ notification can get lost
 during transmission depending on the communication type you are
